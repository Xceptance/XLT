<?xml version="1.0" encoding="UTF-8"?>
<project xmlns="http://maven.apache.org/POM/4.0.0" xmlns:xsi="http://www.w3.org/2001/XMLSchema-instance"
    xsi:schemaLocation="http://maven.apache.org/POM/4.0.0 http://maven.apache.org/maven-v4_0_0.xsd">

    <modelVersion>4.0.0</modelVersion>

    <groupId>com.xceptance</groupId>
    <artifactId>xlt</artifactId>
    <version>8.6.0</version>
    <packaging>jar</packaging>

    <name>XLT</name>
    <description>XLT (Xceptance LoadTest) is an extensive load and performance test tool developed and maintained by Xceptance.</description>
    <url>https://www.xceptance.com/xlt/</url>
    <inceptionYear>2005</inceptionYear>

    <organization>
        <name>Xceptance Software Technologies GmbH</name>
        <url>https://www.xceptance.com/</url>
    </organization>

    <developers>
        <developer>
            <name>Xceptance Dev Team</name>
            <id>xceptance</id>
            <email>xlt.dev@xceptance.com</email>
            <organization>Xceptance Software Technologies GmbH</organization>
            <organizationUrl>https://www.xceptance.com/</organizationUrl>
            <timezone>+1</timezone>
        </developer>
    </developers>

    <licenses>
        <license>
            <name>Apache-2.0</name>
            <comments>Apache License, Version 2.0 - A business-friendly OSS license</comments>
            <url>https://www.apache.org/licenses/LICENSE-2.0.txt</url>
            <distribution>repo</distribution>
        </license>
    </licenses>

    <scm>
        <url>https://github.com/Xceptance/XLT</url>
        <connection>scm:git:https://github.com/Xceptance/XLT</connection>
        <developerConnection>scm:git:https://github.com/Xceptance/XLT</developerConnection>
    </scm>

    <issueManagement>
        <system>GitHub</system>
        <url>https://github.com/Xceptance/XLT/issues</url>
    </issueManagement>

    <distributionManagement>
        <snapshotRepository>
            <id>ossrh</id>
            <url>https://oss.sonatype.org/content/repositories/snapshots</url>
        </snapshotRepository>
        <repository>
            <id>ossrh</id>
            <url>https://oss.sonatype.org/service/local/staging/deploy/maven2</url>
        </repository>
    </distributionManagement>

    <properties>
        <project.build.sourceEncoding>UTF-8</project.build.sourceEncoding>
        <maven.compiler.source>11</maven.compiler.source>
        <maven.compiler.target>11</maven.compiler.target>
        <asm.version>9.4</asm.version>
        <htmlunit.version>4.10.0</htmlunit.version>
        <httpclient.version>4.5.14</httpclient.version>
        <jetty.version>9.4.56.v20240826</jetty.version>
        <log4j.version>2.24.1</log4j.version>
        <powermock.version>2.0.9</powermock.version>
<<<<<<< HEAD
        <selenium.version>4.29.0</selenium.version>
        <htmlunitdriver.version>4.29.0</htmlunitdriver.version>
        <copyright>Copyright (c) ${project.inceptionYear}-2024 ${project.organization.name}</copyright>
=======
        <selenium.version>4.26.0</selenium.version>
        <htmlunitdriver.version>4.17.0</htmlunitdriver.version>
        <otel.version>1.43.0</otel.version>
        <copyright>Copyright (c) ${project.inceptionYear}-2025 ${project.organization.name}</copyright>
>>>>>>> 1b0a20cc
    </properties>

    <build>
        <plugins>
            <plugin>
                <groupId>org.apache.maven.plugins</groupId>
                <artifactId>maven-gpg-plugin</artifactId>
                <version>3.0.1</version>
                <configuration>
                    <gpgArguments>
                        <arg>--pinentry-mode</arg>
                        <arg>loopback</arg>
                    </gpgArguments>
                </configuration>
            </plugin>
            <!-- Adds or updates the license header in source files. -->
            <!-- Usage: mvn license:format -->
            <plugin>
                <groupId>com.mycila</groupId>
                <artifactId>license-maven-plugin</artifactId>
                <version>4.1</version>
                <configuration>
                    <licenseSets>
                        <licenseSet>
                            <header>src/build/resources/license-header.txt</header>
                            <properties>
                                <copyright>${copyright}</copyright>
                            </properties>
                            <includes>
                                <include>**/*.java</include>
                            </includes>
                            <excludes>
                                <!-- These have their own license header. -->
                                <exclude>src/main/java/org/htmlunit/**/*</exclude>
                                <exclude>src/main/java/com/xceptance/common/lang/OpenStringBuilder.java</exclude>
                                <exclude>src/main/java/com/xceptance/xlt/engine/xltdriver/**/*</exclude>
                                <exclude>src/main/java/com/xceptance/xlt/report/util/NoOverlapCategoryAxis.java</exclude>
                                <exclude>src/main/java/com/xceptance/xlt/report/util/lucene/BitUtil.java</exclude>
                                <exclude>src/main/java/com/xceptance/xlt/report/util/lucene/OpenBitSet.java</exclude>
                                <exclude>src/main/java/it/unimi/dsi/util/SplitMix64RandomGenerator.java</exclude>
                                <exclude>src/main/java/netscape/**/*</exclude>
                                <exclude>src/test-hu/**/*</exclude>
                            </excludes>
                        </licenseSet>
                    </licenseSets>
                    <mapping>
                        <java>SLASHSTAR_STYLE</java>
                    </mapping>
                </configuration>
            </plugin>
            <!-- Checks dependencies for known vulnerabilities. -->
            <!-- Usage: mvn dependency-check:aggregate -->
            <plugin>
                <groupId>org.owasp</groupId>
                <artifactId>dependency-check-maven</artifactId>
                <version>12.1.0</version>
                <configuration>
                    <assemblyAnalyzerEnabled>false</assemblyAnalyzerEnabled>
                </configuration>
            </plugin>
        </plugins>
    </build>

    <dependencyManagement>
        <dependencies>
            <dependency>
                <groupId>com.fasterxml.jackson</groupId>
                <artifactId>jackson-bom</artifactId>
                <version>2.17.2</version>
                <type>pom</type>
                <scope>import</scope>
            </dependency>
            <dependency>
                <groupId>software.amazon.awssdk</groupId>
                <artifactId>bom</artifactId>
                <version>2.27.21</version>
                <type>pom</type>
                <scope>import</scope>
            </dependency>
            <dependency>
                <groupId>com.google.cloud</groupId>
                <artifactId>libraries-bom</artifactId>
                <version>26.54.0</version>
                <type>pom</type>
                <scope>import</scope>
            </dependency>
            <dependency>
                <groupId>io.opentelemetry</groupId>
                <artifactId>opentelemetry-bom</artifactId>
                <version>${otel.version}</version>
                <type>pom</type>
                <scope>import</scope>
            </dependency>
        </dependencies>
    </dependencyManagement>

    <dependencies>
        <!-- HtmlUnit -->
        <dependency>
            <groupId>commons-codec</groupId>
            <artifactId>commons-codec</artifactId>
            <version>1.18.0</version>
        </dependency>
        <dependency>
            <groupId>commons-io</groupId>
            <artifactId>commons-io</artifactId>
            <version>2.18.0</version>
        </dependency>
        <dependency>
            <groupId>org.apache.commons</groupId>
            <artifactId>commons-lang3</artifactId>
            <version>3.17.0</version>
        </dependency>
        <dependency>
            <groupId>commons-logging</groupId>
            <artifactId>commons-logging</artifactId>
            <version>1.3.5</version>
        </dependency>
        <dependency>
            <groupId>org.brotli</groupId>
            <artifactId>dec</artifactId>
            <version>0.1.2</version>
        </dependency>
        <dependency>
            <groupId>org.htmlunit</groupId>
            <artifactId>htmlunit-core-js</artifactId>
            <version>${htmlunit.version}</version>
        </dependency>
        <dependency>
            <groupId>org.htmlunit</groupId>
            <artifactId>htmlunit-csp</artifactId>
            <version>${htmlunit.version}</version>
        </dependency>
        <dependency>
            <groupId>org.htmlunit</groupId>
            <artifactId>htmlunit-cssparser</artifactId>
            <version>${htmlunit.version}</version>
        </dependency>
        <dependency>
            <groupId>org.htmlunit</groupId>
            <artifactId>htmlunit-websocket-client</artifactId>
            <version>${htmlunit.version}</version>
        </dependency>
        <dependency>
            <groupId>org.htmlunit</groupId>
            <artifactId>htmlunit-xpath</artifactId>
            <version>${htmlunit.version}</version>
        </dependency>
        <dependency>
            <groupId>org.apache.httpcomponents</groupId>
            <artifactId>httpclient</artifactId>
            <version>${httpclient.version}</version>
            <exclusions>
            	<!-- don't use outdated commons-codec:1.11 -->
                <exclusion>
                    <groupId>commons-codec</groupId>
                    <artifactId>commons-codec</artifactId>
                </exclusion>
            </exclusions>
        </dependency>
        <dependency>
            <groupId>org.apache.httpcomponents</groupId>
            <artifactId>httpmime</artifactId>
            <version>${httpclient.version}</version>
        </dependency>
        <dependency>
            <groupId>org.htmlunit</groupId>
            <artifactId>neko-htmlunit</artifactId>
            <version>${htmlunit.version}</version>
        </dependency>
        <dependency>
            <groupId>xerces</groupId>
            <artifactId>xercesImpl</artifactId>
            <version>2.12.2</version>
            <scope>provided</scope>
            <exclusions>
                <exclusion>
                    <groupId>xml-apis</groupId>
                    <artifactId>xml-apis</artifactId>
                </exclusion>
            </exclusions>
        </dependency>
        <!-- XLT -->
        <dependency>
            <groupId>software.amazon.awssdk</groupId>
            <artifactId>ec2</artifactId>
        </dependency>
        <dependency>
            <groupId>software.amazon.awssdk</groupId>
            <artifactId>url-connection-client</artifactId>
        </dependency>
        <dependency>
            <groupId>com.fasterxml.jackson.core</groupId>
            <artifactId>jackson-annotations</artifactId>
        </dependency>
        <dependency>
            <groupId>com.fasterxml.jackson.core</groupId>
            <artifactId>jackson-core</artifactId>
        </dependency>
        <dependency>
            <groupId>com.fasterxml.jackson.core</groupId>
            <artifactId>jackson-databind</artifactId>
        </dependency>
        <dependency>
            <groupId>com.google.cloud</groupId>
            <artifactId>google-cloud-compute</artifactId>
        </dependency>
        <dependency>
            <groupId>commons-cli</groupId>
            <artifactId>commons-cli</artifactId>
            <version>1.5.0</version>
        </dependency>
        <dependency>
            <groupId>org.apache.commons</groupId>
            <artifactId>commons-configuration2</artifactId>
            <version>2.10.1</version>
        </dependency>
        <dependency>
            <groupId>org.apache.commons</groupId>
            <artifactId>commons-math3</artifactId>
            <version>3.6.1</version>
        </dependency>
        <dependency>
            <groupId>org.apache.commons</groupId>
            <artifactId>commons-text</artifactId>
            <version>1.13.0</version>
            <exclusions>
                <exclusion>
                    <groupId>org.apache.commons</groupId>
                    <artifactId>commons-lang3</artifactId>
                </exclusion>
            </exclusions>
        </dependency>
        <dependency>
            <groupId>org.apache.commons</groupId>
            <artifactId>commons-vfs2</artifactId>
            <version>2.9.0</version>
            <exclusions>
                <exclusion>
                    <groupId>org.apache.hadoop</groupId>
                    <artifactId>hadoop-hdfs-client</artifactId>
                </exclusion>
            </exclusions>
        </dependency>
        <dependency>
            <groupId>dnsjava</groupId>
            <artifactId>dnsjava</artifactId>
            <version>3.6.0</version>
        </dependency>
        <dependency>
            <groupId>com.caucho</groupId>
            <artifactId>hessian</artifactId>
            <version>4.0.66</version>
        </dependency>
        <dependency>
            <groupId>jaxen</groupId>
            <artifactId>jaxen</artifactId>
            <version>2.0.0</version>
        </dependency>
        <dependency>
            <groupId>org.eclipse.jetty</groupId>
            <artifactId>jetty-servlet</artifactId>
            <version>${jetty.version}</version>
        </dependency>
        <dependency>
            <groupId>org.jfree</groupId>
            <artifactId>jfreechart</artifactId>
            <version>1.5.5</version>
        </dependency>
        <dependency>
            <!-- optional dependency of dnsjava, but XLT requires it -->
            <groupId>net.java.dev.jna</groupId>
            <artifactId>jna-platform</artifactId>
            <version>5.13.0</version>
        </dependency>
        <dependency>
            <groupId>org.json</groupId>
            <artifactId>json</artifactId>
            <version>20231013</version>
        </dependency>
        <dependency>
            <groupId>junit</groupId>
            <artifactId>junit</artifactId>
            <version>4.13.2</version>
        </dependency>
        <dependency>
            <groupId>org.apache.logging.log4j</groupId>
            <artifactId>log4j-api</artifactId>
            <version>${log4j.version}</version>
        </dependency>
        <dependency>
            <groupId>org.apache.logging.log4j</groupId>
            <artifactId>log4j-core</artifactId>
            <version>${log4j.version}</version>
        </dependency>
        <dependency>
            <groupId>org.apache.logging.log4j</groupId>
            <artifactId>log4j-jcl</artifactId>
            <version>${log4j.version}</version>
        </dependency>
        <dependency>
            <groupId>org.apache.logging.log4j</groupId>
            <artifactId>log4j-slf4j2-impl</artifactId>
            <version>${log4j.version}</version>
        </dependency>
        <dependency>
            <groupId>com.squareup.okhttp3</groupId>
            <artifactId>okhttp</artifactId>
            <version>4.12.0</version>
        </dependency>
        <dependency>
            <groupId>org.seleniumhq.selenium</groupId>
            <artifactId>selenium-java</artifactId>
            <version>${selenium.version}</version>
        </dependency>
        <dependency>
            <groupId>org.seleniumhq.selenium</groupId>
            <artifactId>htmlunit3-driver</artifactId>
            <version>${htmlunitdriver.version}</version>
            <exclusions>
                <exclusion>
                    <groupId>org.htmlunit</groupId>
                    <artifactId>htmlunit</artifactId>
                </exclusion>
            </exclusions>
        </dependency>
        <dependency>
            <groupId>io.github.darkxanter</groupId>
            <artifactId>webp-imageio</artifactId>
            <version>0.3.3</version>
        </dependency>
        <dependency>
            <groupId>com.thoughtworks.xstream</groupId>
            <artifactId>xstream</artifactId>
            <version>1.4.21</version>
        </dependency>
        <!-- ASM Libraries (required for Parboiled, PMD and Cobertura) -->
        <dependency>
            <groupId>org.ow2.asm</groupId>
            <!-- This also pulls 'asm', 'asm-analysis' and 'asm-tree'. -->
            <artifactId>asm-util</artifactId>
            <version>${asm.version}</version>
        </dependency>
        <!-- byte-buddy is used by Selenium, Mockito and PowerMock. Ensure that the highest version wins. -->
        <dependency>
            <groupId>net.bytebuddy</groupId>
            <artifactId>byte-buddy</artifactId>
            <version>1.15.7</version>
        </dependency>
        <!-- guava is used by Selenium, Google Compute and Checkstyle. Ensure that the highest version wins. -->
        <dependency>
            <groupId>com.google.guava</groupId>
            <artifactId>guava</artifactId>
            <version>33.3.1-jre</version>
        </dependency>
        <!-- slf4j is used by many libs. Ensure that the version used by log4j-slf4j2-impl wins. -->
        <dependency>
            <groupId>org.slf4j</groupId>
            <artifactId>slf4j-api</artifactId>
            <version>2.0.9</version>
        </dependency>
        <!-- Script-Doc Generator -->
        <dependency>
            <groupId>org.freemarker</groupId>
            <artifactId>freemarker</artifactId>
            <version>2.3.32</version>
        </dependency>
        <dependency>
            <groupId>org.pegdown</groupId>
            <artifactId>pegdown</artifactId>
            <version>1.6.0</version>
            <exclusions>
                <exclusion>
                    <groupId>org.parboiled</groupId>
                    <artifactId>parboiled-java</artifactId>
                </exclusion>
            </exclusions>
        </dependency>
        <dependency>
            <groupId>org.parboiled</groupId>
            <artifactId>parboiled-java</artifactId>
            <version>1.4.1</version>
        </dependency>
        <!-- WebSocket-Server needed for running client-performance tests with Chrome and FF -->
        <dependency>
            <groupId>org.glassfish.tyrus</groupId>
            <artifactId>tyrus-container-grizzly-server</artifactId>
            <version>1.20</version>
        </dependency>
        <!-- https://github.com/aggregateknowledge/java-hll -->
        <dependency>
            <groupId>net.agkn</groupId>
            <artifactId>hll</artifactId>
            <version>1.6.0</version>
        </dependency>
        <!-- Java EE libs -->
        <dependency>
            <groupId>javax.xml.bind</groupId>
            <artifactId>jaxb-api</artifactId>
            <version>2.4.0-b180830.0359</version>
        </dependency>
        <dependency>
            <groupId>com.sun.xml.bind</groupId>
            <artifactId>jaxb-core</artifactId>
            <version>4.0.1</version>
        </dependency>
        <dependency>
            <groupId>com.sun.xml.bind</groupId>
            <artifactId>jaxb-impl</artifactId>
            <version>4.0.1</version>
        </dependency>
        <dependency>
            <groupId>me.tongfei</groupId>
            <artifactId>progressbar</artifactId>
            <version>0.9.2</version>
            <exclusions>
                <!-- jline is overridden below -->
                <exclusion>
                    <groupId>org.jline</groupId>
                    <artifactId>jline</artifactId>
                </exclusion>
            </exclusions>
        </dependency>
        <dependency>
            <groupId>org.jline</groupId>
            <artifactId>jline</artifactId>
            <version>3.23.0</version>
        </dependency>
        <dependency>
            <groupId>dev.harrel</groupId>
            <artifactId>json-schema</artifactId>
            <version>1.5.2</version>
        </dependency>
        <dependency>
            <groupId>net.sf.saxon</groupId>
            <artifactId>Saxon-HE</artifactId>
            <version>12.5</version>
        </dependency>
        <dependency>
            <groupId>io.opentelemetry.semconv</groupId>
            <artifactId>opentelemetry-semconv</artifactId>
            <version>1.26.0-alpha</version>
        </dependency>
        <dependency>
            <groupId>io.opentelemetry</groupId>
            <artifactId>opentelemetry-sdk-logs</artifactId>
        </dependency>
        <dependency>
            <groupId>io.opentelemetry</groupId>
            <artifactId>opentelemetry-exporter-otlp</artifactId>
        </dependency>
        <dependency>
            <groupId>io.opentelemetry</groupId>
            <artifactId>opentelemetry-sdk-extension-autoconfigure</artifactId>
        </dependency>

        <!-- ================= -->
        <!-- Test dependencies -->
        <!-- ================= -->

        <!-- Ant -->
        <dependency>
            <groupId>org.apache.ant</groupId>
            <artifactId>ant</artifactId>
            <version>1.10.13</version>
            <scope>provided</scope>
            <exclusions>
                <exclusion>
                    <groupId>org.apache.ant</groupId>
                    <artifactId>ant-launcher</artifactId>
                </exclusion>
            </exclusions>
        </dependency>
        <!-- ATTENTION: Used versions of mocking frameworks EasyMock and Mockito needs to be supported by PowerMock. -->
        <!-- Mockito -->
        <dependency>
            <groupId>org.mockito</groupId>
            <artifactId>mockito-core</artifactId>
            <version>3.3.3</version> <!-- Last supported version of PowerMock 2.x.x -->
            <scope>test</scope>
        </dependency>
        <!-- Easymock -->
        <dependency>
            <groupId>org.easymock</groupId>
            <artifactId>easymock</artifactId>
            <version>4.0.1</version> <!-- Last supported version of PowerMock 2.x.x -->
            <scope>test</scope>
        </dependency>
        <!-- Powermock -->
        <dependency>
            <groupId>org.powermock</groupId>
            <artifactId>powermock-api-easymock</artifactId>
            <version>${powermock.version}</version>
            <scope>test</scope>
        </dependency>
        <dependency>
            <groupId>org.powermock</groupId>
            <artifactId>powermock-api-mockito2</artifactId>
            <version>${powermock.version}</version>
            <scope>test</scope>
        </dependency>
        <dependency>
            <groupId>org.powermock</groupId>
            <artifactId>powermock-module-junit4</artifactId>
            <version>${powermock.version}</version>
            <scope>test</scope>
        </dependency>
        <!-- PMD -->
        <dependency>
            <groupId>net.sourceforge.pmd</groupId>
            <artifactId>pmd-java</artifactId>
            <version>6.55.0</version>
            <scope>test</scope>
            <exclusions>
                <exclusion>
                    <groupId>net.sourceforge.saxon</groupId>
                    <artifactId>saxon</artifactId>
                </exclusion>
                <exclusion>
                    <groupId>net.sourceforge.saxon</groupId>
                    <artifactId>saxon-dom</artifactId>
                </exclusion>
            </exclusions>
        </dependency>
        <!-- HtmlUnit -->
        <dependency>
            <groupId>com.tngtech.archunit</groupId>
            <artifactId>archunit-junit4</artifactId>
            <version>1.3.0</version>
            <exclusions>
                <exclusion>
                    <groupId>junit</groupId>
                    <artifactId>junit</artifactId>
                </exclusion>
            </exclusions>
            <scope>test</scope>
        </dependency>
        <dependency>
            <groupId>org.apache.httpcomponents</groupId>
            <artifactId>httpclient</artifactId>
            <version>${httpclient.version}</version>
            <scope>test</scope>
            <type>test-jar</type>
        </dependency>
        <dependency>
            <groupId>commons-fileupload</groupId>
            <artifactId>commons-fileupload</artifactId>
            <scope>test</scope>
            <version>1.5</version>
            <exclusions>
                <exclusion>
                    <groupId>commons-io</groupId>
                    <artifactId>commons-io</artifactId>
                </exclusion>
            </exclusions>
        </dependency>
        <dependency>
            <groupId>com.github.romankh3</groupId>
            <artifactId>image-comparison</artifactId>
            <version>4.4.0</version>
            <scope>test</scope>
        </dependency>
        <dependency>
            <groupId>org.eclipse.jetty</groupId>
            <artifactId>jetty-webapp</artifactId>
            <version>${jetty.version}</version>
            <scope>test</scope>
        </dependency>
        <dependency>
            <groupId>org.eclipse.jetty.websocket</groupId>
            <artifactId>websocket-server</artifactId>
            <version>${jetty.version}</version>
            <scope>test</scope>
        </dependency>
        <!-- Checkstyle -->
        <dependency>
            <groupId>com.puppycrawl.tools</groupId>
            <artifactId>checkstyle</artifactId>
            <version>10.20.1</version>
            <scope>test</scope>
            <exclusions>
                <exclusion>
                    <groupId>net.sf.saxon</groupId>
                    <artifactId>Saxon-HE</artifactId>
                </exclusion>
            </exclusions>
        </dependency>
        <!-- Cobertura -->
        <dependency>
            <groupId>net.sourceforge.cobertura</groupId>
            <artifactId>cobertura</artifactId>
            <version>2.1.1</version>
            <scope>test</scope>
            <exclusions>
                <exclusion>
                    <artifactId>logback-classic</artifactId>
                    <groupId>ch.qos.logback</groupId>
                </exclusion>
                <exclusion>
                    <artifactId>jaxen</artifactId>
                    <groupId>jaxen</groupId>
                </exclusion>
                <exclusion>
                    <artifactId>asm</artifactId>
                    <groupId>org.ow2.asm</groupId>
                </exclusion>
                <exclusion>
                    <artifactId>asm-analysis</artifactId>
                    <groupId>org.ow2.asm</groupId>
                </exclusion>
                <exclusion>
                    <artifactId>asm-util</artifactId>
                    <groupId>org.ow2.asm</groupId>
                </exclusion>
                <exclusion>
                    <artifactId>asm-commons</artifactId>
                    <groupId>org.ow2.asm</groupId>
                </exclusion>
                <exclusion>
                    <artifactId>asm-tree</artifactId>
                    <groupId>org.ow2.asm</groupId>
                </exclusion>
                <exclusion>
                    <groupId>org.mortbay.jetty</groupId>
                    <artifactId>jetty</artifactId>
                </exclusion>
                <exclusion>
                    <groupId>org.mortbay.jetty</groupId>
                    <artifactId>jetty-util</artifactId>
                </exclusion>
                <exclusion>
                    <groupId>org.mortbay.jetty</groupId>
                    <artifactId>servlet-api-2.5</artifactId>
                </exclusion>
                <exclusion>
                    <groupId>com.sun</groupId>
                    <artifactId>tools</artifactId>
                </exclusion>
            </exclusions>
        </dependency>
        <dependency><!-- required by Cobertura -->
            <artifactId>asm-commons</artifactId>
            <groupId>org.ow2.asm</groupId>
            <version>${asm.version}</version>
            <scope>test</scope>
        </dependency>
        <dependency>
            <groupId>pl.pragmatists</groupId>
            <artifactId>JUnitParams</artifactId>
            <version>1.1.1</version>
            <scope>test</scope>
        </dependency>
        <!-- https://github.com/marschall/memoryfilesystem -->
        <dependency>
            <groupId>com.github.marschall</groupId>
            <artifactId>memoryfilesystem</artifactId>
            <version>2.3.0</version>
            <scope>test</scope>
        </dependency>
        <dependency>
            <groupId>net.sf.trove4j</groupId>
            <artifactId>trove4j</artifactId>
            <version>3.0.3</version>
            <scope>test</scope>
        </dependency>
    </dependencies>
</project><|MERGE_RESOLUTION|>--- conflicted
+++ resolved
@@ -71,16 +71,10 @@
         <jetty.version>9.4.56.v20240826</jetty.version>
         <log4j.version>2.24.1</log4j.version>
         <powermock.version>2.0.9</powermock.version>
-<<<<<<< HEAD
         <selenium.version>4.29.0</selenium.version>
         <htmlunitdriver.version>4.29.0</htmlunitdriver.version>
-        <copyright>Copyright (c) ${project.inceptionYear}-2024 ${project.organization.name}</copyright>
-=======
-        <selenium.version>4.26.0</selenium.version>
-        <htmlunitdriver.version>4.17.0</htmlunitdriver.version>
         <otel.version>1.43.0</otel.version>
         <copyright>Copyright (c) ${project.inceptionYear}-2025 ${project.organization.name}</copyright>
->>>>>>> 1b0a20cc
     </properties>
 
     <build>
