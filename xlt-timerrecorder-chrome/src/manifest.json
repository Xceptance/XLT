--- conflicted
+++ resolved
@@ -1,11 +1,6 @@
 {
-<<<<<<< HEAD
-  "manifest_version": 2,
-
-=======
   "manifest_version": 3,
   "minimum_chrome_version": "116",
->>>>>>> 7b410800
   "name": "XLT Timer Recorder",
   "short_name": "XLT-CTR",
   "description": "Enable XLT to collect performance data from the browser",
@@ -13,10 +8,6 @@
   "version_name": "@version@",
   "author":"Xceptance",
   "homepage_url": "https://www.xceptance.com",
-<<<<<<< HEAD
-
-=======
->>>>>>> 7b410800
   "background": {
     "service_worker": "background.js"
   },
