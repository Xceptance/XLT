# XLT
XLT is an extensive load and performance test tool developed and maintained by Xceptance. If you need more information, here is the current [website](https://www.xceptance.com/xlt/) and the current [documentation portal](https://xltdoc.xceptance.com/). There is also a [forum](https://ask.xceptance.de/) available to discuss load testing and test automation with XLT.

The documentation was fully rewritten in 2020 and it is continuously updated. We appreciate your feedback. You can also directly contribute on GitHub at https://github.com/Xceptance/xlt-documentation. If you need any information from the legacy documentation, you can still find it at https://lab.xceptance.de/releases/xlt/5.7.1/index.html

# Open Source
XLT has been open sourced on 30 January 2020 under the Apache License 2.0.

## Documentation
The documentation is also an open source project and you can find it here: https://github.com/Xceptance/xlt-documentation If you are just looking for the final documentation, just head over to https://xltdoc.xceptance.com/.

# Build XLT
The XLT build process is based on the **Apache Ant** build tool. The build works best when being run on a Linux machine.

## Required Tools

* Latest JDK 11
* Latest [Apache Ant](https://ant.apache.org/)
* Chrome or Chromium browser (to package the timer-recorder extension for Chrome/Chromium)
* Optional tools:
    * Only if you want to run the XLT unit tests:
        * [chromedriver](https://chromedriver.chromium.org/)
        * [geckodriver](https://github.com/mozilla/geckodriver)
<<<<<<< HEAD
    * Only if you want to build the legacy XLT documentation:
        * [Jekyll](https://jekyllrb.com/)
=======
>>>>>>> 00fdd884

## Build Steps

To create the XLT distribution archive `xlt-X.Y.Z.zip`, run the following command. If all went well, the archive can then be found in folder `target/dist`.

```
ant clean dist
```

To perform a release build which requires all unit tests to pass, run this command:

```
ant clean release 
```

## Limitations

When you build XLT by yourself, the following limitations apply:

* The timer-recorder extension for Firefox is not signed yet. Hence, when using `XltFirefoxDriver` later on, Firefox will refuse to install that extension. If you need the extension, download the official XLT distribution which contains a correctly signed extension.

## Building on Windows or MacOS

* Some unit tests are known to fail on Windows.
* You will need to adjust the path to Chrome/Chromium in `build.properties` according to your system.

# Jobs
Do you like the code and architectur of XLT? Do you have ideas for new features or just like to work with it? Why not considering to apply for a job at Xceptance? We are always hiring developers and testers. Just drop us a line. You can find more information on our career page [Jobs at Xceptance](https://www.xceptance.com/en/careers/).<|MERGE_RESOLUTION|>--- conflicted
+++ resolved
@@ -6,10 +6,8 @@
 # Open Source
 XLT has been open sourced on 30 January 2020 under the Apache License 2.0.
 
-## Documentation
-The documentation is also an open source project and you can find it here: https://github.com/Xceptance/xlt-documentation If you are just looking for the final documentation, just head over to https://xltdoc.xceptance.com/.
+# How to Build XLT
 
-# Build XLT
 The XLT build process is based on the **Apache Ant** build tool. The build works best when being run on a Linux machine.
 
 ## Required Tools
@@ -21,11 +19,6 @@
     * Only if you want to run the XLT unit tests:
         * [chromedriver](https://chromedriver.chromium.org/)
         * [geckodriver](https://github.com/mozilla/geckodriver)
-<<<<<<< HEAD
-    * Only if you want to build the legacy XLT documentation:
-        * [Jekyll](https://jekyllrb.com/)
-=======
->>>>>>> 00fdd884
 
 ## Build Steps
 
@@ -43,11 +36,11 @@
 
 ## Limitations
 
-When you build XLT by yourself, the following limitations apply:
+When you build XLT by yourself, the following limitations apply.
 
 * The timer-recorder extension for Firefox is not signed yet. Hence, when using `XltFirefoxDriver` later on, Firefox will refuse to install that extension. If you need the extension, download the official XLT distribution which contains a correctly signed extension.
 
-## Building on Windows or MacOS
+## Building on Windows or macOS
 
 * Some unit tests are known to fail on Windows.
 * You will need to adjust the path to Chrome/Chromium in `build.properties` according to your system.
