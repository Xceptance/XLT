/*
 * Copyright (c) 2005-2021 Xceptance Software Technologies GmbH
 *
 * Licensed under the Apache License, Version 2.0 (the "License");
 * you may not use this file except in compliance with the License.
 * You may obtain a copy of the License at
 *
 *     http://www.apache.org/licenses/LICENSE-2.0
 *
 * Unless required by applicable law or agreed to in writing, software
 * distributed under the License is distributed on an "AS IS" BASIS,
 * WITHOUT WARRANTIES OR CONDITIONS OF ANY KIND, either express or implied.
 * See the License for the specific language governing permissions and
 * limitations under the License.
 */
package com.xceptance.common.io;

import java.io.BufferedReader;
import java.io.File;
import java.io.FileFilter;
import java.io.FileReader;
import java.io.FileWriter;
import java.io.FilenameFilter;
import java.io.IOException;
import java.util.Arrays;
import java.util.Comparator;
import java.util.List;
import java.util.Random;

import org.apache.commons.lang3.RandomStringUtils;
import org.apache.commons.lang3.SystemUtils;
import org.junit.After;
import org.junit.Assert;
import org.junit.Before;
import org.junit.Test;
import org.mockito.Mockito;
import org.slf4j.Logger;
import org.slf4j.LoggerFactory;

import com.xceptance.xlt.AbstractXLTTestCase;

/**
 * Tests the FileUtils implementation.
 * 
 * @author Hartmut Arlt (Xceptance Software Technologies GmbH)
 */
public class FileUtilsTest extends AbstractXLTTestCase
{
    /** Directory named 'test' rooted at system directory for temporary files. */
    private File testDir;

    /** Test file named 'source.txt' rooted at 'test'. */
    private File sourceFile;

    /** Test file named 'dest.txt' rooted at 'test'. */
    private File destFile;

    /** Test-run specific temp-directory rooted at system-specific directory for temporary files. */
    private File tempDir;

    /** Unremovable directory rooted at {@link #removeTolerateDir} */
    private File unremoveableSubdir;

    /** Unremovable file rooted at {@link #unremoveableSubdir}. */
    private File unremoveableFile;

    /** Test-run specific directory rooted at test-run specific temp-directory. */
    private File removeTolerateDir;

    /** Content for 'source.txt' and other test files. */
    private final static String testFileContent = "This is a text file for testing purposes.";

    /** Class logger. */
    private final static Logger LOGGER = LoggerFactory.getLogger(FileUtilsTest.class);

    /** Name of test directory. Uses random suffix to prevent file name clashes. */
    private final static String testDirName = "test" + new Random().nextInt(1000);

    /** The file comparator used for sorting file arrays alpha-numerically. */
    private static final Comparator<File> fileComparator = new Comparator<File>()
    {
        @Override
        public int compare(File o1, File o2)
        {
            return o1.getAbsolutePath().compareTo(o2.getAbsolutePath());
        }
    };

<<<<<<< HEAD
    @BeforeClass
    public static void setUp()
    {
        currentWorkingDirectory = FileUtils.getCurrentWorkingDirectory();
        if (SystemUtils.IS_OS_WINDOWS)
        {
            FileUtils.setCurrentWorkingDirectory("F:/home/xlt");
        }
        else
        {
            FileUtils.setCurrentWorkingDirectory("/home/xlt");
        }
=======
    /** Initializes log4j configuration. */
    static
    {
        BasicConfigurator.configure();
>>>>>>> cec85249
    }

    @Before
    public void init() throws Exception
    {
        testDir = new File(getTempDir(), testDirName);
        sourceFile = new File(testDir, "source.txt");
        destFile = new File(testDir, "dest.txt");

        testDir.mkdir();
        sourceFile.createNewFile();
        destFile.createNewFile();

        final FileWriter fw = new FileWriter(sourceFile);
        try
        {
            fw.write(testFileContent);
        }
        finally
        {
            fw.close();
        }

        final String random = RandomStringUtils.random(10, "qwertzuioplkjhgfdsayxcvbnm");
        tempDir = new File(System.getProperty("java.io.tmpdir"), random);
        tempDir.mkdir();

        // gets cleanup automatically
        removeTolerateDir = new File(tempDir, "removetoleratedir");
        removeTolerateDir.mkdir();
        new File(removeTolerateDir, "t0000000000.txt").createNewFile();
        new File(removeTolerateDir, "t0000000001.txt").createNewFile();

        final File subdir = new File(removeTolerateDir, "subdir");
        subdir.mkdir();

        new File(subdir, "t0000000000.txt").createNewFile();
        new File(subdir, "t0000000001.txt").createNewFile();

        unremoveableSubdir = new File(removeTolerateDir, "unremovablesubdir");
        unremoveableSubdir.mkdir();
        unremoveableFile = new File(unremoveableSubdir, "t0000000000.txt");
        unremoveableFile.createNewFile();
        new File(unremoveableSubdir, "t0000000001.txt").createNewFile();

    }

    @After
    public void tidyup() throws IOException
    {
        if (testDir.exists())
        {
            testDir.setWritable(true);
            Assert.assertTrue(removeDirectory(testDir));
        }

        // set removable
        unremoveableSubdir.setReadable(true);
        unremoveableFile.setReadable(true, false);

        org.apache.commons.io.FileUtils.deleteDirectory(tempDir);
    }

    /**
     * Test file duplication.
     * 
     * @throws IOException
     */
    @Test
    public void testFileCopy() throws IOException
    {
        // copy 'source' to 'dest'
        FileUtils.copyFile(sourceFile, destFile);

        // make sure, we have a real 'dest' file ...
        Assert.assertTrue(destFile.exists());
        // ... with the right content
        Assert.assertEquals(testFileContent, readFile(destFile));
    }

    /**
     * Verifies that an exception is thrown, if the source file is null.
     * 
     * @throws IOException
     */
    @Test(expected = IllegalArgumentException.class)
    public void testCopyFileSourceIsNull() throws IOException
    {
        FileUtils.copyFile(null, destFile);
    }

    /**
     * Verifies that an exception is thrown, if the target file is null.
     * 
     * @throws IOException
     */
    @Test(expected = IllegalArgumentException.class)
    public void testCopyFileTargetIsNull() throws IOException
    {
        FileUtils.copyFile(sourceFile, null);
    }

    /**
     * Verifies that an exception is thrown, if the source file is a directory.
     * 
     * @throws IOException
     */
    @Test(expected = IllegalArgumentException.class)
    public void testCopyFileSourceIsDirectory() throws IOException
    {
        FileUtils.copyFile(testDir, destFile);
    }

    /**
     * Test directory duplication in a target directory.
     * 
     * @throws IOException
     */
    @Test
    public void testCopyDirectoryContentOnlyFalse() throws IOException
    {
        /*
         * test source sourceSubDir testSub.txt test.txt target source sourceSubDir testSub.txt test.txt
         */

        // create handle for a new directory named 'source' rooted at 'test'
        final File sourceDir = new File(testDir, "source");
        // create handle for a new directory named 'sourceSubDir' rooted at 'source'
        final File sourceSubDir = new File(sourceDir, "sourceSubDir");
        // create handle for directory sibling named 'target'
        final File targetDir = new File(testDir, "target");
        // create handle for test file named 'test.txt' rooted at 'source'
        final File testFile = new File(sourceDir, "test.txt");
        // create handle for test file named 'testSub.txt' rooted at 'sourceSubDir'
        final File testFileInSubDir = new File(sourceSubDir, "testSub.txt");

        // create directory 'source'
        Assert.assertTrue(sourceDir.mkdir());
        // create directory 'sourceSubDir'
        Assert.assertTrue(sourceSubDir.mkdir());
        // create new empty file 'test.txt'
        Assert.assertTrue(testFile.createNewFile());
        // create new empty file 'testSub.txt'
        Assert.assertTrue(testFileInSubDir.createNewFile());
        // create directory 'target'
        Assert.assertTrue(targetDir.mkdir());

        // copy 'sourceFile' to 'test.txt'
        FileUtils.copyFile(sourceFile, testFile);

        // copy directory 'source' to 'target'
        FileUtils.copyDirectory(sourceDir, targetDir, false);

        // get content of 'target'
        final File[] targetDirFiles = targetDir.listFiles();
        // must be exactly one file ...
        Assert.assertEquals(1, targetDirFiles.length);
        // ... named 'source' ...
        Assert.assertEquals(sourceDir.getName(), targetDirFiles[0].getName());
        // ... and is directory
        Assert.assertTrue(targetDirFiles[0].isDirectory());

        // get content of 'target->source'
        final File[] files = targetDirFiles[0].listFiles();
        Arrays.sort(files, fileComparator);

        // must be exactly two files ...
        Assert.assertEquals(2, files.length);
        // the first is the directory
        Assert.assertTrue(files[0].isDirectory());
        // ... named 'sourceSubDir'
        Assert.assertEquals(sourceSubDir.getName(), files[0].getName());
        // and the second which is a real file
        Assert.assertTrue(files[1].isFile());
        // ... named 'test.txt' ...
        Assert.assertEquals(testFile.getName(), files[1].getName());
        // ... and with the right content
        Assert.assertEquals(testFileContent, readFile(files[1]));

        // get the content of 'target->source->sourceSubDir'
        final File[] targetSubDirFiles = files[0].listFiles();
        // must be exactly one file ...
        Assert.assertEquals(1, targetSubDirFiles.length);
        // ... named 'testSub.txt' ...
        Assert.assertEquals(testFileInSubDir.getName(), targetSubDirFiles[0].getName());
        // ... and is a file
        Assert.assertTrue(targetSubDirFiles[0].isFile());
    }

    /**
     * Test directory duplication to a target directory.
     * 
     * @throws IOException
     */
    @Test
    public void testCopyDirectoryContentOnlyTrue() throws IOException
    {
        /*
         * test source sourceSubDir testSub.txt test.txt target sourceSubDir testSub.txt test.txt
         */

        // create handle for a new directory named 'source' rooted at 'test'
        final File sourceDir = new File(testDir, "source");
        // create handle for a new directory named 'sourceSubDir' rooted at 'source'
        final File sourceSubDir = new File(sourceDir, "sourceSubDir");
        // create handle for directory sibling named 'target'
        final File targetDir = new File(testDir, "target");
        // create handle for test file named 'test.txt' rooted at 'source'
        final File testFile = new File(sourceDir, "test.txt");
        // create handle for test file named 'testSub.txt' rooted at 'sourceSubDir'
        final File testFileInSubDir = new File(sourceSubDir, "testSub.txt");

        // create directory 'source'
        Assert.assertTrue(sourceDir.mkdir());
        // create directory 'sourceSubDir'
        Assert.assertTrue(sourceSubDir.mkdir());
        // create new empty file 'test.txt'
        Assert.assertTrue(testFile.createNewFile());
        // create new empty file 'testSub.txt'
        Assert.assertTrue(testFileInSubDir.createNewFile());
        // create directory 'target'
        Assert.assertTrue(targetDir.mkdir());

        // copy 'sourceFile' to 'test.txt'
        FileUtils.copyFile(sourceFile, testFile);

        // copy directory 'source' to 'target'
        FileUtils.copyDirectory(sourceDir, targetDir, true);

        // get content of 'target'
        final File[] targetDirFiles = targetDir.listFiles();
        Arrays.sort(targetDirFiles, fileComparator);
        // must be exactly two files ...
        Assert.assertEquals(2, targetDirFiles.length);
        // the first is a directory
        Assert.assertTrue(targetDirFiles[0].isDirectory());
        // ... named 'sourceSubDir'
        Assert.assertEquals(sourceSubDir.getName(), targetDirFiles[0].getName());
        // and the second which is a real file
        Assert.assertTrue(targetDirFiles[1].isFile());
        // ... named 'test.txt' ...
        Assert.assertEquals(testFile.getName(), targetDirFiles[1].getName());
        // ... and with the right content
        Assert.assertEquals(testFileContent, readFile(targetDirFiles[1]));

        // get content of 'target->sourceSubDir'
        final File[] targetSubDirFiles = targetDirFiles[0].listFiles();
        // must be exactly one file ...
        Assert.assertEquals(1, targetSubDirFiles.length);
        // ... named 'testSub.txt' ...
        Assert.assertEquals(testFileInSubDir.getName(), targetSubDirFiles[0].getName());
        // ... and is a file
        Assert.assertTrue(targetSubDirFiles[0].isFile());
    }

    /**
     * Verifies that an exception is thrown, if the source directory is null.
     * 
     * @throws IOException
     */
    @Test(expected = IllegalArgumentException.class)
    public void testCopyDirectorySourceDirIsNull() throws IOException
    {
        FileUtils.copyDirectory(null, testDir, false);
    }

    /**
     * Verifies that an exception is thrown, if the target directory is null.
     * 
     * @throws IOException
     */
    @Test(expected = IllegalArgumentException.class)
    public void testCopyDirectoryTargetIsNull() throws IOException
    {
        FileUtils.copyDirectory(testDir, null, false);
    }

    /**
     * Verifies that an exception is thrown, if the source file is not a directory.
     * 
     * @throws IOException
     */
    @Test(expected = IllegalArgumentException.class)
    public void testCopyDirectorySourceIsAFile() throws IOException
    {
        FileUtils.copyDirectory(sourceFile, testDir, false);
    }

    /**
     * Verifies that an exception is thrown, if the target file is not a directory.
     * 
     * @throws IOException
     */
    @Test(expected = IllegalArgumentException.class)
    public void testCopyDirectoryTargetIsAFile() throws IOException
    {
        FileUtils.copyDirectory(testDir, destFile, false);
    }

    /**
     * Test for directory duplication. Copy content only.
     * 
     * @throws IOException
     */
    @Test
    public void testCopyDirectory_ContentOnly() throws IOException
    {
        // create handle for a new directory named 'source' rooted at 'test'
        final File sourceDir = new File(testDir, "source");
        // create handle for a directory sibling named 'target'
        final File targetDir = new File(testDir, "target");
        // in directory 'source' create a handle for a new file named 'test.txt'
        final File testFile = new File(sourceDir, "test.txt");

        // create the directory 'test'
        Assert.assertTrue(sourceDir.mkdir());
        // create the file 'test.txt'
        Assert.assertTrue(testFile.createNewFile());
        // create the directory 'dest'
        Assert.assertTrue(targetDir.mkdir());

        // copy the test file to 'test.txt'
        FileUtils.copyFile(sourceFile, testFile);
        // copy directory 'test' to 'dest' !content only!
        FileUtils.copyDirectory(sourceDir, targetDir, true);

        // get file list for 'dest'
        final File[] files = targetDir.listFiles();
        // have to be exactly one file...
        Assert.assertEquals(1, files.length);
        // ... named 'text.txt'..
        Assert.assertEquals("test.txt", files[0].getName());
        // ... containing the test file content
        Assert.assertEquals(testFileContent, readFile(files[0]));
    }

    /**
     * Test file deletion for a given directory.
     * 
     * @throws IOException
     */
    @Test
    public void testFileDeletionFromDirectory() throws IOException
    {
        // create handle for new directory named 'aDir' rooted at 'test'
        final File aDir = new File(testDir, "aDir");
        // create handle for new test file named 'test.txt' rooted at 'aDir'
        final File testFile = new File(aDir, "test.txt");
        // create handle for new subdirectory named 'bDir' rooted at 'aDir'
        final File bDir = new File(aDir, "bDir");
        // create handle for new test file named 'tescht' rooted at 'bDir'
        final File subTestFile = new File(bDir, "tescht");

        // create directory 'aDir'
        Assert.assertTrue(aDir.mkdir());
        // create subdirectory 'bDir'
        Assert.assertTrue(bDir.mkdir());
        // create test file 'test.txt'
        Assert.assertTrue(testFile.createNewFile());
        // create test file 'tescht'
        Assert.assertTrue(subTestFile.createNewFile());

        // delete all files rooted at 'aDir'
        FileUtils.deleteFilesFromDirectory(aDir);

        // validation
        Assert.assertFalse(bDir.exists());
        Assert.assertFalse(subTestFile.exists());
        Assert.assertFalse(testFile.exists());
        Assert.assertTrue(aDir.exists());
    }

    /**
     * Verifies that an exception is thrown, if the directory is null.
     * 
     * @throws IOException
     */
    @Test(expected = IllegalArgumentException.class)
    public void testDeleteFilesFromDirectoryNull() throws IOException
    {
        FileUtils.deleteFilesFromDirectory(null);
    }

    /**
     * Verifies that an exception is thrown, if the directory is a file.
     * 
     * @throws IOException
     */
    @Test(expected = IllegalArgumentException.class)
    public void testDeleteFilesFromDirectoryIsFile() throws IOException
    {
        FileUtils.deleteFilesFromDirectory(destFile);
    }

    /**
     * Test file deletion for a given directory using a file filter.
     * 
     * @throws IOException
     */
    @Test
    public void testFileDeletionFromDirectory_UseFilter() throws IOException
    {
        // create handle for new directory 'aDir' rooted at 'test'
        final File aDir = new File(testDir, "aDir");
        // create handle for new test file named 'test.txt' rooted at 'aDir'
        final File testFile = new File(aDir, "test.txt");
        // create handle for new subdirectory named 'bDir' rooted at 'aDir'
        final File bDir = new File(aDir, "bDir");
        // create handle for new test file named 'tescht' rooted at 'bDir'
        final File subTestFile = new File(bDir, "tescht");

        // create file filter -> accept only regular files
        final FileFilter filter = new FileFilter()
        {
            @Override
            public boolean accept(final File pathname)
            {
                return pathname.isFile();
            }

        };

        // create directory 'test'
        Assert.assertTrue(aDir.mkdir());
        // create subdirectory 'thebest'
        Assert.assertTrue(bDir.mkdir());
        // create test file 'test.txt'
        Assert.assertTrue(testFile.createNewFile());
        // create test file 'tescht'
        Assert.assertTrue(subTestFile.createNewFile());

        // delete all toplevel files matched by filter
        FileUtils.deleteFilesFromDirectory(aDir, filter);

        // validation
        Assert.assertTrue(bDir.exists());
        Assert.assertTrue(subTestFile.exists());
        Assert.assertFalse(testFile.exists());
        Assert.assertTrue(aDir.exists());
    }

    /**
     * Verifies that an exception is thrown, if the file is null.
     * 
     * @throws IOException
     */
    @Test(expected = IllegalArgumentException.class)
    public void testDeleteFileIsNull() throws IOException
    {
        FileUtils.deleteFile(null);
    }

    /**
     * Test file deletion, if the file is not a directory.
     * 
     * @throws IOException
     */
    @Test
    public void testDeleteFile() throws IOException
    {
        Assert.assertTrue("The target file doesn't exist!", destFile.exists());
        FileUtils.deleteFile(destFile);
        Assert.assertFalse("The target file wasn't deleted!", destFile.exists());
    }

    /**
     * Test file deletion, if the file is a directory.
     * 
     * @throws IOException
     */
    @Test
    public void testDeleteFileIsADirectory() throws IOException
    {
        Assert.assertTrue("The test directory doesn't exist!", testDir.exists());
        FileUtils.deleteFile(testDir);
        Assert.assertFalse("The test directory wasn't deleted!", testDir.exists());
    }

    /**
     * Verifies that no exception is thrown, if the file doesn't exist.
     * 
     * @throws IOException
     */
    @Test
    public void testDeleteFileDoesntExist() throws IOException
    {
        // directory doesn't exist
        File testFile = new File("test");
        Assert.assertFalse(testFile.exists());
        FileUtils.deleteFile(testFile);
        // file doesn't exist
        testFile = new File("test.txt");
        Assert.assertFalse(testFile.exists());
        FileUtils.deleteFile(testFile);
    }

    /**
     * Test file listing. FileUtils implementation uses java.io.File implementation for non-recursive calls, so only
     * recursive calls have to be tested.
     * 
     * @throws IOException
     */
    @Test
    public void testListFiles() throws IOException
    {
        // create handle for new directory named 'aDir' rooted at 'test'
        final File aDir = new File(testDir, "aDir");
        // create handle for new subdirectory named 'bDir' rooted at 'aDir'
        final File bDir = new File(aDir, "subtest");
        // create handle for new test file named 'test1' rooted at 'aDir'
        final File testFile1 = new File(aDir, "test1");
        // create handle for new test file named 'test2' rooted at 'aDir'
        final File testFile2 = new File(aDir, "test2");
        // create handle for new test file named 'test3' rooted at 'bDir'
        final File testFile3 = new File(bDir, "test3");

        // create directory 'aDir'
        Assert.assertTrue(aDir.mkdir());
        // create directory 'bDir'
        Assert.assertTrue(bDir.mkdir());
        // create test file 'test1'
        Assert.assertTrue(testFile1.createNewFile());
        // create test file 'test2'
        Assert.assertTrue(testFile2.createNewFile());
        // create test file 'test3'
        Assert.assertTrue(testFile3.createNewFile());

        // get all files (recursively) rooted at 'aDir'
        File[] files = FileUtils.listFiles(aDir, true);

        // validate
        Assert.assertEquals(4, files.length);
        for (final File f : files)
        {
            if (f.isDirectory())
            {
                Assert.assertEquals(bDir, f);
            }

            if (f.isFile())
            {
                Assert.assertTrue(f.equals(testFile1) || f.equals(testFile2) || f.equals(testFile3));
            }
        }

        // create new filename filter -> accept all files that starts with
        // 'test'
        final FilenameFilter filter = new FilenameFilter()
        {

            @Override
            public boolean accept(final File dir, final String name)
            {
                return name.startsWith("test");
            }
        };

        // get all files (recursively) that are rooted at 'aDir' and are
        // matched
        // by filter
        files = FileUtils.listFiles(aDir, true, filter);

        // validate
        Assert.assertEquals(3, files.length);
        for (final File f : files)
        {
            Assert.assertTrue(f.isFile());
            Assert.assertTrue(f.equals(testFile1) || f.equals(testFile2) || f.equals(testFile3));
        }
    }

    /**
     * Verifies that an exception is thrown, if the directory is null.
     * 
     * @throws IOException
     */
    @Test(expected = IllegalArgumentException.class)
    public void testListFilesDirectoryIsNull() throws IOException
    {
        FileUtils.listFiles(null, false);
    }

    /**
     * Verifies that an exception is thrown, if the directory is a file.
     * 
     * @throws IOException
     */
    @Test(expected = IllegalArgumentException.class)
    public void testListFilesDirectoryIsAFile() throws IOException
    {
        FileUtils.listFiles(destFile, false);
    }

    /**
     * Test 'illegal char'-replacement.
     */
    @Test
    public void testReplaceIllegalCharsInFilename()
    {
        final String testString = "T/\\<>|*?:\"T";

        Assert.assertEquals("T_________T", FileUtils.replaceIllegalCharsInFileName(testString));
    }

    /**
     * Test the conversion of illegal characters and try the converted result on the file system
     * 
     * @throws IOException
     */
    @Test
    public void testConvertIllegalCharsInFileName_Valid() throws IOException
    {
        final String fileName = "This is a Test.";

        createFile(FileUtils.convertIllegalCharsInFileName(fileName));
    }

    /**
     * Test the conversion of illegal characters and try the converted result on the file system
     * 
     * @throws IOException
     */
    @Test
    public void testConvertIllegalCharsInFileName_Invalid01() throws IOException
    {
        final String fileName = "a!\"§$%&/()=?{[]}\\?+*~#'_-:.;,<>|";

        createFile(FileUtils.convertIllegalCharsInFileName(fileName));
    }

    /**
     * Verifies that an exception is thrown, if the directory is null.
     * 
     * @throws Exception
     */
    @Test(expected = IllegalArgumentException.class)
    public void testCleanDirRelaxedIsNull() throws Exception
    {
        FileUtils.cleanDirRelaxed(null);
    }

    /**
     * Verifies that an exception is thrown, if the directory is a file.
     * 
     * @throws Exception
     */
    @Test(expected = IllegalArgumentException.class)
    public void testCleanDirRelaxedIsFile() throws Exception
    {
        FileUtils.cleanDirRelaxed(sourceFile);
    }

    /**
     * Verifies the correct deletion of a directory.
     * 
     * @throws IOException
     */
    @Test
    public void testCleanDirRelaxed() throws IOException
    {
        // verifies that all files exist
        Assert.assertTrue(testDir.exists());
        Assert.assertTrue(sourceFile.exists());
        Assert.assertTrue(destFile.exists());
        // clean the directory
        Assert.assertTrue(FileUtils.cleanDirRelaxed(testDir));
        // verifies, that all files are deleted
        Assert.assertTrue(testDir.exists());
        Assert.assertFalse(sourceFile.exists());
        Assert.assertFalse(destFile.exists());
    }

    /**
     * Verifies that no exception is thrown, if the directory doesn't exist.
     * 
     * @throws IOException
     */
    @Test
    public void testCleanDirRelaxedDoesntExist() throws IOException
    {
        final File test = new File("test");
        Assert.assertFalse(test.exists());
        Assert.assertTrue(FileUtils.cleanDirRelaxed(test));
    }

    /**
     * Verifies that all sub directories are also deleted.
     * 
     * @throws IOException
     */
    @Test
    public void testCleanDirRelaxedWithSubDirectories() throws IOException
    {
        final File testDirSub1 = new File(testDir, "testDirSub1");
        final File testDirSub1File = new File(testDirSub1, "file.txt");
        Assert.assertTrue("Unable to create sub directory!", testDirSub1.mkdir());
        Assert.assertTrue("Unable to create a file in the sub directory!", testDirSub1File.createNewFile());
        // verifies that all files exist
        Assert.assertTrue(testDir.exists());
        Assert.assertTrue(sourceFile.exists());
        Assert.assertTrue(destFile.exists());
        Assert.assertTrue(testDirSub1.exists());
        Assert.assertTrue(testDirSub1File.exists());
        // clean the test directory
        Assert.assertTrue(FileUtils.cleanDirRelaxed(testDir));
        // verifies that the directory is clean
        Assert.assertTrue(testDir.exists());
        Assert.assertFalse(sourceFile.exists());
        Assert.assertFalse(destFile.exists());
        Assert.assertFalse(testDirSub1.exists());
        Assert.assertFalse(testDirSub1File.exists());
    }

    /**
     * Verifies that an exception is thrown, if a file in the directory can not be deleted.
     * 
     * @throws IOException
     */
    @Test(expected = IOException.class)
    public void testCleanDirRelaxedFileNotDeleted() throws IOException
    {
        if (SystemUtils.IS_OS_WINDOWS)
        {
            throw new IOException("Skipped");
        }

        testDir.setReadOnly();
        FileUtils.cleanDirRelaxed(testDir);
        testDir.setReadable(true);
    }

    /**
     * Verifies that an exception is thrown, if the file is null.
     */
    @Test(expected = IllegalArgumentException.class)
    public void testGetNumberOfAncestorsFileIsNull()
    {
        FileUtils.getNumberOfAncestors(null);
    }

    /**
     * Verifies that the root has no ancestors.
     */
    @Test
    public void testGetNumberOfAncestorsRoot()
    {
        final File test = new File("/");
        final int numberAncestors = FileUtils.getNumberOfAncestors(test);
        Assert.assertEquals(0, numberAncestors);
    }

    /**
     * Verifies that a file with an empty path has no ancestors.
     */
    @Test
    public void testGetNumberOfAncestorsEmptyString()
    {
        final File test = new File("");
        final int numberAncestors = FileUtils.getNumberOfAncestors(test);
        Assert.assertEquals(0, numberAncestors);
    }

    /**
     * Verifies that sub directories are resolved correctly.
     */
    @Test
    public void testGetNumberOfAncestorsDirectory()
    {
        final File test = new File("test/subDirectory/subSubDirectory");
        final int numberAncestors = FileUtils.getNumberOfAncestors(test);
        Assert.assertEquals(2, numberAncestors);
    }

    /**
     * Verifies the correct number of ancestors of a file.
     */
    @Test
    public void testGetNumberOfAncestorsFile()
    {
        final File test = new File("test.txt");
        final int numberAncestors = FileUtils.getNumberOfAncestors(test);
        Assert.assertEquals(0, numberAncestors);
    }

    /**
     * Verifies the correct number of ancestors of a file in a sub directory.
     */
    @Test
    public void testGetNumberOfAncestorsFileInSubDirectory()
    {
        final File test = new File("tmp/test/testSub/testSub1.1/test.txt");
        final int numberAncestors = FileUtils.getNumberOfAncestors(test);
        Assert.assertEquals(4, numberAncestors);
    }

    /**
     * Verifies the correct number of ancestors of an absolute path name.
     */
    @Test
    public void testGetNumberOfAncestorsAbsolutePath()
    {
        final File test = new File("/tmp/test/testSub/testSub1.1/test.txt");
        final int numberAncestors = FileUtils.getNumberOfAncestors(test);
        Assert.assertEquals(5, numberAncestors);
    }

    /**
     * Verifies that an exception is thrown, if the file is null.
     */
    @Test(expected = IllegalArgumentException.class)
    public void testGetParentsFileIsNull()
    {
        FileUtils.getParents(null, 0);
    }

    /**
     * Verifies that a simple directory has no ancestors.
     */
    @Test
    public void testGetParentsNoParent()
    {
        final File test = new File("test");
        final List<File> parents = FileUtils.getParents(test, 0);
        Assert.assertEquals(0, parents.size());
    }

    /**
     * Verifies the correct number and order of the ancestors of a sub directory.
     */
    @Test
    public void testGetParentsMoreParents()
    {
        final File test = new File("test/subDirectory/subSubDirectory");
        final List<File> parents = FileUtils.getParents(test, 0);
        Assert.assertEquals(2, parents.size());
        Assert.assertEquals(new File("test"), parents.get(0));
        Assert.assertEquals(new File("test/subDirectory"), parents.get(1));
    }

    /**
     * Verifies the correct number and order of the ancestors of a sub directory, if the first ancestor has to skip.
     */
    @Test
    public void testGetParentsMoreParentsSkipFirst()
    {
        final File test = new File("test/subDirectory/subSubDirectory");
        final List<File> parents = FileUtils.getParents(test, 1);
        Assert.assertEquals(1, parents.size());
        Assert.assertEquals(new File("test/subDirectory"), parents.get(0));
    }

    /**
     * Verifies the correct number and order of the ancestors of a sub directory, if the pathname is absolute.
     */
    @Test
    public void testGetParentsAbsolutePath()
    {
        final File test = new File("/test/subDirectory/subSubDirectory");
        final List<File> parents = FileUtils.getParents(test, 0);
        Assert.assertEquals(3, parents.size());
        Assert.assertEquals(new File("/"), parents.get(0));
        Assert.assertEquals(new File("/test"), parents.get(1));
        Assert.assertEquals(new File("/test/subDirectory"), parents.get(2));
    }

    @Test
    public void testComputeRelativeUriSourceAndTargetAreEqual()
    {
        if (SystemUtils.IS_OS_WINDOWS)
        {
            final File file1 = new File("C:/home/user/workspace");
            final File file2 = new File("C:/home/user/workspace");
            Assert.assertEquals(".", FileUtils.computeRelativeUri(file1, file2, true));
        }
        else
        {
            final File file1 = new File("/home/user/workspace");
            final File file2 = new File("/home/user/workspace");
            Assert.assertEquals(".", FileUtils.computeRelativeUri(file1, file2, true));
        }
    }

    @Test
    public void testComputeRelativeUriGoBackToRoot()
    {
        final File file1 = new File("/test/home/user/documents/workspace");
        final File file2 = new File("/home/user/workspace");
        Assert.assertEquals("../../../../../home/user/workspace", FileUtils.computeRelativeUri(file1, file2, true));
    }

    @Test
    public void testComputeRelativeUriOnSameDrive()
    {
        final File file1 = new File("/home/user/documents/workspace");
        final File file2 = new File("/home/user/workspace");
        Assert.assertEquals("../../workspace", FileUtils.computeRelativeUri(file1, file2, true));
    }

    @Test
    public void testComputeRelativeUriMoreSlashesInSourceURI()
    {
        final File file1 = new File("/home/user///////documents/workspace");
        final File file2 = new File("/home/user/workspace");
        Assert.assertEquals("../../workspace", FileUtils.computeRelativeUri(file1, file2, true));
    }

    @Test
    public void testComputeRelativeUriMoreSlashesInTargetURI()
    {
        final File file1 = new File("/home/user/documents/workspace");
        final File file2 = new File("/home/user///////workspace");
        Assert.assertEquals("../../workspace", FileUtils.computeRelativeUri(file1, file2, true));
    }

    @Test
    public void testComputeRelativeUriMoreSlashesInBothURIs()
    {
        final File file1 = new File("/home/user/documents//////workspace");
        final File file2 = new File("/home/user///////workspace");
        Assert.assertEquals("../../workspace", FileUtils.computeRelativeUri(file1, file2, true));
    }

    @Test
    public void testComputeRelativeUriMoreSlashesAtBeginningOfURI()
    {
        if (SystemUtils.IS_OS_WINDOWS)
        {
            final File file1 = new File("C:/home////user/documents/workspace///");
            final File file2 = new File("C://///home/user///////workspace");
            Assert.assertEquals("../../workspace", FileUtils.computeRelativeUri(file1, file2, true));
        }
        else
        {
            final File file1 = new File("/home////user/documents/workspace///");
            final File file2 = new File("/////home/user///////workspace");
            Assert.assertEquals("../../workspace", FileUtils.computeRelativeUri(file1, file2, true));
        }
    }

    @Test
    public void testComputeRelativeUriRelativeSourceURI()
    {
        final File cwd = new File(FileUtils.getCurrentWorkingDirectory());
        final File file1 = new File("user/documents/workspace");
        final File file2 = new File(cwd, "otherUser/workspace");
        Assert.assertEquals("../../../otherUser/workspace", FileUtils.computeRelativeUri(file1, file2, true));
    }

    @Test
    public void testComputeRelativeUriRelativeSourceURI_leadingDot()
    {
        final File cwd = new File(FileUtils.getCurrentWorkingDirectory());
        final File file1 = new File("./src");
        final File file2 = new File(cwd, "target");
        Assert.assertEquals("../target", FileUtils.computeRelativeUri(file1, file2, true));
    }

    @Test
    public void testComputeRelativeUriRelativeTargetURI()
    {
        final File cwd = new File(FileUtils.getCurrentWorkingDirectory());
        final File file1 = new File(cwd, "user/documents/workspace");
        final File file2 = new File("otherUser/workspace");
        Assert.assertEquals("../../../otherUser/workspace", FileUtils.computeRelativeUri(file1, file2, true));
    }

    @Test
    public void testComputeRelativeUriRelativeTargetURI_leadingDot()
    {
        final File cwd = new File(FileUtils.getCurrentWorkingDirectory());
        final File file1 = new File(cwd, "src");
        final File file2 = new File("./target");
        Assert.assertEquals("../target", FileUtils.computeRelativeUri(file1, file2, true));
    }

    @Test
    public void testComputeRelativeUriWithSpecialCharacterAndBlank()
    {
        final File file1 = new File("/home/user Ä_ß$/own Data!/workspace/");
        final File file2 = new File("/home/user Ä_ß$/workspace");
        Assert.assertEquals("../../workspace", FileUtils.computeRelativeUri(file1, file2, true));
    }

    @Test
    public void testComputeRelativeUriTargetURIOnDifferentDriveAndAbsoluteSourceURI()
    {
        // necessary under Microsoft Windows
        if (SystemUtils.IS_OS_WINDOWS)
        {
            final File file1 = new File("/test/home/user/documents/workspace");
            final File file2 = new File("D:/home/user/workspace");
            Assert.assertEquals("file:///D:/home/user/workspace", FileUtils.computeRelativeUri(file1, file2, true));
        }
    }

    @Test
    public void testComputeRelativeUriTargetURIOnDifferentDriveAndRelativeSourceURI()
    {
        // necessary under Microsoft Windows
        if (SystemUtils.IS_OS_WINDOWS)
        {
            final File file1 = new File("test/home/user/documents/workspace");
            final File file2 = new File("D:/home/user/workspace");
            Assert.assertEquals("file:///D:/home/user/workspace", FileUtils.computeRelativeUri(file1, file2, true));
        }
    }

    @Test
    public void testComputeRelativeUriSourceURIOnDifferentDriveAndAbsoluteTargetURI()
    {
        // necessary under Microsoft Windows
        if (SystemUtils.IS_OS_WINDOWS)
        {
            final File file1 = new File("C:/home/user/documents/workspace");
            final File file2 = new File("/otherUser/workspace");
            Assert.assertEquals("file:///F:/otherUser/workspace", FileUtils.computeRelativeUri(file1, file2, true));
        }
    }

    @Test
    public void testComputeRelativeUriSourceURIOnDifferentDriveAndRelativeTargetURI()
    {
        // necessary under Microsoft Windows
        if (SystemUtils.IS_OS_WINDOWS)
        {
            final File file1 = new File("C:/home/user/documents/workspace");
            final File file2 = new File("otherUser/workspace");
            Assert.assertEquals("file:///F:/home/xlt/otherUser/workspace", FileUtils.computeRelativeUri(file1, file2, true));
        }
    }

    @Test
    public void testComputeRelativeUriBothURIsOnDifferentDrives()
    {
        // necessary under Microsoft Windows
        if (SystemUtils.IS_OS_WINDOWS)
        {
            final File file1 = new File("C:/test/home/user/documents/workspace");
            final File file2 = new File("D://home/user/workspace");
            Assert.assertEquals("file:///D:/home/user/workspace", FileUtils.computeRelativeUri(file1, file2, true));
        }
    }

    @Test
    public void testComputeRelativeUriSourceRootWithTwoSlashes()
    {
        // necessary under Microsoft Windows
        if (SystemUtils.IS_OS_WINDOWS)
        {
            final File file1 = new File("//home/user/documents/workspace");
            final File file2 = new File("otherUser/workspace");
            Assert.assertEquals("file:///F:/home/xlt/otherUser/workspace", FileUtils.computeRelativeUri(file1, file2, true));
        }
    }

    @Test
    public void testComputeRelativeUriTargetRootWithTwoSlashes()
    {
        // necessary under Microsoft Windows
        if (SystemUtils.IS_OS_WINDOWS)
        {
            final File file1 = new File("/home/user/documents/workspace");
            final File file2 = new File("//otherUser/workspace");
            Assert.assertEquals("file:///otherUser/workspace", FileUtils.computeRelativeUri(file1, file2, true));
        }
    }

    @Test
    public void testComputeRelativeUriSourceURIEndsWithSlash()
    {
        final File file1 = new File("/home/user/documents/workspace/");
        final File file2 = new File("/home/user/workspace");
        Assert.assertEquals("../../workspace", FileUtils.computeRelativeUri(file1, file2, true));
    }

    @Test
    public void testComputeRelativeUriTargetURIEndsWithSlash()
    {
        final File file1 = new File("/home/user/documents/workspace");
        final File file2 = new File("/home/user/workspace/");
        Assert.assertEquals("../../workspace", FileUtils.computeRelativeUri(file1, file2, true));
    }

    @Test
    public void testComputeRelativeUriNoURIEndsWithSlash()
    {
        final File file1 = new File("/home/user/documents/workspace");
        final File file2 = new File("/home/user/workspace");
        Assert.assertEquals("../../workspace", FileUtils.computeRelativeUri(file1, file2, true));
    }

    @Test
    public void testComputeRelativeUriBothURIsEndWithSlash()
    {
        final File file1 = new File("/home/user/documents/workspace/");
        final File file2 = new File("/home/user/workspace/");
        Assert.assertEquals("../../workspace", FileUtils.computeRelativeUri(file1, file2, true));
    }

    @Test
    public void testComputeRelativeUriSourceIsAFile()
    {
        final File file1 = new File("/home/user/documents/workspace/Data.txt");
        final File file2 = new File("/home/user/workspace");
        Assert.assertEquals("../../workspace", FileUtils.computeRelativeUri(file1, file2, false));
    }

    @Test
    public void testComputeRelativeUriTargetIsAFile()
    {
        final File file1 = new File("/home/user/documents/workspace/");
        final File file2 = new File("/home/user/workspace/Data.txt");
        Assert.assertEquals("../../workspace/Data.txt", FileUtils.computeRelativeUri(file1, file2, true));
    }

    /**
     * Test deleteDirectoryRelaxed, null parameter
     * 
     * @throws IOException
     * @throws IllegalArgumentException
     */
    @Test(expected = IllegalArgumentException.class)
    public void deleteDirectoryRelaxed_Parameters() throws IllegalArgumentException, IOException
    {
        FileUtils.deleteDirectoryRelaxed(null);
    }

    @Test
    public void deleteDirectoryRelaxed_UnremoveableDir() throws IllegalArgumentException, IOException
    {
        if (!SystemUtils.IS_OS_WINDOWS)
        {
            unremoveableSubdir.setReadable(false, false);

            final boolean result1 = FileUtils.deleteDirectoryRelaxed(removeTolerateDir);

            // could not be removed, no exception
            Assert.assertFalse(result1);
            Assert.assertTrue(removeTolerateDir.exists());

            // set removable
            unremoveableSubdir.setReadable(true, false);
        }

        final boolean result2 = FileUtils.deleteDirectoryRelaxed(removeTolerateDir);

        // could be removed
        Assert.assertTrue(result2);
        Assert.assertFalse(removeTolerateDir.exists());
    }

    @Test(expected = IOException.class)
    public void deleteDirectoryRelaxed_UnremoveableFile() throws IOException
    {
        final File fileMock = Mockito.mock(File.class);
        Mockito.when(fileMock.exists()).thenReturn(Boolean.TRUE);
        Mockito.when(fileMock.isDirectory()).thenReturn(Boolean.FALSE);
        Mockito.when(fileMock.delete()).thenReturn(Boolean.FALSE);

        // try to delete file -> exception is expected
        FileUtils.deleteDirectoryRelaxed(fileMock);
    }

    //
    // ------ private helper methods ------
    //

    /**
     * Create a file if possible, mark it for deletion on shutdown
     */
    private void createFile(final String fileName) throws IOException
    {
        final File f = new File(testDir, fileName);
        f.deleteOnExit();
        f.createNewFile();
    }

    /**
     * Reads from the given file and return its content as string.
     * 
     * @param f
     *            File to read from.
     * @return Content of given file as string.
     */
    private String readFile(final File f)
    {
        // parameter validation
        if (f == null || !f.exists() || !f.canRead())
        {
            return null;
        }

        // preparation
        final StringBuilder sb = new StringBuilder();
        final char[] buffer = new char[1024];
        BufferedReader reader = null;
        int read = 0;
        // start reading
        try
        {
            // create reader here to handle possibly thrown
            // FileNotFoundExceptions
            // correctly
            reader = new BufferedReader(new FileReader(f));
            // read until no bytes can be read anymore
            while ((read = reader.read(buffer)) > 0)
            {
                // append content of buffer to stringbuilder object
                sb.append(buffer, 0, read);
            }
        }
        // no real exception handling here, simply log it
        catch (final IOException ie)
        {
            LOGGER.error("Exception in 'FileUtilsTest.readFile': " + ie.getMessage());
        }
        finally
        {
            // finally, we have to close the reader which still holds an opened
            // file
            try
            {
                // reader can be null due to a possibly thrown
                // FileNotFoundException
                if (reader != null)
                {
                    // close the reader
                    reader.close();
                }
            }
            // closing reader failed for any reason. log it.
            catch (final IOException ie2)
            {
                LOGGER.error("Exception in 'FileUtilsTest.readFile' while attempting to close reader: " + ie2.getMessage());
            }

        }

        // return content of stringbuilder object
        return sb.toString();
    }

    /**
     * Removes the given directory recursively.
     * 
     * @param dir
     *            Directory to remove.
     * @return True iff given directory and all of its content (files/directory) could be deleted; false otherwise.
     */
    private boolean removeDirectory(final File dir)
    {
        // parameter validation
        if (dir == null || !dir.exists() || !dir.isDirectory())
        {
            return false;
        }

        // get all files rooted at given directory
        for (final File f : dir.listFiles())
        {
            // if file is itself a directory make a recursive call
            if (f.isDirectory())
            {
                if (!removeDirectory(f))
                {
                    return false;
                }
            }
            // file is regular file, so simple check its removal operation
            // status
            else
            {
                if (!f.delete())
                {
                    return false;
                }
            }
        }

        // at this point, all files rooted at given directory has been deleted,
        // so
        // simply return the exit status of the given directory's removal
        return dir.delete();
    }
}<|MERGE_RESOLUTION|>--- conflicted
+++ resolved
@@ -86,7 +86,6 @@
         }
     };
 
-<<<<<<< HEAD
     @BeforeClass
     public static void setUp()
     {
@@ -99,12 +98,6 @@
         {
             FileUtils.setCurrentWorkingDirectory("/home/xlt");
         }
-=======
-    /** Initializes log4j configuration. */
-    static
-    {
-        BasicConfigurator.configure();
->>>>>>> cec85249
     }
 
     @Before
