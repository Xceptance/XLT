--- conflicted
+++ resolved
@@ -14,15 +14,6 @@
  */
 package com.gargoylesoftware.htmlunit.general;
 
-<<<<<<< HEAD
-import static com.gargoylesoftware.htmlunit.BrowserRunner.TestedBrowser.CHROME;
-import static com.gargoylesoftware.htmlunit.BrowserRunner.TestedBrowser.EDGE;
-import static com.gargoylesoftware.htmlunit.BrowserRunner.TestedBrowser.FF;
-import static com.gargoylesoftware.htmlunit.BrowserRunner.TestedBrowser.FF68;
-import static com.gargoylesoftware.htmlunit.BrowserRunner.TestedBrowser.IE;
-
-=======
->>>>>>> 6cc30901
 import org.junit.Test;
 import org.junit.runner.RunWith;
 
@@ -129,13 +120,7 @@
      * @throws Exception if an error occurs
      */
     @Test
-<<<<<<< HEAD
-    @Alerts(DEFAULT = "function",
-            FF = "undefined",
-            FF68 = "undefined",
-=======
-    @Alerts(DEFAULT = "undefined",
->>>>>>> 6cc30901
+    @Alerts(DEFAULT = "undefined",
             IE = "object")
     public void applicationCache() throws Exception {
         test("ApplicationCache");
@@ -145,13 +130,7 @@
      * @throws Exception if the test fails
      */
     @Test
-<<<<<<< HEAD
-    @Alerts(DEFAULT = "undefined",
-            CHROME = "function",
-            EDGE = "function")
-=======
-    @Alerts("undefined")
->>>>>>> 6cc30901
+    @Alerts("undefined")
     public void applicationCacheErrorEvent() throws Exception {
         test("ApplicationCacheErrorEvent");
     }
@@ -205,10 +184,6 @@
      */
     @Test
     @Alerts(DEFAULT = "object",
-<<<<<<< HEAD
-            FF68 = "undefined",
-=======
->>>>>>> 6cc30901
             IE = "undefined")
     public void atomics() throws Exception {
         test("Atomics");
@@ -427,12 +402,8 @@
     @Alerts(DEFAULT = "undefined",
             CHROME = "function",
             EDGE = "function")
-<<<<<<< HEAD
-    @NotYetImplemented({CHROME, EDGE})
-=======
     @HtmlUnitNYI(CHROME = "undefined",
             EDGE = "undefined")
->>>>>>> 6cc30901
     public void bluetooth() throws Exception {
         test("Bluetooth");
     }
@@ -444,12 +415,8 @@
     @Alerts(DEFAULT = "undefined",
             CHROME = "function",
             EDGE = "function")
-<<<<<<< HEAD
-    @NotYetImplemented({CHROME, EDGE})
-=======
     @HtmlUnitNYI(CHROME = "undefined",
             EDGE = "undefined")
->>>>>>> 6cc30901
     public void bluetoothRemoteGATTCharacteristic() throws Exception {
         test("BluetoothRemoteGATTCharacteristic");
     }
@@ -461,12 +428,8 @@
     @Alerts(DEFAULT = "undefined",
             CHROME = "function",
             EDGE = "function")
-<<<<<<< HEAD
-    @NotYetImplemented({CHROME, EDGE})
-=======
     @HtmlUnitNYI(CHROME = "undefined",
             EDGE = "undefined")
->>>>>>> 6cc30901
     public void bluetoothRemoteGATTServer() throws Exception {
         test("BluetoothRemoteGATTServer");
     }
@@ -525,11 +488,7 @@
     @Test
     @Alerts(DEFAULT = "undefined",
             FF = "function",
-<<<<<<< HEAD
-            FF68 = "function")
-=======
             FF78 = "function")
->>>>>>> 6cc30901
     public void canvasCaptureMediaStream() throws Exception {
         test("CanvasCaptureMediaStream");
     }
@@ -583,11 +542,7 @@
     @Test
     @Alerts(DEFAULT = "undefined",
             FF = "function",
-<<<<<<< HEAD
-            FF68 = "function")
-=======
             FF78 = "function")
->>>>>>> 6cc30901
     public void caretPosition() throws Exception {
         test("CaretPosition");
     }
@@ -835,11 +790,7 @@
     @Test
     @Alerts(DEFAULT = "undefined",
             FF = "function",
-<<<<<<< HEAD
-            FF68 = "function")
-=======
             FF78 = "function")
->>>>>>> 6cc30901
     public void css2Properties() throws Exception {
         test("CSS2Properties");
     }
@@ -869,11 +820,7 @@
     @Test
     @Alerts(DEFAULT = "undefined",
             FF = "function",
-<<<<<<< HEAD
-            FF68 = "function")
-=======
             FF78 = "function")
->>>>>>> 6cc30901
     public void cssCounterStyleRule() throws Exception {
         test("CSSCounterStyleRule");
     }
@@ -1149,8 +1096,6 @@
      * @throws Exception if the test fails
      */
     @Test
-<<<<<<< HEAD
-=======
     @Alerts(DEFAULT = "undefined",
             IE = "object")
     @HtmlUnitNYI(IE = "undefined")
@@ -1162,7 +1107,6 @@
      * @throws Exception if the test fails
      */
     @Test
->>>>>>> 6cc30901
     @Alerts("undefined")
     public void deviceLightEvent() throws Exception {
         test("DeviceLightEvent");
@@ -1398,11 +1342,7 @@
     @Test
     @Alerts(DEFAULT = "undefined",
             FF = "function",
-<<<<<<< HEAD
-            FF68 = "function")
-=======
             FF78 = "function")
->>>>>>> 6cc30901
     public void domRequest() throws Exception {
         test("DOMRequest");
     }
@@ -1669,11 +1609,7 @@
     @Test
     @Alerts(DEFAULT = "undefined",
             FF = "function",
-<<<<<<< HEAD
-            FF68 = "function")
-=======
             FF78 = "function")
->>>>>>> 6cc30901
     public void fileSystem() throws Exception {
         test("FileSystem");
     }
@@ -1684,11 +1620,7 @@
     @Test
     @Alerts(DEFAULT = "undefined",
             FF = "function",
-<<<<<<< HEAD
-            FF68 = "function")
-=======
             FF78 = "function")
->>>>>>> 6cc30901
     public void fileSystemDirectoryEntry() throws Exception {
         test("FileSystemDirectoryEntry");
     }
@@ -1699,11 +1631,7 @@
     @Test
     @Alerts(DEFAULT = "undefined",
             FF = "function",
-<<<<<<< HEAD
-            FF68 = "function")
-=======
             FF78 = "function")
->>>>>>> 6cc30901
     public void fileSystemDirectoryReader() throws Exception {
         test("FileSystemDirectoryReader");
     }
@@ -1714,11 +1642,7 @@
     @Test
     @Alerts(DEFAULT = "undefined",
             FF = "function",
-<<<<<<< HEAD
-            FF68 = "function")
-=======
             FF78 = "function")
->>>>>>> 6cc30901
     public void fileSystemEntry() throws Exception {
         test("FileSystemEntry");
     }
@@ -1729,11 +1653,7 @@
     @Test
     @Alerts(DEFAULT = "undefined",
             FF = "function",
-<<<<<<< HEAD
-            FF68 = "function")
-=======
             FF78 = "function")
->>>>>>> 6cc30901
     public void fileSystemFileEntry() throws Exception {
         test("FileSystemFileEntry");
     }
@@ -1786,11 +1706,7 @@
     @Test
     @Alerts(DEFAULT = "undefined",
             FF = "function",
-<<<<<<< HEAD
-            FF68 = "function")
-=======
             FF78 = "function")
->>>>>>> 6cc30901
     public void fontFaceSet() throws Exception {
         test("FontFaceSet");
     }
@@ -1871,10 +1787,6 @@
      */
     @Test
     @Alerts(DEFAULT = "function",
-<<<<<<< HEAD
-            FF68 = "undefined",
-=======
->>>>>>> 6cc30901
             IE = "object")
     public void geolocation() throws Exception {
         test("Geolocation");
@@ -2610,11 +2522,7 @@
     @Test
     @Alerts(DEFAULT = "undefined",
             FF = "function",
-<<<<<<< HEAD
-            FF68 = "function")
-=======
             FF78 = "function")
->>>>>>> 6cc30901
     public void htmlMenuItemElement() throws Exception {
         test("HTMLMenuItemElement");
     }
@@ -3198,11 +3106,7 @@
     @Test
     @Alerts(DEFAULT = "undefined",
             FF = "function",
-<<<<<<< HEAD
-            FF68 = "function")
-=======
             FF78 = "function")
->>>>>>> 6cc30901
     public void idbMutableFile() throws Exception {
         test("IDBMutableFile");
     }
@@ -3345,11 +3249,7 @@
     @Test
     @Alerts(DEFAULT = "undefined",
             FF = "object",
-<<<<<<< HEAD
-            FF68 = "object")
-=======
             FF78 = "object")
->>>>>>> 6cc30901
     public void installTrigger() throws Exception {
         test("InstallTrigger");
     }
@@ -3564,11 +3464,7 @@
     @Test
     @Alerts(DEFAULT = "undefined",
             FF = "function",
-<<<<<<< HEAD
-            FF68 = "function")
-=======
             FF78 = "function")
->>>>>>> 6cc30901
     public void mediaKeyError() throws Exception {
         test("MediaKeyError");
     }
@@ -3908,11 +3804,7 @@
     @Test
     @Alerts(DEFAULT = "undefined",
             FF = "function",
-<<<<<<< HEAD
-            FF68 = "function")
-=======
             FF78 = "function")
->>>>>>> 6cc30901
     public void mouseScrollEvent() throws Exception {
         test("MouseScrollEvent");
     }
@@ -3996,11 +3888,7 @@
     @Test
     @Alerts(DEFAULT = "undefined",
             FF = "function",
-<<<<<<< HEAD
-            FF68 = "function")
-=======
             FF78 = "function")
->>>>>>> 6cc30901
     public void mozRTCIceCandidate() throws Exception {
         test("mozRTCIceCandidate");
     }
@@ -4011,11 +3899,7 @@
     @Test
     @Alerts(DEFAULT = "undefined",
             FF = "function",
-<<<<<<< HEAD
-            FF68 = "function")
-=======
             FF78 = "function")
->>>>>>> 6cc30901
     public void mozRTCPeerConnection() throws Exception {
         test("mozRTCPeerConnection");
     }
@@ -4026,11 +3910,7 @@
     @Test
     @Alerts(DEFAULT = "undefined",
             FF = "function",
-<<<<<<< HEAD
-            FF68 = "function")
-=======
             FF78 = "function")
->>>>>>> 6cc30901
     public void mozRTCSessionDescription() throws Exception {
         test("mozRTCSessionDescription");
     }
@@ -4359,11 +4239,7 @@
     @Test
     @Alerts(DEFAULT = "undefined",
             FF = "function",
-<<<<<<< HEAD
-            FF68 = "function")
-=======
             FF78 = "function")
->>>>>>> 6cc30901
     public void offlineResourceList() throws Exception {
         test("OfflineResourceList");
     }
@@ -4375,12 +4251,8 @@
     @Alerts(DEFAULT = "undefined",
             CHROME = "function",
             EDGE = "function")
-<<<<<<< HEAD
-    @NotYetImplemented(CHROME)
-=======
     @HtmlUnitNYI(CHROME = "undefined",
             EDGE = "undefined")
->>>>>>> 6cc30901
     public void offscreenCanvas() throws Exception {
         test("OffscreenCanvas");
     }
@@ -4814,10 +4686,6 @@
      */
     @Test
     @Alerts(DEFAULT = "function",
-<<<<<<< HEAD
-            FF68 = "undefined",
-=======
->>>>>>> 6cc30901
             IE = "undefined")
     public void promiseRejectionEvent() throws Exception {
         test("PromiseRejectionEvent");
@@ -4829,14 +4697,10 @@
     @Test
     @Alerts(DEFAULT = "function",
             IE = "undefined")
-<<<<<<< HEAD
-    @NotYetImplemented({CHROME, FF, FF68})
-=======
     @HtmlUnitNYI(CHROME = "undefined",
             EDGE = "undefined",
             FF = "undefined",
             FF78 = "undefined")
->>>>>>> 6cc30901
     public void proxy() throws Exception {
         test("Proxy");
     }
@@ -4846,10 +4710,6 @@
      */
     @Test
     @Alerts(DEFAULT = "function",
-<<<<<<< HEAD
-            FF68 = "undefined",
-=======
->>>>>>> 6cc30901
             IE = "undefined")
     public void pushManager() throws Exception {
         test("PushManager");
@@ -4860,10 +4720,6 @@
      */
     @Test
     @Alerts(DEFAULT = "function",
-<<<<<<< HEAD
-            FF68 = "undefined",
-=======
->>>>>>> 6cc30901
             IE = "undefined")
     public void pushSubscription() throws Exception {
         test("PushSubscription");
@@ -4874,10 +4730,6 @@
      */
     @Test
     @Alerts(DEFAULT = "function",
-<<<<<<< HEAD
-            FF68 = "undefined",
-=======
->>>>>>> 6cc30901
             IE = "undefined")
     public void pushSubscriptionOptions() throws Exception {
         test("PushSubscriptionOptions");
@@ -5114,10 +4966,6 @@
      */
     @Test
     @Alerts(DEFAULT = "function",
-<<<<<<< HEAD
-            FF68 = "undefined",
-=======
->>>>>>> 6cc30901
             IE = "undefined")
     public void serviceWorker() throws Exception {
         test("ServiceWorker");
@@ -5128,10 +4976,6 @@
      */
     @Test
     @Alerts(DEFAULT = "function",
-<<<<<<< HEAD
-            FF68 = "undefined",
-=======
->>>>>>> 6cc30901
             IE = "undefined")
     public void serviceWorkerContainer() throws Exception {
         test("ServiceWorkerContainer");
@@ -5151,10 +4995,6 @@
      */
     @Test
     @Alerts(DEFAULT = "function",
-<<<<<<< HEAD
-            FF68 = "undefined",
-=======
->>>>>>> 6cc30901
             IE = "undefined")
     public void serviceWorkerRegistration() throws Exception {
         test("ServiceWorkerRegistration");
@@ -5320,11 +5160,7 @@
     @Test
     @Alerts(DEFAULT = "undefined",
             FF = "function",
-<<<<<<< HEAD
-            FF68 = "function")
-=======
             FF78 = "function")
->>>>>>> 6cc30901
     public void speechSynthesis() throws Exception {
         test("SpeechSynthesis");
     }
@@ -5365,11 +5201,7 @@
     @Test
     @Alerts(DEFAULT = "undefined",
             FF = "function",
-<<<<<<< HEAD
-            FF68 = "function")
-=======
             FF78 = "function")
->>>>>>> 6cc30901
     public void speechSynthesisVoice() throws Exception {
         test("SpeechSynthesisVoice");
     }
@@ -6484,11 +6316,7 @@
     @Test
     @Alerts(DEFAULT = "undefined",
             FF = "function",
-<<<<<<< HEAD
-            FF68 = "function",
-=======
             FF78 = "function",
->>>>>>> 6cc30901
             IE = "object")
     public void svgPathSegList() throws Exception {
         test("SVGPathSegList");
@@ -6983,11 +6811,7 @@
     @Test
     @Alerts(DEFAULT = "undefined",
             FF = "function",
-<<<<<<< HEAD
-            FF68 = "function")
-=======
             FF78 = "function")
->>>>>>> 6cc30901
     public void timeEvent() throws Exception {
         test("TimeEvent");
     }
@@ -7703,10 +7527,6 @@
      */
     @Test
     @Alerts(DEFAULT = "function",
-<<<<<<< HEAD
-            FF68 = "undefined",
-=======
->>>>>>> 6cc30901
             IE = "undefined")
     public void webkitURL() throws Exception {
         test("webkitURL");
