--- conflicted
+++ resolved
@@ -17,11 +17,7 @@
 import static com.gargoylesoftware.htmlunit.BrowserRunner.TestedBrowser.CHROME;
 import static com.gargoylesoftware.htmlunit.BrowserRunner.TestedBrowser.EDGE;
 import static com.gargoylesoftware.htmlunit.BrowserRunner.TestedBrowser.FF;
-<<<<<<< HEAD
-import static com.gargoylesoftware.htmlunit.BrowserRunner.TestedBrowser.FF68;
-=======
 import static com.gargoylesoftware.htmlunit.BrowserRunner.TestedBrowser.FF78;
->>>>>>> 6cc30901
 
 import java.util.Collection;
 
@@ -110,14 +106,8 @@
      * @throws Exception if the test fails
      */
     @Test
-<<<<<<< HEAD
-    @Alerts(DEFAULT = "true",
-            FF = "false",
-            FF68 = "false")
-=======
     @Alerts(DEFAULT = "false",
             IE = "true")
->>>>>>> 6cc30901
     public void _ApplicationCache_ApplicationCache() throws Exception {
         test("ApplicationCache", "ApplicationCache");
     }
@@ -126,13 +116,7 @@
      * @throws Exception if the test fails
      */
     @Test
-<<<<<<< HEAD
-    @Alerts(DEFAULT = "false",
-            CHROME = "true",
-            EDGE = "true")
-=======
     @Alerts("false")
->>>>>>> 6cc30901
     public void _ApplicationCacheErrorEvent_ApplicationCacheErrorEvent() throws Exception {
         test("ApplicationCacheErrorEvent", "ApplicationCacheErrorEvent");
     }
@@ -151,11 +135,7 @@
      */
     @Test
     @Alerts("false")
-<<<<<<< HEAD
-    @NotYetImplemented({CHROME, FF})
-=======
     @NotYetImplemented({CHROME, EDGE, FF, FF78})
->>>>>>> 6cc30901
     public void _Atomics_Atomics() throws Exception {
         test("Atomics", "Atomics");
     }
@@ -184,11 +164,7 @@
     @Test
     @Alerts(DEFAULT = "true",
             IE = "false")
-<<<<<<< HEAD
-    @NotYetImplemented({CHROME, FF, FF68})
-=======
     @NotYetImplemented({CHROME, EDGE, FF, FF78})
->>>>>>> 6cc30901
     public void _Audio_HTMLAudioElement() throws Exception {
         test("Audio", "HTMLAudioElement");
     }
