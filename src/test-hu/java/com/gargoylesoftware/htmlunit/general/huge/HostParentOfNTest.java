--- conflicted
+++ resolved
@@ -652,11 +652,7 @@
     @Test
     @Alerts(DEFAULT = "false",
             FF = "true",
-<<<<<<< HEAD
-            FF68 = "true")
-=======
             FF78 = "true")
->>>>>>> 6cc30901
     public void _Node_HTMLMenuItemElement() throws Exception {
         test("Node", "HTMLMenuItemElement");
     }
