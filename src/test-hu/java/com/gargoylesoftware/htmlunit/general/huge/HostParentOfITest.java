/*
 * Copyright (c) 2002-2021 Gargoyle Software Inc.
 *
 * Licensed under the Apache License, Version 2.0 (the "License");
 * you may not use this file except in compliance with the License.
 * You may obtain a copy of the License at
 * http://www.apache.org/licenses/LICENSE-2.0
 *
 * Unless required by applicable law or agreed to in writing, software
 * distributed under the License is distributed on an "AS IS" BASIS,
 * WITHOUT WARRANTIES OR CONDITIONS OF ANY KIND, either express or implied.
 * See the License for the specific language governing permissions and
 * limitations under the License.
 */
package com.gargoylesoftware.htmlunit.general.huge;

import static com.gargoylesoftware.htmlunit.BrowserRunner.TestedBrowser.CHROME;
import static com.gargoylesoftware.htmlunit.BrowserRunner.TestedBrowser.EDGE;
import static com.gargoylesoftware.htmlunit.BrowserRunner.TestedBrowser.FF;
<<<<<<< HEAD
import static com.gargoylesoftware.htmlunit.BrowserRunner.TestedBrowser.FF68;
=======
import static com.gargoylesoftware.htmlunit.BrowserRunner.TestedBrowser.FF78;
>>>>>>> 6cc30901

import java.util.Collection;

import org.junit.Test;
import org.junit.runner.RunWith;
import org.junit.runners.Parameterized.Parameters;

import com.gargoylesoftware.htmlunit.BrowserParameterizedRunner;
import com.gargoylesoftware.htmlunit.BrowserRunner.Alerts;
import com.gargoylesoftware.htmlunit.BrowserRunner.NotYetImplemented;

/**
 * Tests two Host classes, if one prototype is parent of another.
 *
 * This class handles all host names which starts by character 'I' to 'L'.
 *
 * @author Ahmed Ashour
 * @author Ronald Brill
 */
@RunWith(BrowserParameterizedRunner.class)
public class HostParentOfITest extends HostParentOf {

    /**
     * Returns the parameterized data.
     *
     * @return the parameterized data
     * @throws Exception
     *             if an error occurs
     */
    @Parameters
    public static Collection<Object[]> data() throws Exception {
        return HostParentOf.data(input -> {
            final char ch = Character.toUpperCase(input.charAt(0));
            return ch >= 'I' && ch <= 'L';
        });
    }

    /**
     * @throws Exception
     *             if the test fails
     */
    @Test
    @Alerts("true")
    public void _IDBCursor_IDBCursor() throws Exception {
        test("IDBCursor", "IDBCursor");
    }

    /**
     * @throws Exception
     *             if the test fails
     */
    @Test
    @Alerts("true")
    public void _IDBCursor_IDBCursorWithValue() throws Exception {
        test("IDBCursor", "IDBCursorWithValue");
    }

    /**
     * @throws Exception
     *             if the test fails
     */
    @Test
    @Alerts("true")
    public void _IDBCursorWithValue_IDBCursorWithValue() throws Exception {
        test("IDBCursorWithValue", "IDBCursorWithValue");
    }

    /**
     * @throws Exception
     *             if the test fails
     */
    @Test
    @Alerts("true")
    public void _IDBDatabase_IDBDatabase() throws Exception {
        test("IDBDatabase", "IDBDatabase");
    }

    /**
     * @throws Exception
     *             if the test fails
     */
    @Test
    @Alerts("true")
    public void _IDBFactory_IDBFactory() throws Exception {
        test("IDBFactory", "IDBFactory");
    }

    /**
     * @throws Exception
     *             if the test fails
     */
    @Test
    @Alerts("true")
    public void _IDBIndex_IDBIndex() throws Exception {
        test("IDBIndex", "IDBIndex");
    }

    /**
     * @throws Exception
     *             if the test fails
     */
    @Test
    @Alerts("true")
    public void _IDBKeyRange_IDBKeyRange() throws Exception {
        test("IDBKeyRange", "IDBKeyRange");
    }

    /**
     * @throws Exception if the test fails
     */
    @Test
    @Alerts(DEFAULT = "false",
            FF = "true",
<<<<<<< HEAD
            FF68 = "true")
=======
            FF78 = "true")
>>>>>>> 6cc30901
    public void _IDBMutableFile_IDBMutableFile() throws Exception {
        test("IDBMutableFile", "IDBMutableFile");
    }

    /**
     * @throws Exception
     *             if the test fails
     */
    @Test
    @Alerts("true")
    public void _IDBObjectStore_IDBObjectStore() throws Exception {
        test("IDBObjectStore", "IDBObjectStore");
    }

    /**
     * @throws Exception
     *             if the test fails
     */
    @Test
    @Alerts("true")
    public void _IDBOpenDBRequest_IDBOpenDBRequest() throws Exception {
        test("IDBOpenDBRequest", "IDBOpenDBRequest");
    }

    /**
     * @throws Exception
     *             if the test fails
     */
    @Test
    @Alerts("true")
    public void _IDBRequest_IDBOpenDBRequest() throws Exception {
        test("IDBRequest", "IDBOpenDBRequest");
    }

    /**
     * @throws Exception
     *             if the test fails
     */
    @Test
    @Alerts("true")
    public void _IDBRequest_IDBRequest() throws Exception {
        test("IDBRequest", "IDBRequest");
    }

    /**
     * @throws Exception
     *             if the test fails
     */
    @Test
    @Alerts("true")
    public void _IDBTransaction_IDBTransaction() throws Exception {
        test("IDBTransaction", "IDBTransaction");
    }

    /**
     * @throws Exception
     *             if the test fails
     */
    @Test
    @Alerts("true")
    public void _IDBVersionChangeEvent_IDBVersionChangeEvent() throws Exception {
        test("IDBVersionChangeEvent", "IDBVersionChangeEvent");
    }

    /**
     * @throws Exception if the test fails
     */
    @Test
    @Alerts(DEFAULT = "true",
            IE = "false")
    public void _IdleDeadline_IdleDeadline() throws Exception {
        test("IdleDeadline", "IdleDeadline");
    }

    /**
     * @throws Exception if the test fails
     */
    @Test
    @Alerts(DEFAULT = "true",
            IE = "false")
    public void _IIRFilterNode_IIRFilterNode() throws Exception {
        test("IIRFilterNode", "IIRFilterNode");
    }

    /**
     * @throws Exception
     *             if the test fails
     */
    @Test
    @Alerts("true")
    @NotYetImplemented({CHROME, EDGE})
    public void _Image_HTMLImageElement() throws Exception {
        // although Image != HTMLImageElement, they seem to be synonyms!!!
        test("Image", "HTMLImageElement");
    }

    /**
     * @throws Exception
     *             if the test fails
     */
    @Test
    @Alerts("true")
    public void _Image_Image() throws Exception {
        test("Image", "Image");
    }

    /**
     * @throws Exception
     *             if the test fails
     */
    @Test
    @Alerts(DEFAULT = "true",
            IE = "false")
    public void _ImageBitmap_ImageBitmap() throws Exception {
        test("ImageBitmap", "ImageBitmap");
    }

    /**
     * @throws Exception if the test fails
     */
    @Test
    @Alerts(DEFAULT = "true",
            IE = "false")
    public void _ImageBitmapRenderingContext_ImageBitmapRenderingContext() throws Exception {
        test("ImageBitmapRenderingContext", "ImageBitmapRenderingContext");
    }

    /**
     * @throws Exception
     *             if the test fails
     */
    @Test
    @Alerts("true")
    public void _ImageData_ImageData() throws Exception {
        test("ImageData", "ImageData");
    }

    /**
     * @throws Exception if the test fails
     */
    @Test
    @Alerts(DEFAULT = "false",
            CHROME = "true",
            EDGE = "true")
    public void _InputDeviceCapabilities_InputDeviceCapabilities() throws Exception {
        test("InputDeviceCapabilities", "InputDeviceCapabilities");
    }

    /**
     * @throws Exception
     *             if the test fails
     */
    @Test
    @Alerts(DEFAULT = "true",
            IE = "false")
    public void _InputEvent_InputEvent() throws Exception {
        test("InputEvent", "InputEvent");
    }

    /**
     * @throws Exception if the test fails
     */
    @Test
    @Alerts("false")
<<<<<<< HEAD
    @NotYetImplemented({FF, FF68})
=======
    @NotYetImplemented({FF, FF78})
>>>>>>> 6cc30901
    public void _InstallTrigger_InstallTrigger() throws Exception {
        test("InstallTrigger", "InstallTrigger");
    }

    /**
     * @throws Exception
     *             if the test fails
     */
    @Test
    @Alerts("true")
    public void _Int16Array_Int16Array() throws Exception {
        test("Int16Array", "Int16Array");
    }

    /**
     * @throws Exception
     *             if the test fails
     */
    @Test
    @Alerts("true")
    public void _Int32Array_Int32Array() throws Exception {
        test("Int32Array", "Int32Array");
    }

    /**
     * @throws Exception
     *             if the test fails
     */
    @Test
    @Alerts("true")
    public void _Int8Array_Int8Array() throws Exception {
        test("Int8Array", "Int8Array");
    }

    /**
     * @throws Exception if the test fails
     */
    @Test
    @Alerts(DEFAULT = "true",
            IE = "false")
    public void _IntersectionObserver_IntersectionObserver() throws Exception {
        test("IntersectionObserver", "IntersectionObserver");
    }

    /**
     * @throws Exception if the test fails
     */
    @Test
    @Alerts(DEFAULT = "true",
            IE = "false")
    public void _IntersectionObserverEntry_IntersectionObserverEntry() throws Exception {
        test("IntersectionObserverEntry", "IntersectionObserverEntry");
    }

    /**
     * @throws Exception
     *             if the test fails
     */
    @Test
    @Alerts("true")
    public void _KeyboardEvent_KeyboardEvent() throws Exception {
        test("KeyboardEvent", "KeyboardEvent");
    }

    /**
     * @throws Exception
     *             if the test fails
     */
    @Test
    @Alerts(DEFAULT = "true",
            IE = "false")
    public void _KeyframeEffect_KeyframeEffect() throws Exception {
        test("KeyframeEffect", "KeyframeEffect");
    }

    /**
     * @throws Exception
     *             if the test fails
     */
    @Test
    @Alerts("false")
    public void _LocalMediaStream_LocalMediaStream() throws Exception {
        test("LocalMediaStream", "LocalMediaStream");
    }

    /**
     * @throws Exception
     *             if the test fails
     */
    @Test
    @Alerts("true")
    public void _Location_Location() throws Exception {
        test("Location", "Location");
    }

    /**
     * @throws Exception if the test fails
     */
    @Test
    @Alerts(DEFAULT = "true",
            IE = "false")
    public void _RTCStatsReport_RTCStatsReport() throws Exception {
        test("RTCStatsReport", "RTCStatsReport");
    }

}<|MERGE_RESOLUTION|>--- conflicted
+++ resolved
@@ -17,11 +17,7 @@
 import static com.gargoylesoftware.htmlunit.BrowserRunner.TestedBrowser.CHROME;
 import static com.gargoylesoftware.htmlunit.BrowserRunner.TestedBrowser.EDGE;
 import static com.gargoylesoftware.htmlunit.BrowserRunner.TestedBrowser.FF;
-<<<<<<< HEAD
-import static com.gargoylesoftware.htmlunit.BrowserRunner.TestedBrowser.FF68;
-=======
 import static com.gargoylesoftware.htmlunit.BrowserRunner.TestedBrowser.FF78;
->>>>>>> 6cc30901
 
 import java.util.Collection;
 
@@ -135,11 +131,7 @@
     @Test
     @Alerts(DEFAULT = "false",
             FF = "true",
-<<<<<<< HEAD
-            FF68 = "true")
-=======
             FF78 = "true")
->>>>>>> 6cc30901
     public void _IDBMutableFile_IDBMutableFile() throws Exception {
         test("IDBMutableFile", "IDBMutableFile");
     }
@@ -304,11 +296,7 @@
      */
     @Test
     @Alerts("false")
-<<<<<<< HEAD
-    @NotYetImplemented({FF, FF68})
-=======
     @NotYetImplemented({FF, FF78})
->>>>>>> 6cc30901
     public void _InstallTrigger_InstallTrigger() throws Exception {
         test("InstallTrigger", "InstallTrigger");
     }
