--- conflicted
+++ resolved
@@ -269,14 +269,9 @@
     @Alerts(DEFAULT = "false",
             CHROME = "true",
             EDGE = "true",
-<<<<<<< HEAD
-            FF = "true")
-    @NotYetImplemented({CHROME, FF})
-=======
             FF = "true",
             FF78 = "true")
     @NotYetImplemented({CHROME, EDGE, FF, FF78})
->>>>>>> 6cc30901
     public void _WebKitCSSMatrix_DOMMatrix() throws Exception {
         test("WebKitCSSMatrix", "DOMMatrix");
     }
@@ -298,11 +293,7 @@
     @Alerts(DEFAULT = "false",
             CHROME = "true",
             EDGE = "true")
-<<<<<<< HEAD
-    @NotYetImplemented(CHROME)
-=======
     @NotYetImplemented({CHROME, EDGE})
->>>>>>> 6cc30901
     public void _webkitMediaStream_MediaStream() throws Exception {
         test("webkitMediaStream", "MediaStream");
     }
@@ -347,11 +338,7 @@
     @Alerts(DEFAULT = "false",
             CHROME = "true",
             EDGE = "true")
-<<<<<<< HEAD
-    @NotYetImplemented(CHROME)
-=======
     @NotYetImplemented({CHROME, EDGE})
->>>>>>> 6cc30901
     public void _webkitRTCPeerConnection_RTCPeerConnection() throws Exception {
         test("webkitRTCPeerConnection", "RTCPeerConnection");
     }
@@ -429,12 +416,8 @@
     @Alerts(DEFAULT = "false",
             CHROME = "true",
             EDGE = "true",
-<<<<<<< HEAD
-            FF = "true")
-=======
             FF = "true",
             FF78 = "true")
->>>>>>> 6cc30901
     public void _webkitURL_URL() throws Exception {
         test("webkitURL", "URL");
     }
@@ -446,12 +429,8 @@
     @Alerts(DEFAULT = "false",
             CHROME = "true",
             EDGE = "true",
-<<<<<<< HEAD
-            FF = "true")
-=======
             FF = "true",
             FF78 = "true")
->>>>>>> 6cc30901
     public void _webkitURL_webkitURL() throws Exception {
         test("webkitURL", "webkitURL");
     }
