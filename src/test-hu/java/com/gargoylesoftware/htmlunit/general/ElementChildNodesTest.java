/*
 * Copyright (c) 2002-2021 Gargoyle Software Inc.
 *
 * Licensed under the Apache License, Version 2.0 (the "License");
 * you may not use this file except in compliance with the License.
 * You may obtain a copy of the License at
 * http://www.apache.org/licenses/LICENSE-2.0
 *
 * Unless required by applicable law or agreed to in writing, software
 * distributed under the License is distributed on an "AS IS" BASIS,
 * WITHOUT WARRANTIES OR CONDITIONS OF ANY KIND, either express or implied.
 * See the License for the specific language governing permissions and
 * limitations under the License.
 */
package com.gargoylesoftware.htmlunit.general;

import org.junit.Test;
import org.junit.runner.RunWith;

import com.gargoylesoftware.htmlunit.BrowserRunner;
import com.gargoylesoftware.htmlunit.BrowserRunner.Alerts;
import com.gargoylesoftware.htmlunit.BrowserRunner.HtmlUnitNYI;
import com.gargoylesoftware.htmlunit.WebDriverTestCase;

/**
 * Tests the result of {@code element.childNodes.length}.
 *
 * @author Ahmed Ashour
 * @author Ronald Brill
 * @author Marc Guillemot
 * @author Frank Danek
 */
@RunWith(BrowserRunner.class)
public class ElementChildNodesTest extends WebDriverTestCase {

    private static String test(final String tagName) {
        return "<html><head><title>test_getChildNodes</title>\n"
                + "<script>\n"
                + "function test() {\n"
                + "  for (var i = 1; i <= 6; i++) {\n"
                + "    var element = document.getElementById('p' + i);\n"
                + "    if (element) {\n"
                + "      alert(element.childNodes.length);\n"
                + "    }\n"
                + "  }\n"
                + "}\n"
                + "</script>\n"
                + "</head><body onload='test()'>\n"
                + "<p id='p1'> <" + tagName + "></" + tagName + "> </p>\n"
                + "<p id='p2'><" + tagName + "></" + tagName + "> </p>\n"
                + "<p id='p3'> <" + tagName + "></" + tagName + "></p>\n"
                + "<p id='p4'> <" + tagName + ">var x</" + tagName + "> </p>\n"
                + "<p id='p5'><" + tagName + ">var x</" + tagName + "> </p>\n"
                + "<p id='p6'> <" + tagName + ">var x</" + tagName + "></p>\n"
                + "</body></html>";
    }

    /**
     * Test {@link com.gargoylesoftware.htmlunit.html.HtmlAbbreviated}.
     *
     * @throws Exception if the test fails
     */
    @Test
    @Alerts({"3", "2", "2", "3", "2", "2"})
    public void abbr() throws Exception {
        loadPageWithAlerts2(test("abbr"));
    }

    /**
     * Test {@link com.gargoylesoftware.htmlunit.html.HtmlAcronym}.
     *
     * @throws Exception if the test fails
     */
    @Test
    @Alerts({"3", "2", "2", "3", "2", "2"})
    public void acronym() throws Exception {
        loadPageWithAlerts2(test("acronym"));
    }

    /**
     * Test {@link com.gargoylesoftware.htmlunit.html.HtmlAnchor}.
     *
     * @throws Exception if the test fails
     */
    @Test
    @Alerts({"3", "2", "2", "3", "2", "2"})
    public void a() throws Exception {
        loadPageWithAlerts2(test("a"));
    }

    /**
     * Test {@link com.gargoylesoftware.htmlunit.html.HtmlAddress}.
     *
     * @throws Exception if the test fails
     */
    @Test
    @Alerts({"1", "0", "1", "1", "0", "1"})
    public void address() throws Exception {
        loadPageWithAlerts2(test("address"));
    }

    /**
     * Test {@link com.gargoylesoftware.htmlunit.html.HtmlApplet}.
     *
     * @throws Exception if the test fails
     */
    @Test
    @Alerts({"3", "2", "2", "3", "2", "2"})
    public void applet() throws Exception {
        loadPageWithAlerts2(test("applet"));
    }

    /**
     * Test {@link com.gargoylesoftware.htmlunit.html.HtmlArea}.
     *
     * @throws Exception if the test fails
     */
    @Test
    @Alerts({"3", "2", "2", "3", "2", "3"})
    public void area() throws Exception {
        loadPageWithAlerts2(test("area"));
    }

    /**
     * Test {@link com.gargoylesoftware.htmlunit.html.HtmlArticle}.
     *
     * @throws Exception if the test fails
     */
    @Test
    @Alerts({"1", "0", "1", "1", "0", "1"})
    public void article() throws Exception {
        loadPageWithAlerts2(test("article"));
    }

    /**
     * Test {@link com.gargoylesoftware.htmlunit.html.HtmlAside}.
     *
     * @throws Exception if the test fails
     */
    @Test
    @Alerts({"1", "0", "1", "1", "0", "1"})
    public void aside() throws Exception {
        loadPageWithAlerts2(test("aside"));
    }

    /**
     * Test {@link com.gargoylesoftware.htmlunit.html.HtmlAudio}.
     *
     * @throws Exception if the test fails
     */
    @Test
    @Alerts({"3", "2", "2", "3", "2", "2"})
    public void audio() throws Exception {
        loadPageWithAlerts2(test("audio"));
    }

    /**
     * Test {@link com.gargoylesoftware.htmlunit.html.HtmlBackgroundSound}.
     *
     * @throws Exception if the test fails
     */
    @Test
    @Alerts({"3", "2", "2", "3", "2", "3"})
    public void bgsound() throws Exception {
        loadPageWithAlerts2(test("bgsound"));
    }

    /**
     * Test {@link com.gargoylesoftware.htmlunit.html.HtmlBase}.
     *
     * @throws Exception if the test fails
     */
    @Test
    @Alerts({"3", "2", "2", "3", "2", "3"})
    public void base() throws Exception {
        loadPageWithAlerts2(test("base"));
    }

    /**
     * Test {@link com.gargoylesoftware.htmlunit.html.HtmlBaseFont}.
     *
     * @throws Exception if the test fails
     */
    @Test
    @Alerts({"3", "2", "2", "3", "2", "3"})
    public void basefont() throws Exception {
        loadPageWithAlerts2(test("basefont"));
    }

    /**
     * Test {@link com.gargoylesoftware.htmlunit.html.HtmlBidirectionalIsolation}.
     *
     * @throws Exception if the test fails
     */
    @Test
    @Alerts({"3", "2", "2", "3", "2", "2"})
    public void bdi() throws Exception {
        loadPageWithAlerts2(test("bdi"));
    }

    /**
     * Test {@link com.gargoylesoftware.htmlunit.html.HtmlBidirectionalOverride}.
     *
     * @throws Exception if the test fails
     */
    @Test
    @Alerts({"3", "2", "2", "3", "2", "2"})
    public void bdo() throws Exception {
        loadPageWithAlerts2(test("bdo"));
    }

    /**
     * Test {@link com.gargoylesoftware.htmlunit.html.HtmlBig}.
     *
     * @throws Exception if the test fails
     */
    @Test
    @Alerts({"3", "2", "2", "3", "2", "2"})
    public void big() throws Exception {
        loadPageWithAlerts2(test("big"));
    }

    /**
     * Test {@link com.gargoylesoftware.htmlunit.html.HtmlBlink}.
     *
     * @throws Exception if the test fails
     */
    @Test
    @Alerts({"3", "2", "2", "3", "2", "2"})
    public void blink() throws Exception {
        loadPageWithAlerts2(test("blink"));
    }

    /**
     * Test {@link com.gargoylesoftware.htmlunit.html.HtmlBlockQuote}.
     *
     * @throws Exception if the test fails
     */
    @Test
    @Alerts({"1", "0", "1", "1", "0", "1"})
    public void blockquote() throws Exception {
        loadPageWithAlerts2(test("blockquote"));
    }

    /**
     * Test {@link com.gargoylesoftware.htmlunit.html.HtmlBody}.
     *
     * @throws Exception if the test fails
     */
    @Test
    @Alerts({"1", "1", "1", "1", "1", "1"})
    public void body() throws Exception {
        loadPageWithAlerts2(test("body"));
    }

    /**
     * Test {@link com.gargoylesoftware.htmlunit.html.HtmlBold}.
     *
     * @throws Exception if the test fails
     */
    @Test
    @Alerts({"3", "2", "2", "3", "2", "2"})
    public void b() throws Exception {
        loadPageWithAlerts2(test("b"));
    }

    /**
     * Test {@link com.gargoylesoftware.htmlunit.html.HtmlBreak}.
     *
     * @throws Exception if the test fails
     */
    @Test
    @Alerts({"4", "3", "3", "5", "4", "4"})
    public void br() throws Exception {
        loadPageWithAlerts2(test("br"));
    }

    /**
     * Test {@link com.gargoylesoftware.htmlunit.html.HtmlButton}.
     *
     * @throws Exception if the test fails
     */
    @Test
    @Alerts({"3", "2", "2", "3", "2", "2"})
    public void button() throws Exception {
        loadPageWithAlerts2(test("button"));
    }

    /**
     * Test {@link com.gargoylesoftware.htmlunit.html.HtmlCanvas}.
     *
     * @throws Exception if the test fails
     */
    @Test
    @Alerts({"3", "2", "2", "3", "2", "2"})
    public void canvas() throws Exception {
        loadPageWithAlerts2(test("canvas"));
    }

    /**
     * Test {@link com.gargoylesoftware.htmlunit.html.HtmlCaption}.
     *
     * @throws Exception if the test fails
     */
    @Test
    @Alerts({"1", "1", "1", "1", "1", "1"})
    public void caption() throws Exception {
        loadPageWithAlerts2(test("caption"));
    }

    /**
     * Test {@link com.gargoylesoftware.htmlunit.html.HtmlCenter}.
     *
     * @throws Exception if the test fails
     */
    @Test
    @Alerts({"1", "0", "1", "1", "0", "1"})
    public void center() throws Exception {
        loadPageWithAlerts2(test("center"));
    }

    /**
     * Test {@link com.gargoylesoftware.htmlunit.html.HtmlCitation}.
     *
     * @throws Exception if the test fails
     */
    @Test
    @Alerts({"3", "2", "2", "3", "2", "2"})
    public void cite() throws Exception {
        loadPageWithAlerts2(test("cite"));
    }

    /**
     * Test {@link com.gargoylesoftware.htmlunit.html.HtmlCode}.
     *
     * @throws Exception if the test fails
     */
    @Test
    @Alerts({"3", "2", "2", "3", "2", "2"})
    public void code() throws Exception {
        loadPageWithAlerts2(test("code"));
    }

    /**
     * Test {@link com.gargoylesoftware.htmlunit.html.HtmlCommand}.
     *
     * @throws Exception if the test fails
     */
    @Test
    @Alerts(DEFAULT = {"3", "2", "2", "3", "2", "3"},
            FF = {"3", "2", "2", "3", "2", "2"},
<<<<<<< HEAD
            FF68 = {"3", "2", "2", "3", "2", "2"})
=======
            FF78 = {"3", "2", "2", "3", "2", "2"})
>>>>>>> 6cc30901
    public void command() throws Exception {
        loadPageWithAlerts2(test("command"));
    }

    /**
     * Test {@link com.gargoylesoftware.htmlunit.html.HtmlDataList}.
     *
     * @throws Exception if the test fails
     */
    @Test
    @Alerts({"3", "2", "2", "3", "2", "2"})
    public void datalist() throws Exception {
        loadPageWithAlerts2(test("datalist"));
    }

    /**
     * Test {@link com.gargoylesoftware.htmlunit.html.HtmlDefinition}.
     *
     * @throws Exception if the test fails
     */
    @Test
    @Alerts({"3", "2", "2", "3", "2", "2"})
    public void dfn() throws Exception {
        loadPageWithAlerts2(test("dfn"));
    }

    /**
     * Test {@link com.gargoylesoftware.htmlunit.html.HtmlDefinitionDescription}.
     *
     * @throws Exception if the test fails
     */
    @Test
    @Alerts({"1", "0", "1", "1", "0", "1"})
    public void dd() throws Exception {
        loadPageWithAlerts2(test("dd"));
    }

    /**
     * Test {@link com.gargoylesoftware.htmlunit.html.HtmlDeletedText}.
     *
     * @throws Exception if the test fails
     */
    @Test
    @Alerts({"3", "2", "2", "3", "2", "2"})
    public void del() throws Exception {
        loadPageWithAlerts2(test("del"));
    }

    /**
     * Test {@link com.gargoylesoftware.htmlunit.html.HtmlDetails}.
     *
     * @throws Exception if the test fails
     */
    @Test
    @Alerts({"1", "0", "1", "1", "0", "1"})
    public void details() throws Exception {
        loadPageWithAlerts2(test("details"));
    }

    /**
     * Test {@link com.gargoylesoftware.htmlunit.html.HtmlDialog}.
     *
     * @throws Exception if the test fails
     */
    @Test
    @Alerts(DEFAULT = {"3", "2", "2", "3", "2", "2"},
            FF = {"1", "0", "1", "1", "0", "1"},
<<<<<<< HEAD
            FF68 = {"1", "0", "1", "1", "0", "1"})
    @HtmlUnitNYI(FF = {"3", "2", "2", "3", "2", "2"},
            FF68 = {"3", "2", "2", "3", "2", "2"})
=======
            FF78 = {"1", "0", "1", "1", "0", "1"})
    @HtmlUnitNYI(FF = {"3", "2", "2", "3", "2", "2"},
            FF78 = {"3", "2", "2", "3", "2", "2"})
>>>>>>> 6cc30901
    public void dialog() throws Exception {
        loadPageWithAlerts2(test("dialog"));
    }

    /**
     * Test {@link com.gargoylesoftware.htmlunit.html.HtmlDirectory}.
     *
     * @throws Exception if the test fails
     */
    @Test
    @Alerts({"1", "0", "1", "1", "0", "1"})
    public void dir() throws Exception {
        loadPageWithAlerts2(test("dir"));
    }

    /**
     * Test {@link com.gargoylesoftware.htmlunit.html.HtmlDivision}.
     *
     * @throws Exception if the test fails
     */
    @Test
    @Alerts({"1", "0", "1", "1", "0", "1"})
    public void div() throws Exception {
        loadPageWithAlerts2(test("div"));
    }

    /**
     * Test {@link com.gargoylesoftware.htmlunit.html.HtmlDefinitionList}.
     *
     * @throws Exception if the test fails
     */
    @Test
    @Alerts({"1", "0", "1", "1", "0", "1"})
    public void dl() throws Exception {
        loadPageWithAlerts2(test("dl"));
    }

    /**
     * Test {@link com.gargoylesoftware.htmlunit.html.HtmlDefinitionTerm}.
     *
     * @throws Exception if the test fails
     */
    @Test
    @Alerts({"1", "0", "1", "1", "0", "1"})
    public void dt() throws Exception {
        loadPageWithAlerts2(test("dt"));
    }

    /**
     * Test {@link com.gargoylesoftware.htmlunit.html.HtmlEmbed}.
     *
     * @throws Exception if the test fails
     */
    @Test
    @Alerts({"3", "2", "2", "3", "2", "3"})
    public void embed() throws Exception {
        loadPageWithAlerts2(test("embed"));
    }

    /**
     * Test {@link com.gargoylesoftware.htmlunit.html.HtmlEmphasis}.
     *
     * @throws Exception if the test fails
     */
    @Test
    @Alerts({"3", "2", "2", "3", "2", "2"})
    public void em() throws Exception {
        loadPageWithAlerts2(test("em"));
    }

    /**
     * Test {@link com.gargoylesoftware.htmlunit.html.HtmlFieldSet}.
     *
     * @throws Exception if the test fails
     */
    @Test
    @Alerts({"1", "0", "1", "1", "0", "1"})
    public void fieldset() throws Exception {
        loadPageWithAlerts2(test("fieldset"));
    }

    /**
     * Test {@link com.gargoylesoftware.htmlunit.html.HtmlFigureCaption}.
     *
     * @throws Exception if the test fails
     */
    @Test
    @Alerts({"1", "0", "1", "1", "0", "1"})
    public void figcaption() throws Exception {
        loadPageWithAlerts2(test("figcaption"));
    }

    /**
     * Test {@link com.gargoylesoftware.htmlunit.html.HtmlFigure}.
     *
     * @throws Exception if the test fails
     */
    @Test
    @Alerts({"1", "0", "1", "1", "0", "1"})
    public void figure() throws Exception {
        loadPageWithAlerts2(test("figure"));
    }

    /**
     * Test {@link com.gargoylesoftware.htmlunit.html.HtmlFont}.
     *
     * @throws Exception if the test fails
     */
    @Test
    @Alerts({"3", "2", "2", "3", "2", "2"})
    public void font() throws Exception {
        loadPageWithAlerts2(test("font"));
    }

    /**
     * Test {@link com.gargoylesoftware.htmlunit.html.HtmlForm}.
     *
     * @throws Exception if the test fails
     */
    @Test
    @Alerts({"1", "0", "1", "1", "0", "1"})
    public void form() throws Exception {
        loadPageWithAlerts2(test("form"));
    }

    /**
     * Test {@link com.gargoylesoftware.htmlunit.html.HtmlFooter}.
     *
     * @throws Exception if the test fails
     */
    @Test
    @Alerts({"1", "0", "1", "1", "0", "1"})
    public void footer() throws Exception {
        loadPageWithAlerts2(test("footer"));
    }

    /**
     * Test {@link com.gargoylesoftware.htmlunit.html.HtmlFrame}.
     *
     * @throws Exception if the test fails
     */
    @Test
    @Alerts({"1", "1", "1", "1", "1", "1"})
    public void frame() throws Exception {
        loadPageWithAlerts2(test("frame"));
    }

    /**
     * Test {@link com.gargoylesoftware.htmlunit.html.HtmlFrameSet}.
     *
     * @throws Exception if the test fails
     */
    @Test
    @Alerts({"1", "1", "1", "1", "1", "1"})
    public void frameset() throws Exception {
        loadPageWithAlerts2(test("frameset"));
    }

    /**
     * Test {@link com.gargoylesoftware.htmlunit.html.HtmlHeading1}.
     *
     * @throws Exception if the test fails
     */
    @Test
    @Alerts({"1", "0", "1", "1", "0", "1"})
    public void h1() throws Exception {
        loadPageWithAlerts2(test("h1"));
    }

    /**
     * Test {@link com.gargoylesoftware.htmlunit.html.HtmlHeading2}.
     *
     * @throws Exception if the test fails
     */
    @Test
    @Alerts({"1", "0", "1", "1", "0", "1"})
    public void h2() throws Exception {
        loadPageWithAlerts2(test("h2"));
    }

    /**
     * Test {@link com.gargoylesoftware.htmlunit.html.HtmlHeading3}.
     *
     * @throws Exception if the test fails
     */
    @Test
    @Alerts({"1", "0", "1", "1", "0", "1"})
    public void h3() throws Exception {
        loadPageWithAlerts2(test("h3"));
    }

    /**
     * Test {@link com.gargoylesoftware.htmlunit.html.HtmlHeading4}.
     *
     * @throws Exception if the test fails
     */
    @Test
    @Alerts({"1", "0", "1", "1", "0", "1"})
    public void h4() throws Exception {
        loadPageWithAlerts2(test("h4"));
    }

    /**
     * Test {@link com.gargoylesoftware.htmlunit.html.HtmlHeading5}.
     *
     * @throws Exception if the test fails
     */
    @Test
    @Alerts({"1", "0", "1", "1", "0", "1"})
    public void h5() throws Exception {
        loadPageWithAlerts2(test("h5"));
    }

    /**
     * Test {@link com.gargoylesoftware.htmlunit.html.HtmlHeading6}.
     *
     * @throws Exception if the test fails
     */
    @Test
    @Alerts({"1", "0", "1", "1", "0", "1"})
    public void h6() throws Exception {
        loadPageWithAlerts2(test("h6"));
    }

    /**
     * Test {@link com.gargoylesoftware.htmlunit.html.HtmlHead}.
     *
     * @throws Exception if the test fails
     */
    @Test
    @Alerts({"1", "1", "1", "1", "1", "1"})
    public void head() throws Exception {
        loadPageWithAlerts2(test("head"));
    }

    /**
     * Test {@link com.gargoylesoftware.htmlunit.html.HtmlHeader}.
     *
     * @throws Exception if the test fails
     */
    @Test
    @Alerts({"1", "0", "1", "1", "0", "1"})
    public void header() throws Exception {
        loadPageWithAlerts2(test("header"));
    }

    /**
     * Test {@link com.gargoylesoftware.htmlunit.html.HtmlHorizontalRule}.
     *
     * @throws Exception if the test fails
     */
    @Test
    @Alerts({"1", "0", "1", "1", "0", "1"})
    public void hr() throws Exception {
        loadPageWithAlerts2(test("hr"));
    }

    /**
     * Test {@link com.gargoylesoftware.htmlunit.html.HtmlHtml}.
     *
     * @throws Exception if the test fails
     */
    @Test
    @Alerts({"1", "1", "1", "1", "1", "1"})
    public void html() throws Exception {
        loadPageWithAlerts2(test("html"));
    }

    /**
     * Test {@link com.gargoylesoftware.htmlunit.html.HtmlInlineFrame}.
     *
     * @throws Exception if the test fails
     */
    @Test
    @Alerts({"3", "2", "2", "3", "2", "2"})
    public void iframe() throws Exception {
        loadPageWithAlerts2(test("iframe"));
    }

    /**
     * Test {@link com.gargoylesoftware.htmlunit.html.HtmlImage}.
     *
     * @throws Exception if the test fails
     */
    @Test
    @Alerts({"3", "2", "2", "3", "2", "3"})
    public void image() throws Exception {
        loadPageWithAlerts2(test("image"));
    }

    /**
     * Test {@link com.gargoylesoftware.htmlunit.html.HtmlImage}.
     *
     * @throws Exception if the test fails
     */
    @Test
    @Alerts({"3", "2", "2", "3", "2", "3"})
    public void img() throws Exception {
        loadPageWithAlerts2(test("img"));
    }

    /**
     * Test {@link com.gargoylesoftware.htmlunit.html.HtmlInsertedText}.
     *
     * @throws Exception if the test fails
     */
    @Test
    @Alerts({"3", "2", "2", "3", "2", "2"})
    public void ins() throws Exception {
        loadPageWithAlerts2(test("ins"));
    }

    /**
     * Test {@link com.gargoylesoftware.htmlunit.html.HtmlIsIndex}.
     *
     * @throws Exception if the test fails
     */
    @Test
    @Alerts(DEFAULT = {"3", "2", "2", "3", "2", "2"},
            IE = {"1", "0", "1", "1", "0", "1"})
    public void isindex() throws Exception {
        loadPageWithAlerts2(test("isindex"));
    }

    /**
     * Test {@link com.gargoylesoftware.htmlunit.html.HtmlItalic}.
     *
     * @throws Exception if the test fails
     */
    @Test
    @Alerts({"3", "2", "2", "3", "2", "2"})
    public void i() throws Exception {
        loadPageWithAlerts2(test("i"));
    }

    /**
     * Test {@link com.gargoylesoftware.htmlunit.html.HtmlKeyboard}.
     *
     * @throws Exception if the test fails
     */
    @Test
    @Alerts({"3", "2", "2", "3", "2", "2"})
    public void kbd() throws Exception {
        loadPageWithAlerts2(test("kbd"));
    }

    /**
     * @throws Exception if the test fails
     */
    @Test
    @Alerts({"3", "2", "2", "3", "2", "3"})
    public void keygen() throws Exception {
        loadPageWithAlerts2(test("keygen"));
    }

    /**
     * Test {@link com.gargoylesoftware.htmlunit.html.HtmlLabel}.
     *
     * @throws Exception if the test fails
     */
    @Test
    @Alerts({"3", "2", "2", "3", "2", "2"})
    public void label() throws Exception {
        loadPageWithAlerts2(test("label"));
    }

    /**
     * Test {@link com.gargoylesoftware.htmlunit.html.HtmlLayer}.
     *
     * @throws Exception if the test fails
     */
    @Test
    @Alerts({"3", "2", "2", "3", "2", "2"})
    public void layer() throws Exception {
        loadPageWithAlerts2(test("layer"));
    }

    /**
     * Test {@link com.gargoylesoftware.htmlunit.html.HtmlLegend}.
     *
     * @throws Exception if the test fails
     */
    @Test
    @Alerts({"3", "2", "2", "3", "2", "2"})
    public void legend() throws Exception {
        loadPageWithAlerts2(test("legend"));
    }

    /**
     * Test {@link com.gargoylesoftware.htmlunit.html.HtmlListing}.
     *
     * @throws Exception if the test fails
     */
    @Test
    @Alerts({"1", "0", "1", "1", "0", "1"})
    public void listing() throws Exception {
        loadPageWithAlerts2(test("listing"));
    }

    /**
     * Test {@link com.gargoylesoftware.htmlunit.html.HtmlListItem}.
     *
     * @throws Exception if the test fails
     */
    @Test
    @Alerts({"1", "0", "1", "1", "0", "1"})
    public void li() throws Exception {
        loadPageWithAlerts2(test("li"));
    }

    /**
     * Test {@link com.gargoylesoftware.htmlunit.html.HtmlLink}.
     *
     * @throws Exception if the test fails
     */
    @Test
    @Alerts({"3", "2", "2", "3", "2", "3"})
    public void link() throws Exception {
        loadPageWithAlerts2(test("link"));
    }

    /**
     * Test {@link com.gargoylesoftware.htmlunit.html.HtmlMain}.
     *
     * @throws Exception if the test fails
     */
    @Test
    @Alerts(DEFAULT = {"1", "0", "1", "1", "0", "1"},
            IE = {"3", "2", "2", "3", "2", "2"})
    public void main() throws Exception {
        loadPageWithAlerts2(test("main"));
    }

    /**
     * Test {@link com.gargoylesoftware.htmlunit.html.HtmlMap}.
     *
     * @throws Exception if the test fails
     */
    @Test
    @Alerts({"3", "2", "2", "3", "2", "2"})
    public void map() throws Exception {
        loadPageWithAlerts2(test("map"));
    }

    /**
     * Test {@link com.gargoylesoftware.htmlunit.html.HtmlMarquee}.
     *
     * @throws Exception if the test fails
     */
    @Test
    @Alerts({"3", "2", "2", "3", "2", "2"})
    public void marquee() throws Exception {
        loadPageWithAlerts2(test("marquee"));
    }

    /**
     * Test {@link com.gargoylesoftware.htmlunit.html.HtmlMark}.
     *
     * @throws Exception if the test fails
     */
    @Test
    @Alerts({"3", "2", "2", "3", "2", "2"})
    public void mark() throws Exception {
        loadPageWithAlerts2(test("mark"));
    }

    /**
     * Test {@link com.gargoylesoftware.htmlunit.html.HtmlMenu}.
     *
     * @throws Exception if the test fails
     */
    @Test
    @Alerts({"1", "0", "1", "1", "0", "1"})
    public void menu() throws Exception {
        loadPageWithAlerts2(test("menu"));
    }

    /**
     * Test {@link com.gargoylesoftware.htmlunit.html.HtmlMenuItem}.
     *
     * @throws Exception if the test fails
     */
    @Test
    @Alerts({"3", "2", "2", "3", "2", "2"})
    public void menuitem() throws Exception {
        loadPageWithAlerts2(test("menuitem"));
    }

    /**
     * Test {@link com.gargoylesoftware.htmlunit.html.HtmlMeta}.
     *
     * @throws Exception if the test fails
     */
    @Test
    @Alerts({"3", "2", "2", "3", "2", "3"})
    public void meta() throws Exception {
        loadPageWithAlerts2(test("meta"));
    }

    /**
     * Test {@link com.gargoylesoftware.htmlunit.html.HtmlMeter}.
     *
     * @throws Exception if the test fails
     */
    @Test
    @Alerts({"3", "2", "2", "3", "2", "2"})
    public void meter() throws Exception {
        loadPageWithAlerts2(test("meter"));
    }

    /**
     * Test {@link com.gargoylesoftware.htmlunit.html.HtmlMultiColumn}.
     *
     * @throws Exception if the test fails
     */
    @Test
    @Alerts({"3", "2", "2", "3", "2", "2"})
    public void multicol() throws Exception {
        loadPageWithAlerts2(test("multicol"));
    }

    /**
     * Test {@link com.gargoylesoftware.htmlunit.html.HtmlNav}.
     *
     * @throws Exception if the test fails
     */
    @Test
    @Alerts({"1", "0", "1", "1", "0", "1"})
    public void nav() throws Exception {
        loadPageWithAlerts2(test("nav"));
    }

    /**
     * Test {@link com.gargoylesoftware.htmlunit.html.HtmlNextId}.
     *
     * @throws Exception if the test fails
     */
    @Test
    @Alerts({"3", "2", "2", "3", "2", "2"})
    public void nextid() throws Exception {
        loadPageWithAlerts2(test("nextid"));
    }

    /**
     * Test {@link com.gargoylesoftware.htmlunit.html.HtmlNoBreak}.
     *
     * @throws Exception if the test fails
     */
    @Test
    @Alerts({"3", "2", "2", "3", "2", "2"})
    public void nobr() throws Exception {
        loadPageWithAlerts2(test("nobr"));
    }

    /**
     * Test {@link com.gargoylesoftware.htmlunit.html.HtmlNoEmbed}.
     *
     * @throws Exception if the test fails
     */
    @Test
    @Alerts({"3", "2", "2", "3", "2", "2"})
    public void noembed() throws Exception {
        loadPageWithAlerts2(test("noembed"));
    }

    /**
     * Test {@link com.gargoylesoftware.htmlunit.html.HtmlNoFrames}.
     *
     * @throws Exception if the test fails
     */
    @Test
    @Alerts({"3", "2", "2", "3", "2", "2"})
    public void noframes() throws Exception {
        loadPageWithAlerts2(test("noframes"));
    }

    /**
     * Test {@link com.gargoylesoftware.htmlunit.html.HtmlNoLayer}.
     *
     * @throws Exception if the test fails
     */
    @Test
    @Alerts({"3", "2", "2", "3", "2", "2"})
    public void nolayer() throws Exception {
        loadPageWithAlerts2(test("nolayer"));
    }

    /**
     * Test {@link com.gargoylesoftware.htmlunit.html.HtmlNoScript}.
     *
     * @throws Exception if the test fails
     */
    @Test
    @Alerts({"3", "2", "2", "3", "2", "2"})
    public void noscript() throws Exception {
        loadPageWithAlerts2(test("noscript"));
    }

    /**
     * Test {@link com.gargoylesoftware.htmlunit.html.HtmlObject}.
     *
     * @throws Exception if the test fails
     */
    @Test
    @Alerts({"3", "2", "2", "3", "2", "2"})
    public void object() throws Exception {
        loadPageWithAlerts2(test("object"));
    }

    /**
     * Test {@link com.gargoylesoftware.htmlunit.html.HtmlOrderedList}.
     *
     * @throws Exception if the test fails
     */
    @Test
    @Alerts({"1", "0", "1", "1", "0", "1"})
    public void ol() throws Exception {
        loadPageWithAlerts2(test("ol"));
    }

    /**
     * Test {@link com.gargoylesoftware.htmlunit.html.HtmlOptionGroup}.
     *
     * @throws Exception if the test fails
     */
    @Test
    @Alerts({"3", "2", "2", "3", "2", "2"})
    public void optgroup() throws Exception {
        loadPageWithAlerts2(test("optgroup"));
    }

    /**
     * Test {@link com.gargoylesoftware.htmlunit.html.HtmlOption}.
     *
     * @throws Exception if the test fails
     */
    @Test
    @Alerts({"3", "2", "2", "3", "2", "2"})
    public void option() throws Exception {
        loadPageWithAlerts2(test("option"));
    }

    /**
     * Test {@link com.gargoylesoftware.htmlunit.html.HtmlOutput}.
     *
     * @throws Exception if the test fails
     */
    @Test
    @Alerts({"3", "2", "2", "3", "2", "2"})
    public void output() throws Exception {
        loadPageWithAlerts2(test("output"));
    }

    /**
     * Test {@link com.gargoylesoftware.htmlunit.html.HtmlParagraph}.
     *
     * @throws Exception if the test fails
     */
    @Test
    @Alerts({"1", "0", "1", "1", "0", "1"})
    public void p() throws Exception {
        loadPageWithAlerts2(test("p"));
    }

    /**
     * Test {@link com.gargoylesoftware.htmlunit.html.HtmlParameter}.
     *
     * @throws Exception if the test fails
     */
    @Test
    @Alerts({"3", "2", "2", "3", "2", "3"})
    public void param() throws Exception {
        loadPageWithAlerts2(test("param"));
    }

    /**
     * Test {@link com.gargoylesoftware.htmlunit.html.HtmlPlainText}.
     *
     * @throws Exception if the test fails
     */
    @Test
    @Alerts("1")
    public void plaintext() throws Exception {
        loadPageWithAlerts2(test("plaintext"));
    }

    /**
     * Test {@link com.gargoylesoftware.htmlunit.html.HtmlPreformattedText}.
     *
     * @throws Exception if the test fails
     */
    @Test
    @Alerts({"1", "0", "1", "1", "0", "1"})
    public void pre() throws Exception {
        loadPageWithAlerts2(test("pre"));
    }

    /**
     * Test {@link com.gargoylesoftware.htmlunit.html.HtmlProgress}.
     *
     * @throws Exception if the test fails
     */
    @Test
    @Alerts({"3", "2", "2", "3", "2", "2"})
    public void progress() throws Exception {
        loadPageWithAlerts2(test("progress"));
    }

    /**
     * Test {@link com.gargoylesoftware.htmlunit.html.HtmlInlineQuotation}.
     *
     * @throws Exception if the test fails
     */
    @Test
    @Alerts({"3", "2", "2", "3", "2", "2"})
    public void q() throws Exception {
        loadPageWithAlerts2(test("q"));
    }

    /**
     * Test {@link com.gargoylesoftware.htmlunit.html.HtmlRuby}.
     *
     * @throws Exception if the test fails
     */
    @Test
    @Alerts({"3", "2", "2", "3", "2", "2"})
    public void ruby() throws Exception {
        loadPageWithAlerts2(test("ruby"));
    }

    /**
     * Test {@link com.gargoylesoftware.htmlunit.html.HtmlRt}.
     *
     * @throws Exception if the test fails
     */
    @Test
    @Alerts({"3", "2", "2", "3", "2", "2"})
    public void rt() throws Exception {
        loadPageWithAlerts2(test("rt"));
    }

    /**
     * Test {@link com.gargoylesoftware.htmlunit.html.HtmlRp}.
     *
     * @throws Exception if the test fails
     */
    @Test
    @Alerts({"3", "2", "2", "3", "2", "2"})
    public void rp() throws Exception {
        loadPageWithAlerts2(test("rp"));
    }

    /**
     * Test {@link com.gargoylesoftware.htmlunit.html.HtmlS}.
     *
     * @throws Exception if the test fails
     */
    @Test
    @Alerts({"3", "2", "2", "3", "2", "2"})
    public void s() throws Exception {
        loadPageWithAlerts2(test("s"));
    }

    /**
     * Test {@link com.gargoylesoftware.htmlunit.html.HtmlSample}.
     *
     * @throws Exception if the test fails
     */
    @Test
    @Alerts({"3", "2", "2", "3", "2", "2"})
    public void samp() throws Exception {
        loadPageWithAlerts2(test("samp"));
    }

    /**
     * Test {@link com.gargoylesoftware.htmlunit.html.HtmlScript}.
     *
     * @throws Exception if the test fails
     */
    @Test
    @Alerts({"3", "2", "2", "3", "2", "2"})
    public void script() throws Exception {
        loadPageWithAlerts2(test("script"));
    }

    /**
     * Test {@link com.gargoylesoftware.htmlunit.html.HtmlSection}.
     *
     * @throws Exception if the test fails
     */
    @Test
    @Alerts({"1", "0", "1", "1", "0", "1"})
    public void section() throws Exception {
        loadPageWithAlerts2(test("section"));
    }

    /**
     * Test {@link com.gargoylesoftware.htmlunit.html.HtmlSelect}.
     *
     * @throws Exception if the test fails
     */
    @Test
    @Alerts({"3", "2", "2", "3", "2", "2"})
    public void select() throws Exception {
        loadPageWithAlerts2(test("select"));
    }

    /**
     * Test {@link com.gargoylesoftware.htmlunit.html.HtmlSmall}.
     *
     * @throws Exception if the test fails
     */
    @Test
    @Alerts({"3", "2", "2", "3", "2", "2"})
    public void small() throws Exception {
        loadPageWithAlerts2(test("small"));
    }

    /**
     * Test {@link com.gargoylesoftware.htmlunit.html.HtmlSource}.
     *
     * @throws Exception if the test fails
     */
    @Test
    @Alerts({"3", "2", "2", "3", "2", "3"})
    public void source() throws Exception {
        loadPageWithAlerts2(test("source"));
    }

    /**
     * @throws Exception if the test fails
     */
    @Test
    @Alerts({"3", "2", "2", "3", "2", "2"})
    public void spacer() throws Exception {
        loadPageWithAlerts2(test("spacer"));
    }

    /**
     * Test {@link com.gargoylesoftware.htmlunit.html.HtmlSpan}.
     *
     * @throws Exception if the test fails
     */
    @Test
    @Alerts({"3", "2", "2", "3", "2", "2"})
    public void span() throws Exception {
        loadPageWithAlerts2(test("span"));
    }

    /**
     * Test {@link com.gargoylesoftware.htmlunit.html.HtmlStrike}.
     *
     * @throws Exception if the test fails
     */
    @Test
    @Alerts({"3", "2", "2", "3", "2", "2"})
    public void strike() throws Exception {
        loadPageWithAlerts2(test("strike"));
    }

    /**
     * Test {@link com.gargoylesoftware.htmlunit.html.HtmlStrong}.
     *
     * @throws Exception if the test fails
     */
    @Test
    @Alerts({"3", "2", "2", "3", "2", "2"})
    public void strong() throws Exception {
        loadPageWithAlerts2(test("strong"));
    }

    /**
     * Test {@link com.gargoylesoftware.htmlunit.html.HtmlStyle}.
     *
     * @throws Exception if the test fails
     */
    @Test
    @Alerts({"3", "2", "2", "3", "2", "2"})
    public void style() throws Exception {
        loadPageWithAlerts2(test("style"));
    }

    /**
     * Test {@link com.gargoylesoftware.htmlunit.html.HtmlSubscript}.
     *
     * @throws Exception if the test fails
     */
    @Test
    @Alerts({"3", "2", "2", "3", "2", "2"})
    public void sub() throws Exception {
        loadPageWithAlerts2(test("sub"));
    }

    /**
     * Test {@link com.gargoylesoftware.htmlunit.html.HtmlSummary}.
     *
     * @throws Exception if the test fails
     */
    @Test
    @Alerts({"1", "0", "1", "1", "0", "1"})
    public void summary() throws Exception {
        loadPageWithAlerts2(test("summary"));
    }

    /**
     * Test {@link com.gargoylesoftware.htmlunit.html.HtmlSuperscript}.
     *
     * @throws Exception if the test fails
     */
    @Test
    @Alerts({"3", "2", "2", "3", "2", "2"})
    public void sup() throws Exception {
        loadPageWithAlerts2(test("sup"));
    }

    /**
     * Test {@link com.gargoylesoftware.htmlunit.html.HtmlSuperscript}.
     *
     * @throws Exception if the test fails
     */
    @Test
    @Alerts({"3", "2", "2", "3", "2", "2"})
    public void svg() throws Exception {
        loadPageWithAlerts2(test("svg"));
    }

    /**
     * Test {@link com.gargoylesoftware.htmlunit.html.HtmlTable}.
     *
     * @throws Exception if the test fails
     */
    @Test
    @Alerts({"3", "2", "2", "3", "3", "2"})
    public void table() throws Exception {
        loadPageWithAlerts2(test("table"));
    }

    /**
     * Test {@link com.gargoylesoftware.htmlunit.html.HtmlTableColumn}.
     *
     * @throws Exception if the test fails
     */
    @Test
    @Alerts({"1", "1", "1", "1", "1", "1"})
    public void col() throws Exception {
        loadPageWithAlerts2(test("col"));
    }

    /**
     * Test {@link com.gargoylesoftware.htmlunit.html.HtmlTableColumnGroup}.
     *
     * @throws Exception if the test fails
     */
    @Test
    @Alerts({"1", "1", "1", "1", "1", "1"})
    public void colgroup() throws Exception {
        loadPageWithAlerts2(test("colgroup"));
    }

    /**
     * Test {@link com.gargoylesoftware.htmlunit.html.HtmlTableBody}.
     *
     * @throws Exception if the test fails
     */
    @Test
    @Alerts({"1", "1", "1", "1", "1", "1"})
    public void tbody() throws Exception {
        loadPageWithAlerts2(test("tbody"));
    }

    /**
     * Test {@link com.gargoylesoftware.htmlunit.html.HtmlTableDataCell}.
     *
     * @throws Exception if the test fails
     */
    @Test
    @Alerts({"1", "1", "1", "1", "1", "1"})
    public void td() throws Exception {
        loadPageWithAlerts2(test("td"));
    }

    /**
     * Test {@link com.gargoylesoftware.htmlunit.html.HtmlTableHeaderCell}.
     *
     * @throws Exception if the test fails
     */
    @Test
    @Alerts({"1", "1", "1", "1", "1", "1"})
    public void th() throws Exception {
        loadPageWithAlerts2(test("th"));
    }

    /**
     * Test {@link com.gargoylesoftware.htmlunit.html.HtmlTableRow}.
     *
     * @throws Exception if the test fails
     */
    @Test
    @Alerts({"1", "1", "1", "1", "1", "1"})
    public void tr() throws Exception {
        loadPageWithAlerts2(test("tr"));
    }

    /**
     * Test {@link com.gargoylesoftware.htmlunit.html.HtmlTrack}.
     *
     * @throws Exception if the test fails
     */
    @Test
    @Alerts({"3", "2", "2", "3", "2", "3"})
    public void track() throws Exception {
        loadPageWithAlerts2(test("track"));
    }

    /**
     * Test {@link com.gargoylesoftware.htmlunit.html.HtmlTextArea}.
     *
     * @throws Exception if the test fails
     */
    @Test
    @Alerts({"3", "2", "2", "3", "2", "2"})
    public void textarea() throws Exception {
        loadPageWithAlerts2(test("textarea"));
    }

    /**
     * Test {@link com.gargoylesoftware.htmlunit.html.HtmlTableFooter}.
     *
     * @throws Exception if the test fails
     */
    @Test
    @Alerts({"1", "1", "1", "1", "1", "1"})
    public void tfoot() throws Exception {
        loadPageWithAlerts2(test("tfoot"));
    }

    /**
     * Test {@link com.gargoylesoftware.htmlunit.html.HtmlTableHeader}.
     *
     * @throws Exception if the test fails
     */
    @Test
    @Alerts({"1", "1", "1", "1", "1", "1"})
    public void thead() throws Exception {
        loadPageWithAlerts2(test("thead"));
    }

    /**
     * Test {@link com.gargoylesoftware.htmlunit.html.HtmlTeletype}.
     *
     * @throws Exception if the test fails
     */
    @Test
    @Alerts({"3", "2", "2", "3", "2", "2"})
    public void tt() throws Exception {
        loadPageWithAlerts2(test("tt"));
    }

    /**
     * Test {@link com.gargoylesoftware.htmlunit.html.HtmlTime}.
     *
     * @throws Exception if the test fails
     */
    @Test
    @Alerts({"3", "2", "2", "3", "2", "2"})
    public void time() throws Exception {
        loadPageWithAlerts2(test("time"));
    }

    /**
     * Test {@link com.gargoylesoftware.htmlunit.html.HtmlTitle}.
     *
     * @throws Exception if the test fails
     */
    @Test
    @Alerts({"3", "2", "2", "3", "2", "2"})
    public void title() throws Exception {
        loadPageWithAlerts2(test("title"));
    }

    /**
     * Test {@link com.gargoylesoftware.htmlunit.html.HtmlUnderlined}.
     *
     * @throws Exception if the test fails
     */
    @Test
    @Alerts({"3", "2", "2", "3", "2", "2"})
    public void u() throws Exception {
        loadPageWithAlerts2(test("u"));
    }

    /**
     * Test {@link com.gargoylesoftware.htmlunit.html.HtmlUnorderedList}.
     *
     * @throws Exception if the test fails
     */
    @Test
    @Alerts({"1", "0", "1", "1", "0", "1"})
    public void ul() throws Exception {
        loadPageWithAlerts2(test("ul"));
    }

    /**
     * Test {@link com.gargoylesoftware.htmlunit.html.HtmlVariable}.
     *
     * @throws Exception if the test fails
     */
    @Test
    @Alerts({"3", "2", "2", "3", "2", "2"})
    public void var() throws Exception {
        loadPageWithAlerts2(test("var"));
    }

    /**
     * Test {@link com.gargoylesoftware.htmlunit.html.HtmlVideo}.
     *
     * @throws Exception if the test fails
     */
    @Test
    @Alerts({"3", "2", "2", "3", "2", "2"})
    public void video() throws Exception {
        loadPageWithAlerts2(test("video"));
    }

    /**
     * Test {@link com.gargoylesoftware.htmlunit.html.HtmlWordBreak}.
     *
     * @throws Exception if the test fails
     */
    @Test
    @Alerts({"3", "2", "2", "3", "2", "3"})
    public void wbr() throws Exception {
        loadPageWithAlerts2(test("wbr"));
    }

    /**
     * Test {@link com.gargoylesoftware.htmlunit.html.HtmlExample}.
     *
     * @throws Exception if the test fails
     */
    @Test
    @Alerts({"1", "0", "1", "1", "0", "1"})
    public void xmp() throws Exception {
        loadPageWithAlerts2(test("xmp"));
    }

    /**
     * Test {@link com.gargoylesoftware.htmlunit.html.HtmlInput}.
     *
     * @throws Exception if the test fails
     */
    @Test
    @Alerts({"3", "2", "2", "3", "2", "3"})
    public void input() throws Exception {
        loadPageWithAlerts2(test("input"));
    }

    /**
     * Test {@link com.gargoylesoftware.htmlunit.html.HtmlData}.
     *
     * @throws Exception if the test fails
     */
    @Test
    @Alerts({"3", "2", "2", "3", "2", "2"})
    public void data() throws Exception {
        loadPageWithAlerts2(test("data"));
    }

    /**
     * Test {@link com.gargoylesoftware.htmlunit.html.HtmlContent}.
     *
     * @throws Exception if the test fails
     */
    @Test
    @Alerts({"3", "2", "2", "3", "2", "2"})
    public void content() throws Exception {
        loadPageWithAlerts2(test("content"));
    }

    /**
     * Test {@link com.gargoylesoftware.htmlunit.html.HtmlPicture}.
     *
     * @throws Exception if the test fails
     */
    @Test
    @Alerts({"3", "2", "2", "3", "2", "2"})
    public void picture() throws Exception {
        loadPageWithAlerts2(test("picture"));
    }

    /**
     * Test {@link com.gargoylesoftware.htmlunit.html.HtmlTemplate}.
     *
     * @throws Exception if the test fails
     */
    @Test
    @Alerts({"3", "2", "2", "3", "2", "2"})
    public void template() throws Exception {
        loadPageWithAlerts2(test("template"));
    }

    /**
     * Test {@link com.gargoylesoftware.htmlunit.html.HtmlSlot}.
     *
     * @throws Exception if the test fails
     */
    @Test
    @Alerts({"3", "2", "2", "3", "2", "2"})
    public void slot() throws Exception {
        loadPageWithAlerts2(test("slot"));
    }
}<|MERGE_RESOLUTION|>--- conflicted
+++ resolved
@@ -349,11 +349,7 @@
     @Test
     @Alerts(DEFAULT = {"3", "2", "2", "3", "2", "3"},
             FF = {"3", "2", "2", "3", "2", "2"},
-<<<<<<< HEAD
-            FF68 = {"3", "2", "2", "3", "2", "2"})
-=======
             FF78 = {"3", "2", "2", "3", "2", "2"})
->>>>>>> 6cc30901
     public void command() throws Exception {
         loadPageWithAlerts2(test("command"));
     }
@@ -421,15 +417,9 @@
     @Test
     @Alerts(DEFAULT = {"3", "2", "2", "3", "2", "2"},
             FF = {"1", "0", "1", "1", "0", "1"},
-<<<<<<< HEAD
-            FF68 = {"1", "0", "1", "1", "0", "1"})
-    @HtmlUnitNYI(FF = {"3", "2", "2", "3", "2", "2"},
-            FF68 = {"3", "2", "2", "3", "2", "2"})
-=======
             FF78 = {"1", "0", "1", "1", "0", "1"})
     @HtmlUnitNYI(FF = {"3", "2", "2", "3", "2", "2"},
             FF78 = {"3", "2", "2", "3", "2", "2"})
->>>>>>> 6cc30901
     public void dialog() throws Exception {
         loadPageWithAlerts2(test("dialog"));
     }
