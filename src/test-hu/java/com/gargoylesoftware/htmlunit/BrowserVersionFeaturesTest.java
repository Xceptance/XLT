/*
 * Copyright (c) 2002-2021 Gargoyle Software Inc.
 *
 * Licensed under the Apache License, Version 2.0 (the "License");
 * you may not use this file except in compliance with the License.
 * You may obtain a copy of the License at
 * http://www.apache.org/licenses/LICENSE-2.0
 *
 * Unless required by applicable law or agreed to in writing, software
 * distributed under the License is distributed on an "AS IS" BASIS,
 * WITHOUT WARRANTIES OR CONDITIONS OF ANY KIND, either express or implied.
 * See the License for the specific language governing permissions and
 * limitations under the License.
 */
package com.gargoylesoftware.htmlunit;

import static java.nio.charset.StandardCharsets.ISO_8859_1;
import static org.junit.Assert.assertTrue;
import static org.junit.Assert.fail;

import java.io.File;
import java.io.IOException;
import java.lang.reflect.Field;
import java.util.ArrayList;
import java.util.Iterator;
import java.util.LinkedList;
import java.util.List;

import org.apache.commons.io.FileUtils;
import org.junit.Test;

import com.gargoylesoftware.htmlunit.javascript.configuration.AbstractJavaScriptConfiguration;
import com.gargoylesoftware.htmlunit.javascript.configuration.BrowserFeature;
import com.gargoylesoftware.htmlunit.javascript.configuration.SupportedBrowser;

/**
 * Tests for {@link BrowserVersionFeatures}.
 *
 * @author Ahmed Ashour
 * @author Ronald Brill
 * @author Frank Danek
 */
public class BrowserVersionFeaturesTest  {

    /**
     * Test of alphabetical order.
     */
    @Test
    public void lexicographicOrder() {
        String lastFeatureName = null;
        for (final BrowserVersionFeatures feature : BrowserVersionFeatures.values()) {
            final String featureName = feature.name();
            if (lastFeatureName != null && featureName.compareTo(lastFeatureName) < 1) {
                fail("BrowserVersionFeatures.java: '"
                    + featureName + "' should be before '" + lastFeatureName + "'");
            }
            lastFeatureName = featureName;
        }
    }

    /**
     * Test of usage.
     * @throws Exception in case of problems
     */
    @Test
    public void unusedFeatures() throws Exception {
        final List<BrowserVersion> browsers = new LinkedList<>();
        browsers.add(BrowserVersion.CHROME);
        browsers.add(BrowserVersion.EDGE);
        browsers.add(BrowserVersion.FIREFOX);
<<<<<<< HEAD
        browsers.add(BrowserVersion.FIREFOX_68);
=======
        browsers.add(BrowserVersion.FIREFOX_78);
>>>>>>> 6cc30901
        browsers.add(BrowserVersion.INTERNET_EXPLORER);

        for (final BrowserVersionFeatures feature : BrowserVersionFeatures.values()) {
            int useCount = 0;
            for (final BrowserVersion browserVersion : browsers) {
                if (browserVersion.hasFeature(feature)) {
                    useCount++;
                }
            }
            assertTrue("BrowserVersionFeatures.java: '" + feature.name() + "' in no longer in use.", useCount > 0);
            assertTrue("BrowserVersionFeatures.java: '" + feature.name() + "' is enabled for all supported browsers.",
                    useCount < browsers.size());
        }

        for (final BrowserVersionFeatures feature : BrowserVersionFeatures.values()) {
            final Field field = BrowserVersionFeatures.class.getField(feature.name());
            final BrowserFeature browserFeature = field.getAnnotation(BrowserFeature.class);

            if (browserFeature != null) {
                for (final SupportedBrowser annotatedBrowser : browserFeature.value()) {
                    boolean inUse = false;
                    for (final BrowserVersion supportedBrowser : browsers) {
                        if (AbstractJavaScriptConfiguration.isCompatible(expectedBrowserName(supportedBrowser),
                                annotatedBrowser)) {
                            inUse = true;
                            continue;
                        }
                    }
                    assertTrue("BrowserVersionFeatures.java: Annotation '"
                            + annotatedBrowser + "' of feature '"
                            + feature.name() + "' in no longer in use.", inUse);
                }
            }
        }
    }

    private static SupportedBrowser expectedBrowserName(final BrowserVersion browser) {
        if (browser == BrowserVersion.CHROME) {
            return SupportedBrowser.CHROME;
        }
        if (browser == BrowserVersion.EDGE) {
            return SupportedBrowser.EDGE;
        }
        if (browser == BrowserVersion.FIREFOX) {
            return SupportedBrowser.FF;
        }
<<<<<<< HEAD
        if (browser == BrowserVersion.FIREFOX_68) {
            return SupportedBrowser.FF68;
=======
        if (browser == BrowserVersion.FIREFOX_78) {
            return SupportedBrowser.FF78;
>>>>>>> 6cc30901
        }

        return SupportedBrowser.IE;
    }

    /**
     * Test of usage in the Java files.
     *
     * @throws Exception in case of problems
     */
    @Test
    public void unusedFeaturesInCode() throws Exception {
        final List<String> unusedFeatures = new ArrayList<>(BrowserVersionFeatures.values().length);
        for (final BrowserVersionFeatures feature : BrowserVersionFeatures.values()) {
            unusedFeatures.add(feature.name());
        }
        unusedCheck(new File("src/main/java"), unusedFeatures);
        if (!unusedFeatures.isEmpty()) {
            fail("The following " + BrowserVersionFeatures.class.getSimpleName() + " "
                    + (unusedFeatures.size() == 1 ? "is" : "are") + " not used: "
                    + String.join(", ", unusedFeatures));
        }
    }

    private void unusedCheck(final File dir, final List<String> unusedFeatures) throws IOException {
        final File[] files = dir.listFiles();
        if (files != null) {
            for (final File file : files) {
                if (file.isDirectory() && !".git".equals(file.getName())) {
                    unusedCheck(file, unusedFeatures);
                }
                else if (file.getName().endsWith(".java")) {
                    final List<String> lines = FileUtils.readLines(file, ISO_8859_1);
                    final String browserVersionFeatures = BrowserVersionFeatures.class.getSimpleName();
                    for (final String line : lines) {
                        for (final Iterator<String> it = unusedFeatures.iterator(); it.hasNext();) {
                            if (line.contains(browserVersionFeatures + '.' + it.next())) {
                                it.remove();
                            }
                        }
                    }
                }
            }
        }
    }
}<|MERGE_RESOLUTION|>--- conflicted
+++ resolved
@@ -68,11 +68,7 @@
         browsers.add(BrowserVersion.CHROME);
         browsers.add(BrowserVersion.EDGE);
         browsers.add(BrowserVersion.FIREFOX);
-<<<<<<< HEAD
-        browsers.add(BrowserVersion.FIREFOX_68);
-=======
         browsers.add(BrowserVersion.FIREFOX_78);
->>>>>>> 6cc30901
         browsers.add(BrowserVersion.INTERNET_EXPLORER);
 
         for (final BrowserVersionFeatures feature : BrowserVersionFeatures.values()) {
@@ -119,13 +115,8 @@
         if (browser == BrowserVersion.FIREFOX) {
             return SupportedBrowser.FF;
         }
-<<<<<<< HEAD
-        if (browser == BrowserVersion.FIREFOX_68) {
-            return SupportedBrowser.FF68;
-=======
         if (browser == BrowserVersion.FIREFOX_78) {
             return SupportedBrowser.FF78;
->>>>>>> 6cc30901
         }
 
         return SupportedBrowser.IE;
