/*
 * Copyright (c) 2002-2021 Gargoyle Software Inc.
 *
 * Licensed under the Apache License, Version 2.0 (the "License");
 * you may not use this file except in compliance with the License.
 * You may obtain a copy of the License at
 * http://www.apache.org/licenses/LICENSE-2.0
 *
 * Unless required by applicable law or agreed to in writing, software
 * distributed under the License is distributed on an "AS IS" BASIS,
 * WITHOUT WARRANTIES OR CONDITIONS OF ANY KIND, either express or implied.
 * See the License for the specific language governing permissions and
 * limitations under the License.
 */
package com.gargoylesoftware.htmlunit.javascript.host.crypto;

import static com.gargoylesoftware.htmlunit.BrowserRunner.TestedBrowser.CHROME;
import static com.gargoylesoftware.htmlunit.BrowserRunner.TestedBrowser.EDGE;
import static com.gargoylesoftware.htmlunit.BrowserRunner.TestedBrowser.FF;
<<<<<<< HEAD
import static com.gargoylesoftware.htmlunit.BrowserRunner.TestedBrowser.FF68;
=======
import static com.gargoylesoftware.htmlunit.BrowserRunner.TestedBrowser.FF78;
>>>>>>> 6cc30901

import org.junit.Test;
import org.junit.runner.RunWith;

import com.gargoylesoftware.htmlunit.BrowserRunner;
import com.gargoylesoftware.htmlunit.BrowserRunner.Alerts;
import com.gargoylesoftware.htmlunit.BrowserRunner.NotYetImplemented;
import com.gargoylesoftware.htmlunit.WebDriverTestCase;

/**
 * Tests for {@link SubtleCrypto}.
 *
 * @author Ahmed Ashour
 * @author Ronald Brill
 */
@RunWith(BrowserRunner.class)
public class SubtleCryptoTest extends WebDriverTestCase {

    /**
     * @throws Exception if the test fails
     */
    @Test
    @Alerts(DEFAULT = {"[object Crypto]", "public", "true", "verify",
                        "name RSASSA-PKCS1-v1_5", "hash [object Object]", "modulusLength 2048",
                        "publicExponent 1,0,1",
                        "private", "false", "sign",
                        "name RSASSA-PKCS1-v1_5", "hash [object Object]", "modulusLength 2048",
                        "publicExponent 1,0,1"},
            IE = "undefined")
<<<<<<< HEAD
    @NotYetImplemented({CHROME, FF, FF68})
=======
    @NotYetImplemented({CHROME, EDGE, FF, FF78})
>>>>>>> 6cc30901
    public void rsassa() throws Exception {
        final String html
            = "<html><head><script>\n"
            + "  function test() {\n"
            + "    alert(window.crypto);\n"
            + "    if (window.crypto) {\n"
            + "      window.crypto.subtle.generateKey(\n"
            + "        {\n"
            + "          name: 'RSASSA-PKCS1-v1_5',\n"
            + "          modulusLength: 2048,\n"
            + "          publicExponent: new Uint8Array([0x01, 0x00, 0x01]),\n"
            + "          hash: {name: 'SHA-256'}\n"
            + "        },\n"
            + "        false, //whether the key is extractable (i.e. can be used in exportKey)\n"
            + "        ['sign', 'verify']\n"
            + "      )\n"
            + "      .then(function(key) {\n"
            + "        alert(key.publicKey.type);\n"
            + "        alert(key.publicKey.extractable);\n"
            + "        alert(key.publicKey.usages);\n"
            + "        for(var x in key.publicKey.algorithm) {\n"
            + "          alert(x + ' ' + key.publicKey.algorithm[x]);\n"
            + "        }\n"
            + "        alert(key.privateKey.type);\n"
            + "        alert(key.privateKey.extractable);\n"
            + "        alert(key.privateKey.usages);\n"
            + "        for(var x in key.privateKey.algorithm) {\n"
            + "          alert(x + ' ' + key.publicKey.algorithm[x]);\n"
            + "        }\n"
            + "      })\n"
            + "      .catch(function(err) {\n"
            + "        alert(err);\n"
            + "      });\n"
            + "    }\n"
            + "  }\n"
            + "</script></head><body onload='test()'>\n"
            + "</body></html>";

        loadPageWithAlerts2(html, URL_FIRST, DEFAULT_WAIT_TIME * 3);
    }
}<|MERGE_RESOLUTION|>--- conflicted
+++ resolved
@@ -17,11 +17,7 @@
 import static com.gargoylesoftware.htmlunit.BrowserRunner.TestedBrowser.CHROME;
 import static com.gargoylesoftware.htmlunit.BrowserRunner.TestedBrowser.EDGE;
 import static com.gargoylesoftware.htmlunit.BrowserRunner.TestedBrowser.FF;
-<<<<<<< HEAD
-import static com.gargoylesoftware.htmlunit.BrowserRunner.TestedBrowser.FF68;
-=======
 import static com.gargoylesoftware.htmlunit.BrowserRunner.TestedBrowser.FF78;
->>>>>>> 6cc30901
 
 import org.junit.Test;
 import org.junit.runner.RunWith;
@@ -51,11 +47,7 @@
                         "name RSASSA-PKCS1-v1_5", "hash [object Object]", "modulusLength 2048",
                         "publicExponent 1,0,1"},
             IE = "undefined")
-<<<<<<< HEAD
-    @NotYetImplemented({CHROME, FF, FF68})
-=======
     @NotYetImplemented({CHROME, EDGE, FF, FF78})
->>>>>>> 6cc30901
     public void rsassa() throws Exception {
         final String html
             = "<html><head><script>\n"
