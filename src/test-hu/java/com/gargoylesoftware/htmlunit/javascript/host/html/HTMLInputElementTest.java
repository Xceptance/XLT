/*
 * Copyright (c) 2002-2021 Gargoyle Software Inc.
 *
 * Licensed under the Apache License, Version 2.0 (the "License");
 * you may not use this file except in compliance with the License.
 * You may obtain a copy of the License at
 * http://www.apache.org/licenses/LICENSE-2.0
 *
 * Unless required by applicable law or agreed to in writing, software
 * distributed under the License is distributed on an "AS IS" BASIS,
 * WITHOUT WARRANTIES OR CONDITIONS OF ANY KIND, either express or implied.
 * See the License for the specific language governing permissions and
 * limitations under the License.
 */
package com.gargoylesoftware.htmlunit.javascript.host.html;

import static com.gargoylesoftware.htmlunit.BrowserRunner.TestedBrowser.IE;

import java.io.InputStream;
import java.net.URL;
import java.util.Collections;
import java.util.List;

import org.apache.commons.io.IOUtils;
import org.junit.Test;
import org.junit.runner.RunWith;
import org.openqa.selenium.By;
import org.openqa.selenium.Keys;
import org.openqa.selenium.WebDriver;
import org.openqa.selenium.WebElement;
import org.openqa.selenium.interactions.Actions;

import com.gargoylesoftware.htmlunit.BrowserRunner;
import com.gargoylesoftware.htmlunit.BrowserRunner.Alerts;
import com.gargoylesoftware.htmlunit.BrowserRunner.NotYetImplemented;
import com.gargoylesoftware.htmlunit.WebDriverTestCase;
import com.gargoylesoftware.htmlunit.html.HtmlPageTest;
import com.gargoylesoftware.htmlunit.util.MimeType;
import com.gargoylesoftware.htmlunit.util.NameValuePair;

/**
 * Tests for {@link HTMLInputElement} and buttons.
 *
 * @author <a href="mailto:mbowler@GargoyleSoftware.com">Mike Bowler</a>
 * @author Marc Guillemot
 * @author Chris Erskine
 * @author Ahmed Ashour
 * @author Ronald Brill
 * @author Frank Danek
 * @author Anton Demydenko
 */
@RunWith(BrowserRunner.class)
public class HTMLInputElementTest extends WebDriverTestCase {

    /**
     * @throws Exception if the test fails
     */
    @Test
    @Alerts({"foo", "text", "textfield1", "form1", "cat"})
    public void standardProperties_Text() throws Exception {
        final String html
            = HtmlPageTest.STANDARDS_MODE_PREFIX_
            + "<html><head><title>foo</title><script>\n"
            + "function doTest() {\n"
            + "  alert(document.form1.textfield1.value);\n"
            + "  alert(document.form1.textfield1.type);\n"
            + "  alert(document.form1.textfield1.name);\n"
            + "  alert(document.form1.textfield1.form.name);\n"
            + "  document.form1.textfield1.value = 'cat';\n"
            + "  alert(document.form1.textfield1.value);\n"
            + "}\n"
            + "</script></head><body onload='doTest()'>\n"
            + "<p>hello world</p>\n"
            + "<form name='form1'>\n"
            + "  <input type='text' name='textfield1' value='foo' />\n"
            + "</form>\n"
            + "</body></html>";

        loadPageWithAlerts2(html);
    }

    /**
     * @throws Exception if the test fails
     */
    @Alerts(DEFAULT = {"error fileupload1", "abc", "abc", "abc", "", "abc", "", "", "abc", "abc",
                        "abc", "abc", "abc", "abc", "abc", "abc", "#000000", "", "abc", "", "", "",
                        "", "", "50", "abc", "abc", "abc", "abc"},
            FF = {"error fileupload1", "abc", "abc", "abc", "", "abc", "", "", "abc", "abc",
                    "abc", "abc", "abc", "abc", "abc", "abc", "#000000", "", "abc", "abc", "", "abc",
                    "abc", "", "50", "abc", "abc", "abc", "abc"},
<<<<<<< HEAD
            FF68 = {"error fileupload1", "abc", "abc", "abc", "", "abc", "", "", "abc", "abc",
=======
            FF78 = {"error fileupload1", "abc", "abc", "abc", "", "abc", "", "", "abc", "abc",
>>>>>>> 6cc30901
                    "abc", "abc", "abc", "abc", "abc", "abc", "#000000", "", "abc", "abc", "", "abc",
                    "abc", "", "50", "abc", "abc", "abc", "abc"},
            IE = {"abc", "abc", "abc", "", "abc", "", "", "abc", "abc",
                    "abc", "abc", "abc", "abc", "abc", "abc", "abc", "abc", "abc", "abc", "abc", "abc",
                    "abc", "", "50", "abc", "abc", "abc", "abc"})
    @Test
    public void setValueString() throws Exception {
        testValue("'abc'");
    }

    /**
     * @throws Exception if the test fails
     */
    @Alerts(DEFAULT = {"", "", "", "", "", "", "", "", "",
                        "", "", "", "", "", "", "#000000", "", "", "", "", "",
                        "", "", "50", "", "", "", ""},
            IE = {"", "", "", "", "", "", "", "", "",
                        "", "", "", "", "", "", "", "", "", "", "", "",
                        "", "", "50", "", "", "", ""})
    @Test
    public void setValueEmptyString() throws Exception {
        testValue("''");
    }

    /**
     * @throws Exception if the test fails
     */
    @Alerts(DEFAULT = {"error fileupload1", "  ", "  ", "  ", "", "  ", "", "", "  ", "  ",
                        "  ", "  ", "  ", "  ", "  ", "  ", "#000000", "", "  ", "  ", "", "  ",
                        "  ", "", "50", "  ", "", "  ", ""},
            CHROME = {"error fileupload1", "  ", "  ", "  ", "", "  ", "", "", "  ", "  ",
                        "  ", "  ", "  ", "  ", "  ", "  ", "#000000", "", "  ", "", "", "",
                        "", "", "50", "  ", "", "  ", ""},
            EDGE = {"error fileupload1", "  ", "  ", "  ", "", "  ", "", "", "  ", "  ",
                        "  ", "  ", "  ", "  ", "  ", "  ", "#000000", "", "  ", "", "", "",
                        "", "", "50", "  ", "", "  ", ""},
            IE = {"  ", "  ", "  ", "", "  ", "", "", "  ", "  ",
                        "  ", "  ", "  ", "  ", "  ", "  ", "  ", "  ", "  ", "  ", "  ", "  ",
                        "  ", "", "50", "  ", "  ", "  ", "  "})
    @Test
    public void setValueBlankString() throws Exception {
        testValue("'  '");
    }

    /**
     * @throws Exception if the test fails
     */
    @Alerts(DEFAULT = {"error fileupload1", "12", "12", "12", "", "12", "", "", "12", "12",
                        "12", "12", "12", "12", "12", "12", "#000000", "", "12", "", "", "",
                        "", "12", "12", "12", "12", "12", "12"},
            FF = {"error fileupload1", "12", "12", "12", "", "12", "", "", "12", "12",
                        "12", "12", "12", "12", "12", "12", "#000000", "", "12", "12", "", "12",
                        "12", "12", "12", "12", "12", "12", "12"},
<<<<<<< HEAD
            FF68 = {"error fileupload1", "12", "12", "12", "", "12", "", "", "12", "12",
=======
            FF78 = {"error fileupload1", "12", "12", "12", "", "12", "", "", "12", "12",
>>>>>>> 6cc30901
                        "12", "12", "12", "12", "12", "12", "#000000", "", "12", "12", "", "12",
                        "12", "12", "12", "12", "12", "12", "12"},
            IE = {"12", "12", "12", "", "12", "", "", "12", "12",
                        "12", "12", "12", "12", "12", "12", "12", "12", "12", "12", "12", "12",
                        "12", "12", "12", "12", "12", "12", "12"})
    @Test
    public void setValueNumber() throws Exception {
        testValue("12");
    }

    /**
     * @throws Exception if the test fails
     */
    @Alerts(DEFAULT = {"", "null", "", "", "", "", "", "", "",
                        "", "null", "", "null", "", "", "#000000", "", "", "", "", "",
                        "", "", "50", "", "", "", ""},
            IE = {"", "null", "", "", "", "", "", "", "",
                        "", "null", "", "null", "", "null", "", "", "", "", "", "",
                        "", "", "50", "", "", "", ""})
    @Test
    public void setValueNull() throws Exception {
        testValue("null");
    }

    private void testValue(final String value) throws Exception {
        final String html = HtmlPageTest.STANDARDS_MODE_PREFIX_
            + "<html><head><title>foo</title><script>\n"
            + "function doTest() {\n"

            + "  document.form1.button1.value = " + value + ";\n"
            + "  document.form1.button2.value = " + value + ";\n"
            + "  document.form1.checkbox1.value = " + value + ";\n"
            + "  try { document.form1.fileupload1.value = " + value + " } catch(e) { alert('error fileupload1') }\n"
            + "  document.form1.hidden1.value = " + value + ";\n"
            + "  document.form1.select1.value = " + value + ";\n"
            + "  document.form1.select2.value = " + value + ";\n"
            + "  document.form1.password1.value = " + value + ";\n"
            + "  document.form1.radio1.value = " + value + ";\n"
            + "  document.form1.reset1.value = " + value + ";\n"
            + "  document.form1.reset2.value = " + value + ";\n"
            + "  document.form1.submit1.value = " + value + ";\n"
            + "  document.form1.submit2.value = " + value + ";\n"
            + "  document.form1.textInput1.value = " + value + ";\n"
            + "  document.form1.textarea1.value = " + value + ";\n"
            + "  document.form1.color1.value = " + value + ";\n"
            + "  document.form1.date1.value = " + value + ";\n"
            + "  document.form1.datetime1.value = " + value + ";\n"
            + "  document.form1.datetimeLocal1.value = " + value + ";\n"
            + "  document.form1.time1.value = " + value + ";\n"
            + "  document.form1.week1.value = " + value + ";\n"
            + "  document.form1.month1.value = " + value + ";\n"
            + "  document.form1.number1.value = " + value + ";\n"
            + "  document.form1.range1.value = " + value + ";\n"
            + "  document.form1.search1.value = " + value + ";\n"
            + "  document.form1.email1.value = " + value + ";\n"
            + "  document.form1.tel1.value = " + value + ";\n"
            + "  document.form1.url1.value = " + value + ";\n"

            + "  alert(document.form1.button1.value);\n"
            + "  alert(document.form1.button2.value);\n"
            + "  alert(document.form1.checkbox1.value);\n"
            + "  alert(document.form1.fileupload1.value);\n"
            + "  alert(document.form1.hidden1.value);\n"
            + "  alert(document.form1.select1.value);\n"
            + "  alert(document.form1.select2.value);\n"
            + "  alert(document.form1.password1.value);\n"
            + "  alert(document.form1.radio1.value);\n"
            + "  alert(document.form1.reset1.value);\n"
            + "  alert(document.form1.reset2.value);\n"
            + "  alert(document.form1.submit1.value);\n"
            + "  alert(document.form1.submit2.value);\n"
            + "  alert(document.form1.textInput1.value);\n"
            + "  alert(document.form1.textarea1.value);\n"
            + "  alert(document.form1.color1.value);\n"
            + "  alert(document.form1.date1.value);\n"
            + "  alert(document.form1.datetime1.value);\n"
            + "  alert(document.form1.datetimeLocal1.value);\n"
            + "  alert(document.form1.time1.value);\n"
            + "  alert(document.form1.week1.value);\n"
            + "  alert(document.form1.month1.value);\n"
            + "  alert(document.form1.number1.value);\n"
            + "  alert(document.form1.range1.value);\n"
            + "  alert(document.form1.search1.value);\n"
            + "  alert(document.form1.email1.value);\n"
            + "  alert(document.form1.tel1.value);\n"
            + "  alert(document.form1.url1.value);\n"
            + "}\n"
            + "</script></head><body onload='doTest()'>\n"
            + "<p>hello world</p>\n"
            + "<form name='form1'>\n"
            + "  <input type='button' name='button1'></button>\n"
            + "  <button type='button' name='button2'></button>\n"
            + "  <input type='checkbox' name='checkbox1'/>\n"
            + "  <input type='file' name='fileupload1'/>\n"
            + "  <input type='hidden' name='hidden1'/>\n"
            + "  <select name='select1'>\n"
            + "    <option>foo</option>\n"
            + "  </select>\n"
            + "  <select multiple='multiple' name='select2'>\n"
            + "    <option>boo</option>\n"
            + "  </select>\n"
            + "  <input type='password' name='password1'/>\n"
            + "  <input type='radio' name='radio1'/>\n"
            + "  <input type='reset' name='reset1'/>\n"
            + "  <button type='reset' name='reset2'></button>\n"
            + "  <input type='submit' name='submit1'/>\n"
            + "  <button type='submit' name='submit2'></button>\n"
            + "  <input type='text' name='textInput1'/>\n"
            + "  <textarea name='textarea1'>foo</textarea>\n"
            + "  <input type='color' name='color1'/>\n"
            + "  <input type='date' name='date1'/>\n"
            + "  <input type='datetime' name='datetime1'/>\n"
            + "  <input type='datetime-local' name='datetimeLocal1'/>\n"
            + "  <input type='time' name='time1'/>\n"
            + "  <input type='week' name='week1'/>\n"
            + "  <input type='month' name='month1'/>\n"
            + "  <input type='number' name='number1'/>\n"
            + "  <input type='range' name='range1'/>\n"
            + "  <input type='search' name='search1'/>\n"
            + "  <input type='email' name='email1'/>\n"
            + "  <input type='tel' name='tel1'/>\n"
            + "  <input type='url' name='url1'/>\n"
            + "</form>\n"
            + "</body></html>";

        loadPageWithAlerts2(html, 2 * DEFAULT_WAIT_TIME);
    }

    /**
     * @throws Exception if the test fails
     */
    @Test
    @Alerts(DEFAULT = {"button", "button", "checkbox", "file", "hidden", "select-one", "select-multiple",
                        "password", "radio", "reset", "reset",
                        "submit", "submit", "text", "textarea", "color", "date", "text",
                        "datetime-local", "time", "week", "month", "number",
                        "range", "search", "email", "tel", "url"},
            FF = {"button", "button", "checkbox", "file", "hidden", "select-one", "select-multiple",
                        "password", "radio", "reset", "reset",
                        "submit", "submit", "text", "textarea", "color", "date", "text",
                        "text", "time", "text", "text", "number", "range",
                        "search", "email", "tel", "url"},
<<<<<<< HEAD
            FF68 = {"button", "button", "checkbox", "file", "hidden", "select-one", "select-multiple",
=======
            FF78 = {"button", "button", "checkbox", "file", "hidden", "select-one", "select-multiple",
>>>>>>> 6cc30901
                        "password", "radio", "reset", "reset",
                        "submit", "submit", "text", "textarea", "color", "date", "text",
                        "text", "time", "text", "text", "number", "range",
                        "search", "email", "tel", "url"},
            IE = {"button", "button", "checkbox", "file", "hidden", "select-one", "select-multiple",
                        "password", "radio", "reset", "reset",
                        "submit", "submit", "text", "textarea", "text", "text", "text",
                        "text", "text", "text", "text", "number", "range",
                        "search", "email", "tel", "url"}
            )
    public void type() throws Exception {
        testAttribute("type", "", null);
    }

    /**
     * @throws Exception if the test fails
     */
    @Alerts(DEFAULT = {"null", "undefined", "null", "[object FileList]", "null", "undefined", "undefined", "null",
                "null", "null", "undefined", "null", "undefined", "null", "undefined", "null", "null", "null", "null",
                "null", "null", "null", "null", "null", "null", "null", "null", "null"},
            IE = {"undefined", "undefined", "undefined", "[object FileList]", "undefined", "undefined", "undefined",
                "undefined", "undefined", "undefined", "undefined", "undefined", "undefined", "undefined", "undefined",
                "undefined", "undefined", "undefined", "undefined", "undefined", "undefined", "undefined", "undefined",
                "undefined", "undefined", "undefined", "undefined", "undefined"})
    @Test
    public void files() throws Exception {
        testAttribute("files", "", null);
    }

    /**
     * @throws Exception if the test fails
     */
    @Alerts({"false", "undefined", "false", "false", "false", "undefined", "undefined",
                "false", "false", "false", "undefined", "false", "undefined", "false",
                "undefined", "false", "false", "false", "false", "false", "false",
                "false", "false", "false", "false", "false", "false", "false"})
    @Test
    public void checked() throws Exception {
        testAttribute("checked", "", null);
    }

    /**
     * @throws Exception if the test fails
     */
    @Alerts(DEFAULT = {"true", "undefined", "true", "true", "true", "undefined", "undefined",
                "true", "true", "true", "undefined", "true", "undefined", "true",
                "undefined", "true", "true", "true", "true", "true", "true",
                "true", "true", "true", "true", "true", "true", "true"},
            IE = {"false", "undefined", "true", "false", "false", "undefined", "undefined",
                "false", "true", "false", "undefined", "false", "undefined", "false",
                "undefined", "false", "false", "false", "false", "false", "false",
                "false", "false", "false", "false", "false", "false", "false"})
    @Test
    @NotYetImplemented(IE)
    public void checkedWithAttribute() throws Exception {
        testAttribute("checked", "checked", null);
    }

    /**
     * @throws Exception if the test fails
     */
    @Alerts({"true", "undefined", "true", "true", "true", "undefined", "undefined",
                "true", "true", "true", "undefined", "true", "undefined", "true",
                "undefined", "true", "true", "true", "true", "true", "true",
                "true", "true", "true", "true", "true", "true", "true"})
    @Test
    public void setCheckedTrue() throws Exception {
        testAttribute("checked", "", "true");
    }

    /**
     * @throws Exception if the test fails
     */
    @Alerts({"true", "undefined", "true", "true", "true", "undefined", "undefined",
                "true", "true", "true", "undefined", "true", "undefined", "true",
                "undefined", "true", "true", "true", "true", "true", "true",
                "true", "true", "true", "true", "true", "true", "true"})
    @Test
    public void setCheckedBlank() throws Exception {
        testAttribute("checked", "", "");
    }

    /**
     * @throws Exception if the test fails
     */
    @Alerts(DEFAULT = {"abc", "abc", "abc", "", "abc", "foo", "", "abc", "abc",
                    "abc", "abc", "abc", "abc", "abc", "foo", "#000000", "", "abc",
                    "", "", "", "", "", "50", "abc", "abc", "abc", "abc"},
            FF = {"abc", "abc", "abc", "", "abc", "foo", "", "abc", "abc",
                    "abc", "abc", "abc", "abc", "abc", "foo", "#000000", "", "abc",
                    "abc", "", "abc", "abc", "", "50", "abc", "abc", "abc", "abc"},
<<<<<<< HEAD
            FF68 = {"abc", "abc", "abc", "", "abc", "foo", "", "abc", "abc",
=======
            FF78 = {"abc", "abc", "abc", "", "abc", "foo", "", "abc", "abc",
>>>>>>> 6cc30901
                    "abc", "abc", "abc", "abc", "abc", "foo", "#000000", "", "abc",
                    "abc", "", "abc", "abc", "", "50", "abc", "abc", "abc", "abc"},
            IE = {"abc", "abc", "abc", "", "abc", "foo", "", "abc", "abc",
                    "abc", "abc", "abc", "abc", "abc", "foo", "abc", "abc", "abc",
                    "abc", "abc", "abc", "abc", "", "50", "abc", "abc", "abc", "abc"})
    @Test
    public void setValueAttribute() throws Exception {
        testAttribute("value", "", "abc");
    }

    private void testAttribute(final String property, final String attrib, final String value) throws Exception {
        String html
            = HtmlPageTest.STANDARDS_MODE_PREFIX_
            + "<html><head><title>foo</title><script>\n"
            + "function doTest() {\n";

        if (value != null) {
            html = html
                + "  document.form1.button1.setAttribute('" + property + "', '" + value + "');\n"
                + "  document.form1.button2.setAttribute('" + property + "', '" + value + "');\n"
                + "  document.form1.checkbox1.setAttribute('" + property + "', '" + value + "');\n"
                + "  document.form1.fileupload1.setAttribute('" + property + "', '" + value + "');\n"
                + "  document.form1.hidden1.setAttribute('" + property + "', '" + value + "');\n"
                + "  document.form1.select1.setAttribute('" + property + "', '" + value + "');\n"
                + "  document.form1.select2.setAttribute('" + property + "', '" + value + "');\n"
                + "  document.form1.password1.setAttribute('" + property + "', '" + value + "');\n"
                + "  document.form1.radio1.setAttribute('" + property + "', '" + value + "');\n"
                + "  document.form1.reset1.setAttribute('" + property + "', '" + value + "');\n"
                + "  document.form1.reset2.setAttribute('" + property + "', '" + value + "');\n"
                + "  document.form1.submit1.setAttribute('" + property + "', '" + value + "');\n"
                + "  document.form1.submit2.setAttribute('" + property + "', '" + value + "');\n"
                + "  document.form1.textInput1.setAttribute('" + property + "', '" + value + "');\n"
                + "  document.form1.textarea1.setAttribute('" + property + "', '" + value + "');\n"
                + "  document.form1.color1.setAttribute('" + property + "', '" + value + "');\n"
                + "  document.form1.date1.setAttribute('" + property + "', '" + value + "');\n"
                + "  document.form1.datetime1.setAttribute('" + property + "', '" + value + "');\n"
                + "  document.form1.datetimeLocal1.setAttribute('" + property + "', '" + value + "');\n"
                + "  document.form1.time1.setAttribute('" + property + "', '" + value + "');\n"
                + "  document.form1.week1.setAttribute('" + property + "', '" + value + "');\n"
                + "  document.form1.month1.setAttribute('" + property + "', '" + value + "');\n"
                + "  document.form1.number1.setAttribute('" + property + "', '" + value + "');\n"
                + "  document.form1.range1.setAttribute('" + property + "', '" + value + "');\n"
                + "  document.form1.search1.setAttribute('" + property + "', '" + value + "');\n"
                + "  document.form1.email1.setAttribute('" + property + "', '" + value + "');\n"
                + "  document.form1.tel1.setAttribute('" + property + "', '" + value + "');\n"
                + "  document.form1.url1.setAttribute('" + property + "', '" + value + "');\n";
        }

        html = html
            + "  alert(document.form1.button1." + property + ");\n"
            + "  alert(document.form1.button2." + property + ");\n"
            + "  alert(document.form1.checkbox1." + property + ");\n"
            + "  alert(document.form1.fileupload1." + property + ");\n"
            + "  alert(document.form1.hidden1." + property + ");\n"
            + "  alert(document.form1.select1." + property + ");\n"
            + "  alert(document.form1.select2." + property + ");\n"
            + "  alert(document.form1.password1." + property + ");\n"
            + "  alert(document.form1.radio1." + property + ");\n"
            + "  alert(document.form1.reset1." + property + ");\n"
            + "  alert(document.form1.reset2." + property + ");\n"
            + "  alert(document.form1.submit1." + property + ");\n"
            + "  alert(document.form1.submit2." + property + ");\n"
            + "  alert(document.form1.textInput1." + property + ");\n"
            + "  alert(document.form1.textarea1." + property + ");\n"
            + "  alert(document.form1.color1." + property + ");\n"
            + "  alert(document.form1.date1." + property + ");\n"
            + "  alert(document.form1.datetime1." + property + ");\n"
            + "  alert(document.form1.datetimeLocal1." + property + ");\n"
            + "  alert(document.form1.time1." + property + ");\n"
            + "  alert(document.form1.week1." + property + ");\n"
            + "  alert(document.form1.month1." + property + ");\n"
            + "  alert(document.form1.number1." + property + ");\n"
            + "  alert(document.form1.range1." + property + ");\n"
            + "  alert(document.form1.search1." + property + ");\n"
            + "  alert(document.form1.email1." + property + ");\n"
            + "  alert(document.form1.tel1." + property + ");\n"
            + "  alert(document.form1.url1." + property + ");\n"
            + "}\n"
            + "</script></head><body onload='doTest()'>\n"
            + "<p>hello world</p>\n"
            + "<form name='form1'>\n"
            + "  <input type='button' name='button1' " + attrib + "></button>\n"
            + "  <button type='button' name='button2' " + attrib + "></button>\n"
            + "  <input type='checkbox' name='checkbox1' " + attrib + "/>\n"
            + "  <input type='file' name='fileupload1' " + attrib + "/>\n"
            + "  <input type='hidden' name='hidden1' " + attrib + "/>\n"
            + "  <select name='select1' " + attrib + ">\n"
            + "    <option>foo</option>\n"
            + "  </select>\n"
            + "  <select multiple='multiple' name='select2' " + attrib + ">\n"
            + "    <option>foo</option>\n"
            + "  </select>\n"
            + "  <input type='password' name='password1' " + attrib + "/>\n"
            + "  <input type='radio' name='radio1' " + attrib + "/>\n"
            + "  <input type='reset' name='reset1' " + attrib + "/>\n"
            + "  <button type='reset' name='reset2' " + attrib + "></button>\n"
            + "  <input type='submit' name='submit1' " + attrib + "/>\n"
            + "  <button type='submit' name='submit2' " + attrib + "></button>\n"
            + "  <input type='text' name='textInput1' " + attrib + "/>\n"
            + "  <textarea name='textarea1' " + attrib + ">foo</textarea>\n"
            + "  <input type='color' name='color1' " + attrib + "/>\n"
            + "  <input type='date' name='date1' " + attrib + "/>\n"
            + "  <input type='datetime' name='datetime1' " + attrib + "/>\n"
            + "  <input type='datetime-local' name='datetimeLocal1' " + attrib + "/>\n"
            + "  <input type='time' name='time1' " + attrib + "/>\n"
            + "  <input type='week' name='week1' " + attrib + "/>\n"
            + "  <input type='month' name='month1' " + attrib + "/>\n"
            + "  <input type='number' name='number1' " + attrib + "/>\n"
            + "  <input type='range' name='range1' " + attrib + "/>\n"
            + "  <input type='search' name='search1' " + attrib + "/>\n"
            + "  <input type='email' name='email1' " + attrib + "/>\n"
            + "  <input type='tel' name='tel1' " + attrib + "/>\n"
            + "  <input type='url' name='url1' " + attrib + "/>\n"
            + "</form>\n"
            + "</body></html>";

        loadPageWithAlerts2(html, 2 * DEFAULT_WAIT_TIME);
    }

    /**
     * @throws Exception if the test fails
     */
    @Test
    @Alerts({"false", "true"})
    public void checkedAttribute_Checkbox() throws Exception {
        final String html
            = HtmlPageTest.STANDARDS_MODE_PREFIX_
            + "<html><head><title>foo</title><script>\n"
            + "function test() {\n"
            + "  alert(document.form1.checkbox1.checked);\n"
            + "  document.form1.checkbox1.checked = true;\n"
            + "  alert(document.form1.checkbox1.checked);\n"
            + "}\n"
            + "</script></head><body>\n"
            + "<p>hello world</p>\n"
            + "<form name='form1'>\n"
            + "  <input type='cheCKbox' name='checkbox1' id='checkbox1' value='foo' />\n"
            + "</form>\n"
            + "<a href='javascript:test()' id='clickme'>click me</a>\n"
            + "</body></html>";

        final WebDriver driver = loadPage2(html);
        final WebElement checkBox = driver.findElement(By.id("checkbox1"));
        assertFalse(checkBox.isSelected());

        driver.findElement(By.id("clickme")).click();
        verifyAlerts(driver, getExpectedAlerts());
        assertTrue(checkBox.isSelected());
    }

    /**
     * @throws Exception if the test fails
     */
    @Test
    @Alerts({"true", "false", "false", "false", "true", "false"})
    public void checkedAttribute_Radio() throws Exception {
        final String html
            = HtmlPageTest.STANDARDS_MODE_PREFIX_
            + "<html><head><title>foo</title><script>\n"
            + "function test() {\n"
            + "  alert(document.form1.radio1[0].checked);\n"
            + "  alert(document.form1.radio1[1].checked);\n"
            + "  alert(document.form1.radio1[2].checked);\n"
            + "  document.form1.radio1[1].checked = true;\n"
            + "  alert(document.form1.radio1[0].checked);\n"
            + "  alert(document.form1.radio1[1].checked);\n"
            + "  alert(document.form1.radio1[2].checked);\n"
            + "}\n"
            + "</script></head><body>\n"
            + "<p>hello world</p>\n"
            + "<form name='form1'>\n"
            + "  <input type='radio' name='radio1' id='radioA' value='a' checked='checked'/>\n"
            + "  <input type='RADIO' name='radio1' id='radioB' value='b' />\n"
            + "  <input type='radio' name='radio1' id='radioC' value='c' />\n"
            + "</form>\n"
            + "<a href='javascript:test()' id='clickme'>click me</a>\n"
            + "</body></html>";

        final WebDriver driver = loadPage2(html);
        final WebElement radioA = driver.findElement(By.id("radioA"));
        final WebElement radioB = driver.findElement(By.id("radioB"));
        final WebElement radioC = driver.findElement(By.id("radioC"));
        assertTrue(radioA.isSelected());
        assertFalse(radioB.isSelected());
        assertFalse(radioC.isSelected());

        driver.findElement(By.id("clickme")).click();
        verifyAlerts(driver, getExpectedAlerts());
        assertFalse(radioA.isSelected());
        assertTrue(radioB.isSelected());
        assertFalse(radioC.isSelected());
    }

    /**
     * @throws Exception if the test fails
     */
    @Test
    @Alerts({"false", "true", "false", "true", "false", "true"})
    public void disabledAttribute() throws Exception {
        final String html
            = HtmlPageTest.STANDARDS_MODE_PREFIX_
            + "<html><head><title>foo</title><script>\n"
            + "function test() {\n"
            + "  alert(document.form1.button1.disabled);\n"
            + "  alert(document.form1.button2.disabled);\n"
            + "  alert(document.form1.button3.disabled);\n"
            + "  document.form1.button1.disabled = true;\n"
            + "  document.form1.button2.disabled = false;\n"
            + "  document.form1.button3.disabled = true;\n"
            + "  alert(document.form1.button1.disabled);\n"
            + "  alert(document.form1.button2.disabled);\n"
            + "  alert(document.form1.button3.disabled);\n"
            + "}\n"
            + "</script></head><body>\n"
            + "<p>hello world</p>\n"
            + "<form name='form1'>\n"
            + "  <input type='submit' name='button1' value='1'/>\n"
            + "  <input type='submit' name='button2' value='2' disabled/>\n"
            + "  <input type='submit' name='button3' value='3'/>\n"
            + "</form>\n"
            + "<a href='javascript:test()' id='clickme'>click me</a>\n"
            + "</body></html>";

        final WebDriver driver = loadPage2(html);

        final WebElement button1 = driver.findElement(By.name("button1"));
        final WebElement button2 = driver.findElement(By.name("button2"));
        final WebElement button3 = driver.findElement(By.name("button3"));
        assertTrue(button1.isEnabled());
        assertFalse(button2.isEnabled());
        assertTrue(button3.isEnabled());

        driver.findElement(By.id("clickme")).click();
        verifyAlerts(driver, getExpectedAlerts());
        assertFalse(button1.isEnabled());
        assertTrue(button2.isEnabled());
        assertFalse(button3.isEnabled());
    }

    /**
     * @throws Exception if the test fails
     */
    @Test
    public void inputValue() throws Exception {
        final String html
            = HtmlPageTest.STANDARDS_MODE_PREFIX_
            + "<html><head><title>foo</title><script>\n"
            + "function doTest() {\n"
            + "  document.form1.textfield1.value = 'blue';\n"
            + "}\n"
            + "</script></head>\n"
            + "<body>\n"
            + "<p>hello world</p>\n"
            + "<form name='form1' onsubmit='doTest()'>\n"
            + "  <input type='text' name='textfield1' id='textfield1' value='foo' />\n"
            + "  <input type='submit' id='clickMe'/>\n"
            + "</form>\n"
            + "</body></html>";

        getMockWebConnection().setDefaultResponse("");
        final WebDriver driver = loadPage2(html);
        driver.findElement(By.id("clickMe")).click();
        assertEquals(URL_FIRST + "?textfield1=blue", driver.getCurrentUrl());
    }

    /**
     * @throws Exception if the test fails
     */
    @Test
    public void inputSelect_NotDefinedAsPropertyAndFunction() throws Exception {
        final String html
            = HtmlPageTest.STANDARDS_MODE_PREFIX_
            + "<html><head><title>foo</title><script>\n"
            + "function doTest() {\n"
            + "  document.form1.textfield1.select();\n"
            + "}\n"
            + "</script></head>\n"
            + "<body>\n"
            + "<p>hello world</p>\n"
            + "<form name='form1' onsubmit='doTest()'>\n"
            + "  <input type='text' name='textfield1' id='textfield1' value='foo' />\n"
            + "  <input type='submit' id='clickMe'/>\n"
            + "</form>\n"
            + "</body></html>";

        getMockWebConnection().setDefaultResponse("");
        final WebDriver driver = loadPage2(html);
        driver.findElement(By.id("clickMe")).click();
        assertEquals(URL_FIRST + "?textfield1=foo", driver.getCurrentUrl());
    }

    /**
     * @throws Exception if the test fails
     */
    @Test
    @Alerts("true")
    public void thisDotFormInOnClick() throws Exception {
        final String html
            = HtmlPageTest.STANDARDS_MODE_PREFIX_
            + "<html>\n"
            + "<body>\n"
            + "<form name='form1'>\n"
            + "<input type='submit' id='clickMe' onClick=\"this.form.target='_blank'; return false;\">\n"
            + "</form>\n"
            + "<script>\n"
            + "alert(document.forms[0].target == '');\n"
            + "</script>\n"
            + "</body></html>";

        final WebDriver driver = loadPageWithAlerts2(html);

        // HtmlUnitDriver is buggy, it returns null here
        // assertEquals("", driver.findElement(By.name("form1")).getAttribute("target"));

        driver.findElement(By.id("clickMe")).click();

        assertEquals("_blank", driver.findElement(By.name("form1")).getAttribute("target"));
    }

    /**
     * @throws Exception if the test fails
     */
    @Test
    @Alerts({"true", "true", "true", "true", "true"})
    public void fieldDotForm() throws Exception {
        final String html
            = HtmlPageTest.STANDARDS_MODE_PREFIX_
            + "<html>\n"
            + "<head><title>foo</title><script>\n"
            + "function test() {\n"
            + "  var f = document.form1;\n"
            + "  alert(f == f.mySubmit.form);\n"
            + "  alert(f == f.myText.form);\n"
            + "  alert(f == f.myPassword.form);\n"
            + "  alert(f == document.getElementById('myImage').form);\n"
            + "  alert(f == f.myButton.form);\n"
            + "}\n"
            + "</script></head>\n"
            + "<body onload='test()'>\n"
            + "<form name='form1'>\n"
            + "<input type='submit' name='mySubmit'>\n"
            + "<input type='text' name='myText'>\n"
            + "<input type='password' name='myPassword'>\n"
            + "<input type='button' name='myButton'>\n"
            + "<input type='image' src='foo' name='myImage' id='myImage'>\n"
            + "</form>\n"
            + "</body></html>";

        getMockWebConnection().setDefaultResponse("Error: not found", 404, "Not Found", MimeType.TEXT_HTML);

        loadPageWithAlerts2(html);
    }

    /**
     * @throws Exception if the test fails
     */
    @Test
    public void inputNameChange() throws Exception {
        final String html
            = HtmlPageTest.STANDARDS_MODE_PREFIX_
            + "<html><head><title>foo</title><script>\n"
            + "function doTest() {\n"
            + "  document.form1.textfield1.name = 'changed';\n"
            + "}\n"
            + "</script></head><body>\n"
            + "<p>hello world</p>\n"
            + "<form name='form1' onsubmit='doTest()'>\n"
            + "  <input type='text' name='textfield1' id='textfield1' value='foo' />\n"
            + "  <input type='submit' name='button1' id='clickMe' value='pushme' />\n"
            + "</form>\n"
            + "</body></html>";

        getMockWebConnection().setDefaultResponse("");
        final WebDriver driver = loadPage2(html);
        driver.findElement(By.id("clickMe")).click();

        assertEquals(URL_FIRST + "?changed=foo&button1=pushme", driver.getCurrentUrl());
    }

    /**
     * @throws Exception if the test fails
     */
    @Test
    @Alerts({"foo", "from button"})
    public void onChange() throws Exception {
        final String html
            = HtmlPageTest.STANDARDS_MODE_PREFIX_
            + "<html><head><title></title>\n"
            + "</head><body>\n"
            + "<p>hello world</p>\n"
            + "<form name='form1'>\n"
            + "  <input type='text' name='text1' onchange='document.title += this.value'>\n"
            + "  <input name='myButton' type='button' onclick='document.form1.text1.value=\"from button\"'>\n"
            + "</form>\n"
            + "</body></html>";

        final WebDriver driver = loadPage2(html);

        final WebElement textinput = driver.findElement(By.name("text1"));
        textinput.sendKeys("foo");
        final WebElement button = driver.findElement(By.name("myButton"));
        button.click();
        assertTitle(driver, getExpectedAlerts()[0]);
        Thread.sleep(100);
        assertEquals(getExpectedAlerts()[1], textinput.getAttribute("value"));
    }

    /**
     * @throws Exception if the test fails
     */
    @Test
    @Alerts({"foo", "from button"})
    public void onChangeSetByJavaScript() throws Exception {
        final String html
            = HtmlPageTest.STANDARDS_MODE_PREFIX_
            + "<html><head><title></title>\n"
            + "</head><body>\n"
            + "<p>hello world</p>\n"
            + "<form name='form1'>\n"
            + "  <input type='text' name='text1' id='text1'>\n"
            + "  <input name='myButton' type='button' onclick='document.form1.text1.value=\"from button\"'>\n"
            + "</form>\n"
            + "<script>\n"
            + "  document.getElementById('text1').onchange = function(event) { document.title += this.value; };\n"
            + "</script>\n"
            + "</body></html>";

        final WebDriver driver = loadPage2(html);

        final WebElement textinput = driver.findElement(By.name("text1"));
        textinput.sendKeys("foo");
        final WebElement button = driver.findElement(By.name("myButton"));
        button.click();
        assertTitle(driver, getExpectedAlerts()[0]);

        Thread.sleep(100);
        assertEquals(getExpectedAlerts()[1], textinput.getAttribute("value"));
    }

    /**
     * Test the default value of a radio and checkbox buttons.
     * @throws Exception if the test fails
     */
    @Test
    @Alerts({"on", "on"})
    public void defautValue() throws Exception {
        final String html
            = HtmlPageTest.STANDARDS_MODE_PREFIX_
            + "<html><head><title>First</title><script>\n"
            + "function doTest() {\n"
            + "  alert(document.myForm.myRadio.value);\n"
            + "  alert(document.myForm.myCheckbox.value);\n"
            + "}\n</script></head>\n"
            + "<body onload='doTest()'>\n"
            + "<form name='myForm' action='foo'>\n"
            + "<input type='radio' name='myRadio'/>\n"
            + "<input type='checkbox' name='myCheckbox'/>\n"
            + "</form></body></html>";

        loadPageWithAlerts2(html);
    }

    /**
     * Test that changing type doesn't throw.
     * Test must be extended when setting type really does something.
     * @throws Exception if the test fails
     */
    @Test
    @Alerts(DEFAULT = {"text, checkbox, date, datetime-local, month, time, week, color, email, text, submit, "
                + "radio, hidden, password, image, reset, button, file, number, range, search, tel, url, text, text",
                "text, checkbox, date, datetime-local, month, time, week, color, email, text, submit, radio, "
                + "hidden, password, image, reset, button, file, number, range, search, tel, url, text, text" },
            FF = {"text, checkbox, date, text, text, time, text, color, email, text, submit, radio, hidden, "
                + "password, image, reset, button, file, number, range, search, tel, url, text, text",
                "text, checkbox, date, text, text, time, text, color, email, text, submit, radio, hidden, password, "
                + "image, reset, button, file, number, range, search, tel, url, text, text"},
            FF78 = {"text, checkbox, date, text, text, time, text, color, email, text, submit, radio, hidden, "
                + "password, image, reset, button, file, number, range, search, tel, url, text, text",
                "text, checkbox, date, text, text, time, text, color, email, text, submit, radio, hidden, password, "
                + "image, reset, button, file, number, range, search, tel, url, text, text"},
            IE = {"text, checkbox, error, error, error, error, error, error, email, text, submit, radio, hidden, "
                + "password, image, reset, button, file, number, range, search, tel, url, error, text",
                "text, checkbox, text, text, text, text, text, text, email, text, submit, radio, hidden, password, "
                + "image, reset, button, file, number, range, search, tel, url, text, text" })
    public void changeType() throws Exception {
        final String html
            = HtmlPageTest.STANDARDS_MODE_PREFIX_
            + "<html><head><title>First</title><script>\n"
            + "function doTest() {\n"
            + "  var input = document.myForm.myInput;\n"
            + "  var types = ['checkbox', 'date', 'datetime-local', 'month', 'time', 'week', 'color'"
                            + ", 'email', 'text', 'submit', 'radio', 'hidden', 'password', 'image', 'reset'"
                            + ", 'button', 'file', 'number', 'range', 'search', 'tel', 'url', 'unknown', 'text'];"
            + "  var result = input.type;\n"
            + "  for(i = 0; i < types.length; i++) {\n"
            + "    try {\n"
            + "      input.type = types[i];\n"
            + "      result = result + ', ' + input.type;\n"
            + "    } catch(e) { result = result + ', error';}\n"
            + "  }\n"
            + "  alert(result);\n"
            + "  result = input.type;\n"
            + "  for(i = 0; i < types.length; i++) {\n"
            + "    try {\n"
            + "      input.setAttribute('type', types[i]);\n"
            + "      result = result + ', ' + input.type;\n"
            + "    } catch(e) { result = result + ', error';}\n"
            + "  }\n"
            + "  alert(result);\n"
            + "}\n"
            + "</script></head>\n"
            + "<body onload='doTest()'>\n"
            + "  <form name='myForm' action='foo'>\n"
            + "    <input type='text' name='myInput'/>\n"
            + "  </form>\n"
            + "</body></html>";

        loadPageWithAlerts2(html);
    }

    /**
     * Inputs have properties not only from there own type.
     * @throws Exception if the test fails
     */
    @Test
    @Alerts({
            "button: false, false, function, function, , ",
            "submit: false, false, function, function, submit it!, submit it!",
            "file: false, false, function, function, , ",
            "checkbox: true, true, function, function, , on",
            "radio: true, true, function, function, , on",
            "text: false, false, function, function, , ",
            "password: false, false, function, function, , "})
    public void defaultValues() throws Exception {
        final String html
            = HtmlPageTest.STANDARDS_MODE_PREFIX_
            + "<html><head></head><body>\n"
            + "<form name='myForm'>\n"
            + "<input type='button' name='myButton'/>\n"
            + "<input type='submit' name='mySubmit' value='submit it!'/>\n"
            + "<input type='file' name='myFile'/>\n"
            + "<input type='checkbox' name='myCheckbox' checked='true'/>\n"
            + "<input type='radio' name='myRadio' checked='true'/>\n"
            + "<input type='text' name='myText'/>\n"
            + "<input type='password' name='myPwd'/>\n"
            + "</form>\n"
            + "<script>\n"
            + "function details(_oInput) {\n"
            + "  alert(_oInput.type + ': '\n"
            + "  + _oInput.checked + ', '\n"
            + "  + _oInput.defaultChecked + ', '\n"
            + "  + ((String(_oInput.click).indexOf('function') != -1) ? 'function' : 'unknown') + ', '\n"
            + "  + ((String(_oInput.select).indexOf('function') != -1) ? 'function' : 'unknown') + ', '\n"
            + "  + _oInput.defaultValue + ', '\n"
            + "  + _oInput.value\n"
            + " );\n"
            + "}\n"
            + "var oForm = document.myForm;\n"
            + "details(oForm.myButton);\n"
            + "details(oForm.mySubmit);\n"
            + "details(oForm.myFile);\n"
            + "details(oForm.myCheckbox);\n"
            + "details(oForm.myRadio);\n"
            + "details(oForm.myText);\n"
            + "details(oForm.myPwd);\n"
            + "</script>\n"
            + "</body></html>";

        loadPageWithAlerts2(html);
    }

    /**
     * @throws Exception if the test fails
     */
    @Test
    @Alerts({"text", "null", "hidden", "hidden"})
    public void createInputAndChangeType() throws Exception {
        final String html
            = HtmlPageTest.STANDARDS_MODE_PREFIX_
            + "<html><head><title>First</title><script>\n"
            + "function doTest() {\n"
            + "  var input = document.createElement('INPUT');\n"
            + "  alert(input.type);\n"
            + "  alert(input.getAttribute('type'));\n"
            + "  input.type = 'hidden';\n"
            + "  alert(input.type);\n"
            + "  alert(input.getAttribute('type'));\n"
            + "}\n</script></head>\n"
            + "<body onload='doTest()'>\n"
            + "<form name='myForm' action='foo'>\n"
            + "</form></body></html>";

        loadPageWithAlerts2(html);
    }

    /**
     * @throws Exception if the test fails
     */
    @Test
    @Alerts({"text", "null", "text", "text"})
    public void createInputAndChangeTypeToText() throws Exception {
        final String html
            = HtmlPageTest.STANDARDS_MODE_PREFIX_
            + "<html><head><title>First</title><script>\n"
            + "function doTest() {\n"
            + "  var input = document.createElement('INPUT');\n"
            + "  alert(input.type);\n"
            + "  alert(input.getAttribute('type'));\n"
            + "  input.type = 'text';\n"
            + "  alert(input.type);\n"
            + "  alert(input.getAttribute('type'));\n"
            + "}\n</script></head>\n"
            + "<body onload='doTest()'>\n"
            + "<form name='myForm' action='foo'>\n"
            + "</form></body></html>";

        loadPageWithAlerts2(html);
    }

    /**
     * @throws Exception if the test fails
     */
    @Test
    @Alerts("123")
    public void buttonOutsideForm() throws Exception {
        final String html
            = HtmlPageTest.STANDARDS_MODE_PREFIX_
            + "<html><head><title>foo</title></head><body>\n"
            + "<button id='clickme' onclick='alert(123)'>click me</button>\n"
            + "</body></html>";

        final WebDriver driver = loadPage2(html);
        driver.findElement(By.id("clickme")).click();

        verifyAlerts(driver, getExpectedAlerts());
    }

    /**
     * Test that field delegates submit to the containing form.
     * @throws Exception if the test fails
     */
    @Test
    public void onChangeCallsFormSubmit() throws Exception {
        final URL urlImage = new URL(URL_SECOND, "img.jpg");
        try (InputStream is = getClass().getClassLoader().getResourceAsStream("testfiles/tiny-jpg.img")) {
            final byte[] directBytes = IOUtils.toByteArray(is);

            final List<NameValuePair> emptyList = Collections.emptyList();
            getMockWebConnection().setResponse(urlImage, directBytes, 200, "ok", "image/jpg", emptyList);
        }

        final String html
            = HtmlPageTest.STANDARDS_MODE_PREFIX_
            + "<html><head>\n"
            + "</head>\n"
            + "<body>\n"
            + "  <form name='test' action='foo'>\n"
            + "    <input name='field1' onchange='submit()'>\n"
            + "    <img src='" + urlImage + "'>\n"
            + "  </form>\n"
            + "</body></html>";

        getMockWebConnection().setDefaultResponse("<html><title>page 2</title><body></body></html>");

        final WebDriver driver = loadPage2(html);
        driver.findElement(By.name("field1")).sendKeys("bla");
        driver.findElement(By.tagName("img")).click();
        assertTitle(driver, "page 2");
    }

    /**
     * @throws Exception if the test fails
     */
    @Test
    @Alerts({"undefined", "30", "undefined", "30", "30", "30", "40", "50", "string", "number"})
    public void maxLength() throws Exception {
        final String html
            = "<html><head><title>First</title><script>\n"
            + "function doTest() {\n"
            + "  var input = document.getElementById('text1');\n"
            + "  alert(input.maxlength);\n"
            + "  alert(input.maxLength);\n"
            + "  alert(input.MaxLength);\n"
            + "  alert(input.getAttribute('maxlength'));\n"
            + "  alert(input.getAttribute('maxLength'));\n"
            + "  alert(input.getAttribute('MaxLength'));\n"
            + "  input.setAttribute('MaXlenGth', 40);\n"
            + "  alert(input.maxLength);\n"
            + "  input.maxLength = 50;\n"
            + "  alert(input.getAttribute('maxlength'));\n"
            + "  alert(typeof input.getAttribute('maxLength'));\n"
            + "  alert(typeof input.maxLength);\n"
            + "}\n</script></head>\n"
            + "<body onload='doTest()'>\n"
            + "<form name='myForm' action='foo'>\n"
            + "<input type='text' id='text1' maxlength='30'/>\n"
            + "</form></body></html>";

        loadPageWithAlerts2(html);
    }

    /**
     * @throws Exception if the test fails
     */
    @Test
    @Alerts(DEFAULT = {"undefined", "30", "undefined", "30", "30", "30", "40", "50", "string", "number"},
            IE = {"undefined", "undefined", "undefined", "30", "30", "30",
                        "undefined", "40", "string", "number"})
    public void minLength() throws Exception {
        final String html
            = "<html><head><title>First</title><script>\n"
            + "function doTest() {\n"
            + "  var input = document.getElementById('text1');\n"
            + "  alert(input.minlength);\n"
            + "  alert(input.minLength);\n"
            + "  alert(input.MinLength);\n"
            + "  alert(input.getAttribute('minlength'));\n"
            + "  alert(input.getAttribute('minLength'));\n"
            + "  alert(input.getAttribute('MinLength'));\n"
            + "  input.setAttribute('MiNlenGth', 40);\n"
            + "  alert(input.minLength);\n"
            + "  input.minLength = 50;\n"
            + "  alert(input.getAttribute('minlength'));\n"
            + "  alert(typeof input.getAttribute('minLength'));\n"
            + "  alert(typeof input.minLength);\n"
            + "}\n</script></head>\n"
            + "<body onload='doTest()'>\n"
            + "<form name='myForm' action='foo'>\n"
            + "<input type='text' id='text1' minlength='30'/>\n"
            + "</form></body></html>";

        loadPageWithAlerts2(html);
    }

    /**
     * @throws Exception if the test fails
     */
    @Test
    public void typeMaxLength() throws Exception {
        final String html
            = HtmlPageTest.STANDARDS_MODE_PREFIX_
            + "<html><body>\n"
            + "<form>\n"
            + "<input type='text' id='text1' maxlength='5'/>\n"
            + "<input type='password' id='password1' maxlength='6'/>\n"
            + "</form></body></html>";

        final WebDriver webDriver = loadPage2(html);
        final WebElement textField = webDriver.findElement(By.id("text1"));
        textField.sendKeys("123456789");
        assertEquals("12345", textField.getAttribute("value"));
        textField.sendKeys(Keys.BACK_SPACE);
        textField.sendKeys("7");
        assertEquals("12347", textField.getAttribute("value"));

        final WebElement passwordField = webDriver.findElement(By.id("password1"));
        passwordField.sendKeys("123456789");
        assertEquals("123456", passwordField.getAttribute("value"));
        passwordField.sendKeys(Keys.BACK_SPACE);
        passwordField.sendKeys("7");
        assertEquals("123457", passwordField.getAttribute("value"));
    }

    /**
     * @throws Exception if the test fails
     */
    @Test
    public void typeMaxLengthZero() throws Exception {
        final String html
            = HtmlPageTest.STANDARDS_MODE_PREFIX_
            + "<html><body>\n"
            + "<form>\n"
            + "<input type='text' id='text1' maxlength='0'/>\n"
            + "<input type='password' id='password1' maxlength='0'/>\n"
            + "</form></body></html>";

        final WebDriver webDriver = loadPage2(html);
        final WebElement textField = webDriver.findElement(By.id("text1"));
        textField.sendKeys("123456789");
        assertEquals("", textField.getAttribute("value"));
        textField.sendKeys("\b7");
        assertEquals("", textField.getAttribute("value"));

        final WebElement passwordField = webDriver.findElement(By.id("password1"));
        passwordField.sendKeys("123456789");
        assertEquals("", passwordField.getAttribute("value"));
        passwordField.sendKeys("\b7");
        assertEquals("", passwordField.getAttribute("value"));
    }

    /**
     * @throws Exception if the test fails
     */
    @Test
    public void typeMaxLengthAndBlanks() throws Exception {
        final String html
            = HtmlPageTest.STANDARDS_MODE_PREFIX_
            + "<html><body>\n"
            + "<form>\n"
            + "<input type='text' id='text1' maxlength=' 2 '/>\n"
            + "<input type='password' id='password1' maxlength='    4  '/>\n"
            + "</form></body></html>";

        final WebDriver webDriver = loadPage2(html);
        final WebElement textField = webDriver.findElement(By.id("text1"));
        textField.sendKeys("123456789");
        assertEquals("12", textField.getAttribute("value"));
        textField.sendKeys(Keys.BACK_SPACE);
        textField.sendKeys("7");
        assertEquals("17", textField.getAttribute("value"));

        final WebElement passwordField = webDriver.findElement(By.id("password1"));
        passwordField.sendKeys("123456789");
        assertEquals("1234", passwordField.getAttribute("value"));
        passwordField.sendKeys(Keys.BACK_SPACE);
        passwordField.sendKeys("7");
        assertEquals("1237", passwordField.getAttribute("value"));
    }

    /**
     * @throws Exception if the test fails
     */
    @Test
    @Alerts(DEFAULT = {"text TeXt", "password PassWord", "hidden Hidden",
                    "checkbox CheckBox", "radio rAdiO", "file FILE", "checkbox CHECKBOX"},
            IE = {"text TeXt", "password PassWord", "hidden Hidden",
                    "checkbox CheckBox", "radio rAdiO", "file FILE", "checkbox checkbox"})
    public void typeCase() throws Exception {
        final String html
            = HtmlPageTest.STANDARDS_MODE_PREFIX_
            + "<html><head><title>foo</title><script>\n"
            + "function test() {\n"
            + "  var t = document.getElementById('aText');\n"
            + "  alert(t.type + ' ' + t.getAttribute('type'));\n"
            + "  var p = document.getElementById('aPassword');\n"
            + "  alert(p.type + ' ' + p.getAttribute('type'));\n"
            + "  var h = document.getElementById('aHidden');\n"
            + "  alert(h.type + ' ' + h.getAttribute('type'));\n"
            + "  var cb = document.getElementById('aCb');\n"
            + "  alert(cb.type + ' ' + cb.getAttribute('type'));\n"
            + "  var r = document.getElementById('aRadio');\n"
            + "  alert(r.type + ' ' + r.getAttribute('type'));\n"
            + "  var f = document.getElementById('aFile');\n"
            + "  alert(f.type + ' ' + f.getAttribute('type'));\n"

            + "  try {\n"
            + "    f.type = 'CHECKBOX';\n"
            + "    alert(f.type + ' ' + f.getAttribute('type'));\n"
            + "  } catch(e) { alert('error');}\n"
            + "}\n"
            + "</script></head>\n"
            + "<body onload='test()'>\n"
            + "  <form action='foo'>\n"
            + "    <input Type='TeXt' id='aText' value='some test'>\n"
            + "    <input tYpe='PassWord' id='aPassword' value='some test'>\n"
            + "    <input tyPe='Hidden' id='aHidden' value='some test'>\n"
            + "    <input typE='CheckBox' id='aCb'>\n"
            + "    <input TYPE='rAdiO' id='aRadio'>\n"
            + "    <input type='FILE' id='aFile'>\n"
            + "  </form>\n"
            + "</body></html>";

        loadPageWithAlerts2(html);
    }

    /**
     * @throws Exception if the test fails
     */
    @Test
    @Alerts({"text text", "text  password", "text hidden ", "text checkbox ", "text \tradio"})
    public void typeTrim() throws Exception {
        final String html
            = HtmlPageTest.STANDARDS_MODE_PREFIX_
            + "<html><head>\n"
            + "<script>\n"
            + "function test() {\n"
            + "  var t = document.getElementById('aText');\n"
            + "  alert(t.type + ' ' + t.getAttribute('type'));\n"
            + "  var p = document.getElementById('aPassword');\n"
            + "  alert(p.type + ' ' + p.getAttribute('type'));\n"
            + "  var h = document.getElementById('aHidden');\n"
            + "  alert(h.type + ' ' + h.getAttribute('type'));\n"
            + "  var cb = document.getElementById('aCb');\n"
            + "  alert(cb.type + ' ' + cb.getAttribute('type'));\n"
            + "  var r = document.getElementById('aRadio');\n"
            + "  alert(r.type + ' ' + r.getAttribute('type'));\n"
            + "}\n"
            + "</script>\n"
            + "</head>\n"
            + "<body onLoad='test()'>\n"
            + "  <form action='foo'>\n"
            + "    <input type='text' id='aText' value='some test'>\n"
            + "    <input type=' password' id='aPassword' value='some test'>\n"
            + "    <input type='hidden ' id='aHidden' value='some test'>\n"
            + "    <input type='checkbox ' id='aCb'>\n"
            + "    <input type='\tradio' id='aRadio'>\n"
            + "  </form>\n"
            + "</body></html>";

        loadPageWithAlerts2(html);
    }

    /**
     * @throws Exception if the test fails
     */
    @Test
    @Alerts("true")
    public void readOnly() throws Exception {
        final String html
            = HtmlPageTest.STANDARDS_MODE_PREFIX_
            + "<html>\n"
            + "<head><title>foo</title>\n"
            + "<script>\n"
            + "  function test() {\n"
            + "    var input = document.getElementById('myInput');\n"
            + "    alert(input.readOnly);\n"
            + "  }\n"
            + "  </script>\n"
            + "</head>\n"
            + "<body onload='test()'>\n"
            + "  <input id='myInput' value='some test' readonly='false'>\n"
            + "</body></html>";

        loadPageWithAlerts2(html);
    }

    /**
     * @throws Exception if the test fails
     */
    @Test
    @Alerts({"false", "true"})
    public void readOnlyInputFile() throws Exception {
        final String html
            = HtmlPageTest.STANDARDS_MODE_PREFIX_
            + "<html>\n"
            + "<head><title>foo</title>\n"
            + "<script>\n"
            + "  function test() {\n"
            + "    var input = document.getElementById('myInput');\n"
            + "    alert(input.readOnly);\n"
            + "    input = document.getElementById('myReadonlyInput');\n"
            + "    alert(input.readOnly);\n"
            + "  }\n"
            + "  </script>\n"
            + "</head>\n"
            + "<body onload='test()'>\n"
            + "  <input id='myInput' type='file' value='some test'>\n"
            + "  <input id='myReadonlyInput' type='file' value='some test' readonly='false'>\n"
            + "</body></html>";

        loadPageWithAlerts2(html);
    }

    /**
     * @throws Exception if an error occurs
     */
    @Test
    @Alerts(DEFAULT = {"left", "right", "bottom", "middle", "top", "wrong", ""},
            IE = {"", "", "", "", "", "", ""})
    public void getAlign() throws Exception {
        final String html
            = HtmlPageTest.STANDARDS_MODE_PREFIX_
            + "<html><body>\n"
            + "  <form>\n"
            + "    <input id='i1' align='left' />\n"
            + "    <input id='i2' align='right' />\n"
            + "    <input id='i3' align='bottom' />\n"
            + "    <input id='i4' align='middle' />\n"
            + "    <input id='i5' align='top' />\n"
            + "    <input id='i6' align='wrong' />\n"
            + "    <input id='i7' />\n"
            + "  </form>\n"

            + "<script>\n"
            + "  for (var i = 1; i <= 7; i++) {\n"
            + "    alert(document.getElementById('i' + i).align);\n"
            + "  }\n"
            + "</script>\n"
            + "</body></html>";
        loadPageWithAlerts2(html);
    }

    /**
     * @throws Exception if an error occurs
     */
    @Test
    @Alerts(DEFAULT = {"CenTer", "8", "foo", "left", "right", "bottom", "middle", "top"},
            IE = {"", "error", "", "error", "", "", "", "", "", ""})
    public void setAlign() throws Exception {
        final String html
            = HtmlPageTest.STANDARDS_MODE_PREFIX_
            + "<html><body>\n"
            + "  <form>\n"
            + "    <input id='i1' type='text' align='left' value=''/>\n"
            + "  </form>\n"

            + "<script>\n"
            + "  function setAlign(elem, value) {\n"
            + "    try {\n"
            + "      elem.align = value;\n"
            + "    } catch (e) { alert('error'); }\n"
            + "    alert(elem.align);\n"
            + "  }\n"

            + "  var elem = document.getElementById('i1');\n"
            + "  setAlign(elem, 'CenTer');\n"

            + "  setAlign(elem, '8');\n"
            + "  setAlign(elem, 'foo');\n"

            + "  setAlign(elem, 'left');\n"
            + "  setAlign(elem, 'right');\n"
            + "  setAlign(elem, 'bottom');\n"
            + "  setAlign(elem, 'middle');\n"
            + "  setAlign(elem, 'top');\n"
            + "</script>\n"
            + "</body></html>";
        loadPageWithAlerts2(html);
    }

    /**
     * @throws Exception if an error occurs
     */
    @Test
    @Alerts({"", "A", "a", "A", "a8", "8Afoo", "8", "@"})
    public void accessKey() throws Exception {
        final String html
            = HtmlPageTest.STANDARDS_MODE_PREFIX_
            + "<html><body>\n"
            + "  <input id='a1'>\n"
            + "  <input id='a2' accesskey='A'>\n"
            + "  <script>\n"
            + "    var a1 = document.getElementById('a1');\n"
            + "    var a2 = document.getElementById('a2');\n"
            + "    alert(a1.accessKey);\n"
            + "    alert(a2.accessKey);\n"

            + "    a1.accessKey = 'a';\n"
            + "    alert(a1.accessKey);\n"

            + "    a1.accessKey = 'A';\n"
            + "    alert(a1.accessKey);\n"

            + "    a1.accessKey = 'a8';\n"
            + "    alert(a1.accessKey);\n"

            + "    a1.accessKey = '8Afoo';\n"
            + "    alert(a1.accessKey);\n"

            + "    a1.accessKey = '8';\n"
            + "    alert(a1.accessKey);\n"

            + "    a1.accessKey = '@';\n"
            + "    alert(a1.accessKey);\n"
            + "</script></body></html>";
        loadPageWithAlerts2(html);
    }

    /**
     * @throws Exception if an error occurs
     */
    @Test
    @Alerts({"test", "4", "42", "2", "[object HTMLInputElement]", "25"})
    public void getAttributeAndSetValue() throws Exception {
        final String html
            = "<html>\n"
            + "  <head><title>foo</title>\n"
            + "    <script>\n"
            + "      function test() {\n"
            + "        var t = document.getElementById('t');\n"
            + "        t.value = 'test';\n"
            + "        alert(t.value);\n"
            + "        if (t.value != null)\n"
            + "          alert(t.value.length);\n"

            + "        t.value = 42;\n"
            + "        alert(t.value);\n"
            + "        if (t.value != null)\n"
            + "          alert(t.value.length);\n"

            + "        t.value = document.getElementById('t');\n"
            + "        alert(t.value);\n"
            + "        if (t.value != null)\n"
            + "          alert(t.value.length);\n"
            + "      }\n"
            + "    </script>\n"
            + "  </head>\n"
            + "  <body onload='test()'>\n"
            + "    <input id='t'>\n"
            + "  </body>\n"
            + "</html>";

        loadPageWithAlerts2(html);
    }

    /**
     * @throws Exception if an error occurs
     */
    @Test
    @Alerts({"null", "4", "", "0"})
    public void getAttributeAndSetValueNull() throws Exception {
        final String html
            = HtmlPageTest.STANDARDS_MODE_PREFIX_
            + "<html>\n"
            + "  <head><title>foo</title>\n"
            + "    <script>\n"
            + "      function test() {\n"
            + "        var t = document.getElementById('t');\n"
            + "        t.value = 'null';\n"
            + "        alert(t.value);\n"
            + "        if (t.value != null)\n"
            + "          alert(t.value.length);\n"

            + "        t.value = null;\n"
            + "        alert(t.value);\n"
            + "        if (t.value != null)\n"
            + "          alert(t.value.length);\n"
            + "      }\n"
            + "    </script>\n"
            + "  </head>\n"
            + "  <body onload='test()'>\n"
            + "    <input id='t'>\n"
            + "  </body>\n"
            + "</html>";

        loadPageWithAlerts2(html);
    }

    /**
     * @throws Exception if the test fails
     */
    @Test
    @Alerts({"0", "0", "2", "7"})
    public void selectionRange() throws Exception {
        final String html
            = HtmlPageTest.STANDARDS_MODE_PREFIX_
            + "<html><head><title>foo</title><script>\n"
            + "function test() {\n"
            + "  var input = document.getElementById('myInput');\n"
            + "  alert(input.selectionStart);\n"
            + "  alert(input.selectionEnd);\n"

            + "  input.setSelectionRange(2, 7);\n"
            + "  alert(input.selectionStart);\n"
            + "  alert(input.selectionEnd);\n"
            + "}\n"
            + "</script></head>\n"
            + "<body onload='test()'>\n"
            + "  <input id='myInput' value='some test'>\n"
            + "</body></html>";

        loadPageWithAlerts2(html);
    }

    /**
     * @throws Exception if the test fails
     */
    @Test
    @Alerts("onsubmit")
    public void submitNonRequired() throws Exception {
        final String html
            = HtmlPageTest.STANDARDS_MODE_PREFIX_
            + "<html><head><script>\n"
            + "function submitMe() {\n"
            + "  alert('onsubmit');\n"
            + "}\n"
            + "</script></head>\n"
            + "<body>\n"
            + "  <form onsubmit='submitMe()'>\n"
            + "    <input id='myInput' name='myName' value=''>\n"
            + "    <input id='mySubmit' type='submit'>\n"
            + "  </form>\n"
            + "</body></html>";

        final WebDriver driver = loadPage2(html);
        driver.findElement(By.id("mySubmit")).click();
        verifyAlerts(driver, getExpectedAlerts());
        Thread.sleep(10);
        assertTrue(driver.getCurrentUrl().contains("myName"));

        // because we have a new page
        assertTrue(getCollectedAlerts(driver, 1).isEmpty());
    }

    /**
     * @throws Exception if the test fails
     */
    @Test
    @Alerts({"1", "§§URL§§"})
    public void submitRequired() throws Exception {
        final String html
            = HtmlPageTest.STANDARDS_MODE_PREFIX_
            + "<html><head><script>\n"
            + "function submitMe() {\n"
            + "  alert('onsubmit');\n"
            + "}\n"
            + "</script></head>\n"
            + "<body>\n"
            + "  <form onsubmit='submitMe()'>\n"
            + "    <input id='myInput' name='myName' value='' required>\n"
            + "    <input id='mySubmit' type='submit'>\n"
            + "  </form>\n"
            + "</body></html>";

        final WebDriver driver = loadPage2(html);
        driver.findElement(By.id("mySubmit")).click();

        expandExpectedAlertsVariables(URL_FIRST);
        assertEquals(getExpectedAlerts()[0], Integer.toString(getMockWebConnection().getRequestCount()));
        assertEquals(getExpectedAlerts()[1], driver.getCurrentUrl());
        assertTrue(getCollectedAlerts(driver).isEmpty());
    }

    /**
     * @throws Exception if the test fails
     */
    @Test
    @Alerts({"false", "true"})
    public void checkValidity() throws Exception {
        final String html
            = HtmlPageTest.STANDARDS_MODE_PREFIX_
            + "<html><head><script>\n"
            + "function checkStatus() {\n"
            + "  var elem = document.getElementById('myInput');\n"
            + "  alert(elem.checkValidity());\n"
            + "}\n"
            + "</script></head>\n"
            + "<body>\n"
            + "  <form>\n"
            + "    <input id='myInput' name='myName' required>\n"
            + "    <input id='mySubmit' type='submit'>\n"
            + "  </form>\n"
            + "  <button id='myButton' onclick='checkStatus()'>Check Status</button>\n"
            + "</body></html>";

        final WebDriver driver = loadPage2(html);
        driver.findElement(By.id("myButton")).click();
        verifyAlerts(driver, getExpectedAlerts()[0]);

        driver.findElement(By.id("myInput")).sendKeys("something");
        driver.findElement(By.id("myButton")).click();
        verifyAlerts(driver, getExpectedAlerts()[1]);
    }

    /**
     * @throws Exception if the test fails
     */
    @Test
    @Alerts(DEFAULT = "§§URL§§?myName=abcdefg",
            IE = "§§URL§§")
    @NotYetImplemented(IE)
    public void maxLengthJavaScript() throws Exception {
        final String html
            = HtmlPageTest.STANDARDS_MODE_PREFIX_
            + "<html><head><script>\n"
            + "function updateValue() {\n"
            + "  document.getElementById('myInput').value = 'abcdefg';\n"
            + "}\n"
            + "</script></head>\n"
            + "<body>\n"
            + "  <form>\n"
            + "    <input id='myInput' name='myName' maxlength='2'>\n"
            + "    <input id='mySubmit' type='submit'>\n"
            + "  </form>\n"
            + "  <button id='myButton' onclick='updateValue()'>Update Value</button>\n"
            + "</body></html>";

        final WebDriver driver = loadPage2(html);
        driver.findElement(By.id("myButton")).click();
        assertEquals("abcdefg", driver.findElement(By.id("myInput")).getAttribute("value"));
        driver.findElement(By.id("mySubmit")).click();

        expandExpectedAlertsVariables(URL_FIRST);
        assertEquals(getExpectedAlerts()[0], driver.getCurrentUrl());
    }

    /**
     * @throws Exception if the test fails
     */
    @Test
    @Alerts("§§URL§§?myName=ab")
    public void maxLength2() throws Exception {
        final String html
            = HtmlPageTest.STANDARDS_MODE_PREFIX_
            + "<html><head><script>\n"
            + "</script></head>\n"
            + "<body>\n"
            + "  <form>\n"
            + "    <input id='myInput' name='myName' maxlength='2'>\n"
            + "    <input id='mySubmit' type='submit'>\n"
            + "  </form>\n"
            + "</body></html>";

        final WebDriver driver = loadPage2(html);
        driver.findElement(By.id("myInput")).sendKeys("abcdefg");
        assertEquals("ab", driver.findElement(By.id("myInput")).getAttribute("value"));

        driver.findElement(By.id("mySubmit")).click();

        expandExpectedAlertsVariables(URL_FIRST);
        assertEquals(getExpectedAlerts()[0], driver.getCurrentUrl());
    }

    /**
     * @throws Exception if the test fails
     */
    @Test
    @Alerts({"30", "undefined", "30", "30", "40", "50", "string", "string"})
    public void min() throws Exception {
        final String html
            = "<html><head><title>First</title><script>\n"
            + "function doTest() {\n"
            + "  var input = document.getElementById('text1');\n"
            + "  alert(input.min);\n"
            + "  alert(input.Min);\n"
            + "  alert(input.getAttribute('min'));\n"
            + "  alert(input.getAttribute('Min'));\n"
            + "  input.setAttribute('MiN', 40);\n"
            + "  alert(input.min);\n"
            + "  input.min = 50;\n"
            + "  alert(input.getAttribute('min'));\n"
            + "  alert(typeof input.getAttribute('min'));\n"
            + "  alert(typeof input.min);\n"
            + "}\n</script></head>\n"
            + "<body onload='doTest()'>\n"
            + "<form name='myForm' action='foo'>\n"
            + "<input type='text' id='text1' min='30'/>\n"
            + "</form></body></html>";

        loadPageWithAlerts2(html);
    }

    /**
     * @throws Exception if the test fails
     */
    @Test
    @Alerts({"30", "undefined", "30", "30", "40", "50", "string", "string"})
    public void max() throws Exception {
        final String html
            = "<html><head><title>First</title><script>\n"
            + "function doTest() {\n"
            + "  var input = document.getElementById('text1');\n"
            + "  alert(input.max);\n"
            + "  alert(input.Max);\n"
            + "  alert(input.getAttribute('max'));\n"
            + "  alert(input.getAttribute('Max'));\n"
            + "  input.setAttribute('MaX', 40);\n"
            + "  alert(input.max);\n"
            + "  input.max = 50;\n"
            + "  alert(input.getAttribute('max'));\n"
            + "  alert(typeof input.getAttribute('max'));\n"
            + "  alert(typeof input.max);\n"
            + "}\n</script></head>\n"
            + "<body onload='doTest()'>\n"
            + "<form name='myForm' action='foo'>\n"
            + "<input type='text' id='text1' max='30'/>\n"
            + "</form></body></html>";

        loadPageWithAlerts2(html);
    }

    /**
     * @throws Exception if an error occurs
     */
    @Test
    @Alerts(DEFAULT = {"0", "2", "1", "2", "1", "1"},
            IE = {"undefined", "undefined", "undefined", "undefined", "undefined", "undefined"})
    public void labels() throws Exception {
        final String html =
            "<html><head>\n"
            + "  <script>\n"
            + "    function test() {\n"
            + "      debug(document.getElementById('e1'));\n"
            + "      debug(document.getElementById('e2'));\n"
            + "      debug(document.getElementById('e3'));\n"
            + "      debug(document.getElementById('e4'));\n"
            + "      var labels = document.getElementById('e4').labels;\n"
            + "      document.body.removeChild(document.getElementById('l4'));\n"
            + "      debug(document.getElementById('e4'));\n"
            + "      alert(labels ? labels.length : labels);\n"
            + "    }\n"
            + "    function debug(e) {\n"
            + "      alert(e.labels ? e.labels.length : e.labels);\n"
            + "    }\n"
            + "  </script>\n"
            + "</head>\n"
            + "<body onload='test()'>\n"
            + "  <input id='e1'><br>\n"
            + "  <label>something <label> click here <input id='e2'></label></label><br>\n"
            + "  <label for='e3'> and here</label>\n"
            + "  <input id='e3'><br>\n"
            + "  <label id='l4' for='e4'> what about</label>\n"
            + "  <label> this<input id='e4'></label><br>\n"
            + "</body></html>";

        loadPageWithAlerts2(html);
    }

    /**
     * @throws Exception if the test fails
     */
    @Test
    @Alerts(DEFAULT = {"173", "17", "173", "17", "13", "13", "13", "13"},
            FF = {"145", "20", "145", "20", "13", "13", "13", "13"},
<<<<<<< HEAD
            FF68 = {"145", "20", "145", "20", "13", "13", "13", "13"},
=======
            FF78 = {"145", "20", "145", "20", "13", "13", "13", "13"},
>>>>>>> 6cc30901
            IE = {"143", "19", "145", "20", "13", "13", "13", "13"})
    @NotYetImplemented(IE)
    public void defaultClientWidthHeight() throws Exception {
        final String html = "<html><head><title>foo</title>\n"
                + "<script>\n"
                + "  function test() {\n"
                + "    var elem = document.getElementById('txt');\n"
                + "    alert(elem.clientWidth);\n"
                + "    alert(elem.clientHeight);\n"
                + "    elem = document.getElementById('pw');\n"
                + "    alert(elem.clientWidth);\n"
                + "    alert(elem.clientHeight);\n"
                + "    elem = document.getElementById('chkbx');\n"
                + "    alert(elem.clientWidth);\n"
                + "    alert(elem.clientHeight);\n"
                + "    elem = document.getElementById('radio');\n"
                + "    alert(elem.clientWidth);\n"
                + "    alert(elem.clientHeight);\n"
                + "  }\n"
                + "</script>\n"
                + "</head><body onload='test()'>\n"
                + "<form>\n"
                + "  <input type='text' id='txt'>\n"
                + "  <input type='password' id='pw'>\n"
                + "  <input type='checkbox' id='chkbx'/>\n"
                + "  <input type='radio' id='radio'/>\n"
                + "</form>\n"
                + "</body></html>";
        loadPageWithAlerts2(html);
    }

    /**
     * @throws Exception if the test fails
     */
    @Test
    @Alerts("[object HTMLFormElement]")
    public void form() throws Exception {
        final String html
            = "<html>\n"
            + "<body>\n"
            + "  <form>\n"
            + "    <input type='text' id='a'>\n"
            + "  </form>"
            + "  <script>\n"
            + "    alert(document.getElementById('a').form);\n"
            + "  </script>"
            + "</body>"
            + "</html>";
        loadPageWithAlerts2(html);
    }

    /**
     * @throws Exception if an error occurs
     */
    @Test
    @Alerts("mouse over [tester]")
    public void mouseOverButton() throws Exception {
        mouseOver("<input id='tester' type='button' onmouseover='dumpEvent(event);' value='HtmlUnit'>");
    }

    /**
     * @throws Exception if an error occurs
     */
    @Test
    @Alerts(DEFAULT = "",
            FF = "mouse over [tester]",
<<<<<<< HEAD
            FF68 = "mouse over [tester]")
=======
            FF78 = "mouse over [tester]")
>>>>>>> 6cc30901
    public void mouseOverButtonDisabled() throws Exception {
        mouseOver("<input id='tester' type='button' onmouseover='dumpEvent(event);' value='HtmlUnit' disabled >");
    }

    /**
     * @throws Exception if an error occurs
     */
    @Test
    @Alerts("mouse over [tester]")
    public void mouseOverSubmit() throws Exception {
        mouseOver("<input id='tester' type='submit' onmouseover='dumpEvent(event);' >");
    }

    /**
     * @throws Exception if an error occurs
     */
    @Test
    @Alerts(DEFAULT = "",
            FF = "mouse over [tester]",
<<<<<<< HEAD
            FF68 = "mouse over [tester]")
=======
            FF78 = "mouse over [tester]")
>>>>>>> 6cc30901
    public void mouseOverSubmitDisabled() throws Exception {
        mouseOver("<input id='tester' type='submit' onmouseover='dumpEvent(event);' disabled >");
    }

    /**
     * @throws Exception if an error occurs
     */
    @Test
    @Alerts("mouse over [tester]")
    public void mouseOverReset() throws Exception {
        mouseOver("<input id='tester' type='reset' onmouseover='dumpEvent(event);' >");
    }

    /**
     * @throws Exception if an error occurs
     */
    @Test
    @Alerts(DEFAULT = "",
            FF = "mouse over [tester]",
<<<<<<< HEAD
            FF68 = "mouse over [tester]")
=======
            FF78 = "mouse over [tester]")
>>>>>>> 6cc30901
    public void mouseOverResetDisabled() throws Exception {
        mouseOver("<input id='tester' type='reset' onmouseover='dumpEvent(event);' disabled >");
    }

    /**
     * @throws Exception if an error occurs
     */
    @Test
    @Alerts("mouse over [tester]")
    public void mouseOverText() throws Exception {
        mouseOver("<input id='tester' type='text' onmouseover='dumpEvent(event);' value='HtmlUnit'>");
    }

    /**
     * @throws Exception if an error occurs
     */
    @Test
    @Alerts(DEFAULT = "",
            FF = "mouse over [tester]",
<<<<<<< HEAD
            FF68 = "mouse over [tester]")
=======
            FF78 = "mouse over [tester]")
>>>>>>> 6cc30901
    public void mouseOverTextDisabled() throws Exception {
        mouseOver("<input id='tester' type='text' onmouseover='dumpEvent(event);' value='HtmlUnit' disabled >");
    }

    /**
     * @throws Exception if an error occurs
     */
    @Test
    @Alerts("mouse over [tester]")
    public void mouseOverPassword() throws Exception {
        mouseOver("<input id='tester' type='password' onmouseover='dumpEvent(event);' value='HtmlUnit'>");
    }

    /**
     * @throws Exception if an error occurs
     */
    @Test
    @Alerts(DEFAULT = "",
            FF = "mouse over [tester]",
<<<<<<< HEAD
            FF68 = "mouse over [tester]")
=======
            FF78 = "mouse over [tester]")
>>>>>>> 6cc30901
    public void mouseOverPasswordDisabled() throws Exception {
        mouseOver("<input id='tester' type='password' onmouseover='dumpEvent(event);' value='HtmlUnit' disabled >");
    }

    /**
     * @throws Exception if an error occurs
     */
    @Test
    @Alerts("mouse over [tester]")
    public void mouseOverFile() throws Exception {
        mouseOver("<input id='tester' type='file' onmouseover='dumpEvent(event);'>");
    }

    /**
     * @throws Exception if an error occurs
     */
    @Test
    @Alerts(DEFAULT = "",
            FF = "mouse over [tester]",
<<<<<<< HEAD
            FF68 = "mouse over [tester]")
=======
            FF78 = "mouse over [tester]")
>>>>>>> 6cc30901
    public void mouseOverFileDisabled() throws Exception {
        mouseOver("<input id='tester' type='file' onmouseover='dumpEvent(event);' disabled >");
    }

    /**
     * @throws Exception if an error occurs
     */
    @Test
    @Alerts("mouse over [tester]")
    public void mouseOverCheckbox() throws Exception {
        mouseOver("<input id='tester' type='checkbox' onmouseover='dumpEvent(event);' value='HtmlUnit'>");
    }

    /**
     * @throws Exception if an error occurs
     */
    @Test
    @Alerts(DEFAULT = "",
            FF = "mouse over [tester]",
<<<<<<< HEAD
            FF68 = "mouse over [tester]")
=======
            FF78 = "mouse over [tester]")
>>>>>>> 6cc30901
    public void mouseOverCheckboxDisabled() throws Exception {
        mouseOver("<input id='tester' type='checkbox' onmouseover='dumpEvent(event);' value='HtmlUnit' disabled >");
    }

    /**
     * @throws Exception if an error occurs
     */
    @Test
    @Alerts("mouse over [tester]")
    public void mouseOverRadio() throws Exception {
        mouseOver("<input id='tester' type='radio' onmouseover='dumpEvent(event);' value='HtmlUnit'>");
    }

    /**
     * @throws Exception if an error occurs
     */
    @Test
    @Alerts(DEFAULT = "",
            FF = "mouse over [tester]",
<<<<<<< HEAD
            FF68 = "mouse over [tester]")
=======
            FF78 = "mouse over [tester]")
>>>>>>> 6cc30901
    public void mouseOverRadioDisabled() throws Exception {
        mouseOver("<input id='tester' type='radio' onmouseover='dumpEvent(event);' value='HtmlUnit' disabled >");
    }

    private void mouseOver(final String element) throws Exception {
        final String html =
            HtmlPageTest.STANDARDS_MODE_PREFIX_
            + "<html>\n"
            + "  <head>\n"
            + "    <script>\n"
            + "    function dumpEvent(event) {\n"
            + "      // target\n"
            + "      var eTarget;\n"
            + "      if (event.target) {\n"
            + "        eTarget = event.target;\n"
            + "      } else if (event.srcElement) {\n"
            + "        eTarget = event.srcElement;\n"
            + "      }\n"
            + "      // defeat Safari bug\n"
            + "      if (eTarget.nodeType == 3) {\n"
            + "        eTarget = eTarget.parentNode;\n"
            + "      }\n"
            + "      var msg = 'mouse over';\n"
            + "      if (eTarget.name) {\n"
            + "        msg = msg + ' [' + eTarget.name + ']';\n"
            + "      } else {\n"
            + "        msg = msg + ' [' + eTarget.id + ']';\n"
            + "      }\n"
            + "      document.title+= msg;\n"
            + "    }\n"
            + "    </script>\n"
            + "  </head>\n"
            + "<body>\n"
            + "  <form id='form1'>\n"
            + "    " + element + "\n"
            + "  </form>\n"
            + "</body></html>";

        final WebDriver driver = loadPage2(html);

        final Actions actions = new Actions(driver);
        actions.moveToElement(driver.findElement(By.id("tester")));
        actions.perform();

        assertTitle(driver, getExpectedAlerts()[0]);
    }

    /**
     * @throws Exception if the test fails
     */
    @Test
    @Alerts({"Test-Test-Test", "text1-text1-text1"})
    public void getAttribute() throws Exception {
        final String html
            = HtmlPageTest.STANDARDS_MODE_PREFIX_
            + "<html><head><title>foo</title><script>\n"
            + "function test() {\n"
            + "  var input = document.getElementById('myInput');\n"
            + "  alert(input.value + '-' + input.defaultValue + '-' + input.getAttribute('value'));\n"
            + "  input.setAttribute('value', 'text1');\n"
            + "  alert(input.value + '-' + input.defaultValue + '-' + input.getAttribute('value'));\n"
            + "}\n"
            + "</script></head>\n"
            + "<body onload='test()'>\n"
            + "  <input id='myInput' value='Test'>\n"
            + "</body></html>";

        loadPageWithAlerts2(html);
    }

    /**
     * @throws Exception if the test fails
     */
    @Test
    @Alerts({"Test-Test-Test", "text1-text1-text1"})
    public void getAttributeCase() throws Exception {
        final String html
            = HtmlPageTest.STANDARDS_MODE_PREFIX_
            + "<html><head><title>foo</title><script>\n"
            + "function test() {\n"
            + "  var input = document.getElementById('myInput');\n"
            + "  alert(input.value + '-' + input.defaultValue + '-' + input.getAttribute('value'));\n"
            + "  input.setAttribute('vALue', 'text1');\n"
            + "  alert(input.value + '-' + input.defaultValue + '-' + input.getAttribute('value'));\n"
            + "}\n"
            + "</script></head>\n"
            + "<body onload='test()'>\n"
            + "  <input id='myInput' value='Test'>\n"
            + "</body></html>";

        loadPageWithAlerts2(html);
    }

    /**
     * @throws Exception if the test fails
     */
    @Test
    @Alerts({"Test-Test-Test", "Test-Test-Test"})
    public void setAttribute() throws Exception {
        final String html
            = HtmlPageTest.STANDARDS_MODE_PREFIX_
            + "<html><head><title>foo</title><script>\n"
            + "function test() {\n"
            + "  var input = document.getElementById('myInput');\n"
            + "  alert(input.value + '-' + input.defaultValue + '-' + input.getAttribute('value'));\n"
            + "  input.setAttribute('autocomplete', 'text1');\n"
            + "  alert(input.value + '-' + input.defaultValue + '-' + input.getAttribute('value'));\n"
            + "}\n"
            + "</script></head>\n"
            + "<body onload='test()'>\n"
            + "  <input id='myInput' value='Test'>\n"
            + "</body></html>";

        loadPageWithAlerts2(html);
    }

    /**
     * @throws Exception if the test fails
     */
    @Test
    @Alerts("finish")
    public void setAttributeFromJavaScript() throws Exception {
        final String html
            = HtmlPageTest.STANDARDS_MODE_PREFIX_
            + "<html><head><script>\n"
            + "function test() {\n"
            + "  var input = document.getElementById('myInput');\n"
            + "  input.setAttribute('value', 'text1');\n"
            + "  alert('finish');\n"
            + "}\n"
            + "</script></head>\n"
            + "<body onload='test()'>\n"
            + "  <input id='myInput' value='Test' onchange=\"alert('changed')\">\n"
            + "</body></html>";

        loadPageWithAlerts2(html);
    }

    /**
     * @throws Exception if the test fails
     */
    @Test
    public void sendKeys() throws Exception {
        final String html
            = HtmlPageTest.STANDARDS_MODE_PREFIX_
            + "<html><head></head>\n"
            + "<body>\n"
            + "  <input id='myInput' value='Test' onchange=\"alert('changed')\">\n"
            + "</body></html>";

        final WebDriver driver = loadPageWithAlerts2(html);
        final WebElement element = driver.findElement(By.id("myInput"));
        element.sendKeys("abc");
        verifyAlerts(driver);
    }

    /**
     * @throws Exception if the test fails
     */
    @Test
    public void clear() throws Exception {
        final String html
            = HtmlPageTest.STANDARDS_MODE_PREFIX_
            + "<html><head></head>\n"
            + "<body>\n"
            + "  <input id='myInput' value='Test' onchange=\"alert('changed')\">\n"
            + "</body></html>";

        final WebDriver driver = loadPageWithAlerts2(html);
        final WebElement element = driver.findElement(By.id("myInput"));
        element.clear();
        verifyAlerts(driver, "changed");
    }
}<|MERGE_RESOLUTION|>--- conflicted
+++ resolved
@@ -88,11 +88,7 @@
             FF = {"error fileupload1", "abc", "abc", "abc", "", "abc", "", "", "abc", "abc",
                     "abc", "abc", "abc", "abc", "abc", "abc", "#000000", "", "abc", "abc", "", "abc",
                     "abc", "", "50", "abc", "abc", "abc", "abc"},
-<<<<<<< HEAD
-            FF68 = {"error fileupload1", "abc", "abc", "abc", "", "abc", "", "", "abc", "abc",
-=======
             FF78 = {"error fileupload1", "abc", "abc", "abc", "", "abc", "", "", "abc", "abc",
->>>>>>> 6cc30901
                     "abc", "abc", "abc", "abc", "abc", "abc", "#000000", "", "abc", "abc", "", "abc",
                     "abc", "", "50", "abc", "abc", "abc", "abc"},
             IE = {"abc", "abc", "abc", "", "abc", "", "", "abc", "abc",
@@ -146,11 +142,7 @@
             FF = {"error fileupload1", "12", "12", "12", "", "12", "", "", "12", "12",
                         "12", "12", "12", "12", "12", "12", "#000000", "", "12", "12", "", "12",
                         "12", "12", "12", "12", "12", "12", "12"},
-<<<<<<< HEAD
-            FF68 = {"error fileupload1", "12", "12", "12", "", "12", "", "", "12", "12",
-=======
             FF78 = {"error fileupload1", "12", "12", "12", "", "12", "", "", "12", "12",
->>>>>>> 6cc30901
                         "12", "12", "12", "12", "12", "12", "#000000", "", "12", "12", "", "12",
                         "12", "12", "12", "12", "12", "12", "12"},
             IE = {"12", "12", "12", "", "12", "", "", "12", "12",
@@ -293,11 +285,7 @@
                         "submit", "submit", "text", "textarea", "color", "date", "text",
                         "text", "time", "text", "text", "number", "range",
                         "search", "email", "tel", "url"},
-<<<<<<< HEAD
-            FF68 = {"button", "button", "checkbox", "file", "hidden", "select-one", "select-multiple",
-=======
             FF78 = {"button", "button", "checkbox", "file", "hidden", "select-one", "select-multiple",
->>>>>>> 6cc30901
                         "password", "radio", "reset", "reset",
                         "submit", "submit", "text", "textarea", "color", "date", "text",
                         "text", "time", "text", "text", "number", "range",
@@ -389,11 +377,7 @@
             FF = {"abc", "abc", "abc", "", "abc", "foo", "", "abc", "abc",
                     "abc", "abc", "abc", "abc", "abc", "foo", "#000000", "", "abc",
                     "abc", "", "abc", "abc", "", "50", "abc", "abc", "abc", "abc"},
-<<<<<<< HEAD
-            FF68 = {"abc", "abc", "abc", "", "abc", "foo", "", "abc", "abc",
-=======
             FF78 = {"abc", "abc", "abc", "", "abc", "foo", "", "abc", "abc",
->>>>>>> 6cc30901
                     "abc", "abc", "abc", "abc", "abc", "foo", "#000000", "", "abc",
                     "abc", "", "abc", "abc", "", "50", "abc", "abc", "abc", "abc"},
             IE = {"abc", "abc", "abc", "", "abc", "foo", "", "abc", "abc",
@@ -1798,11 +1782,7 @@
     @Test
     @Alerts(DEFAULT = {"173", "17", "173", "17", "13", "13", "13", "13"},
             FF = {"145", "20", "145", "20", "13", "13", "13", "13"},
-<<<<<<< HEAD
-            FF68 = {"145", "20", "145", "20", "13", "13", "13", "13"},
-=======
             FF78 = {"145", "20", "145", "20", "13", "13", "13", "13"},
->>>>>>> 6cc30901
             IE = {"143", "19", "145", "20", "13", "13", "13", "13"})
     @NotYetImplemented(IE)
     public void defaultClientWidthHeight() throws Exception {
@@ -1869,11 +1849,7 @@
     @Test
     @Alerts(DEFAULT = "",
             FF = "mouse over [tester]",
-<<<<<<< HEAD
-            FF68 = "mouse over [tester]")
-=======
             FF78 = "mouse over [tester]")
->>>>>>> 6cc30901
     public void mouseOverButtonDisabled() throws Exception {
         mouseOver("<input id='tester' type='button' onmouseover='dumpEvent(event);' value='HtmlUnit' disabled >");
     }
@@ -1893,11 +1869,7 @@
     @Test
     @Alerts(DEFAULT = "",
             FF = "mouse over [tester]",
-<<<<<<< HEAD
-            FF68 = "mouse over [tester]")
-=======
             FF78 = "mouse over [tester]")
->>>>>>> 6cc30901
     public void mouseOverSubmitDisabled() throws Exception {
         mouseOver("<input id='tester' type='submit' onmouseover='dumpEvent(event);' disabled >");
     }
@@ -1917,11 +1889,7 @@
     @Test
     @Alerts(DEFAULT = "",
             FF = "mouse over [tester]",
-<<<<<<< HEAD
-            FF68 = "mouse over [tester]")
-=======
             FF78 = "mouse over [tester]")
->>>>>>> 6cc30901
     public void mouseOverResetDisabled() throws Exception {
         mouseOver("<input id='tester' type='reset' onmouseover='dumpEvent(event);' disabled >");
     }
@@ -1941,11 +1909,7 @@
     @Test
     @Alerts(DEFAULT = "",
             FF = "mouse over [tester]",
-<<<<<<< HEAD
-            FF68 = "mouse over [tester]")
-=======
             FF78 = "mouse over [tester]")
->>>>>>> 6cc30901
     public void mouseOverTextDisabled() throws Exception {
         mouseOver("<input id='tester' type='text' onmouseover='dumpEvent(event);' value='HtmlUnit' disabled >");
     }
@@ -1965,11 +1929,7 @@
     @Test
     @Alerts(DEFAULT = "",
             FF = "mouse over [tester]",
-<<<<<<< HEAD
-            FF68 = "mouse over [tester]")
-=======
             FF78 = "mouse over [tester]")
->>>>>>> 6cc30901
     public void mouseOverPasswordDisabled() throws Exception {
         mouseOver("<input id='tester' type='password' onmouseover='dumpEvent(event);' value='HtmlUnit' disabled >");
     }
@@ -1989,11 +1949,7 @@
     @Test
     @Alerts(DEFAULT = "",
             FF = "mouse over [tester]",
-<<<<<<< HEAD
-            FF68 = "mouse over [tester]")
-=======
             FF78 = "mouse over [tester]")
->>>>>>> 6cc30901
     public void mouseOverFileDisabled() throws Exception {
         mouseOver("<input id='tester' type='file' onmouseover='dumpEvent(event);' disabled >");
     }
@@ -2013,11 +1969,7 @@
     @Test
     @Alerts(DEFAULT = "",
             FF = "mouse over [tester]",
-<<<<<<< HEAD
-            FF68 = "mouse over [tester]")
-=======
             FF78 = "mouse over [tester]")
->>>>>>> 6cc30901
     public void mouseOverCheckboxDisabled() throws Exception {
         mouseOver("<input id='tester' type='checkbox' onmouseover='dumpEvent(event);' value='HtmlUnit' disabled >");
     }
@@ -2037,11 +1989,7 @@
     @Test
     @Alerts(DEFAULT = "",
             FF = "mouse over [tester]",
-<<<<<<< HEAD
-            FF68 = "mouse over [tester]")
-=======
             FF78 = "mouse over [tester]")
->>>>>>> 6cc30901
     public void mouseOverRadioDisabled() throws Exception {
         mouseOver("<input id='tester' type='radio' onmouseover='dumpEvent(event);' value='HtmlUnit' disabled >");
     }
