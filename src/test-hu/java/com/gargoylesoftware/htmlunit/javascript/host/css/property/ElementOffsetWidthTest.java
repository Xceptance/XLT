--- conflicted
+++ resolved
@@ -17,11 +17,7 @@
 import static com.gargoylesoftware.htmlunit.BrowserRunner.TestedBrowser.CHROME;
 import static com.gargoylesoftware.htmlunit.BrowserRunner.TestedBrowser.EDGE;
 import static com.gargoylesoftware.htmlunit.BrowserRunner.TestedBrowser.FF;
-<<<<<<< HEAD
-import static com.gargoylesoftware.htmlunit.BrowserRunner.TestedBrowser.FF68;
-=======
 import static com.gargoylesoftware.htmlunit.BrowserRunner.TestedBrowser.FF78;
->>>>>>> 6cc30901
 import static com.gargoylesoftware.htmlunit.BrowserRunner.TestedBrowser.IE;
 
 import org.junit.Test;
@@ -483,14 +479,8 @@
      * @throws Exception if the test fails
      */
     @Test
-<<<<<<< HEAD
-    @Alerts(DEFAULT = "-56",
-            FF68 = "0")
-    @NotYetImplemented({CHROME, FF, IE})
-=======
     @Alerts("-56")
     @NotYetImplemented
->>>>>>> 6cc30901
     public void dd() throws Exception {
         loadPageWithAlerts2(test("dd"));
     }
@@ -887,13 +877,7 @@
      * @throws Exception if the test fails
      */
     @Test
-<<<<<<< HEAD
-    @Alerts(DEFAULT = "0",
-            FF68 = "110")
-    @NotYetImplemented(FF68)
-=======
-    @Alerts("0")
->>>>>>> 6cc30901
+    @Alerts("0")
     public void keygen() throws Exception {
         loadPageWithAlerts2(test("keygen"));
     }
@@ -1001,11 +985,7 @@
      */
     @Test
     @Alerts("-16")
-<<<<<<< HEAD
-    @NotYetImplemented({CHROME, FF, FF68})
-=======
     @NotYetImplemented({CHROME, EDGE, FF, FF78})
->>>>>>> 6cc30901
     public void marquee() throws Exception {
         loadPageWithAlerts2(test("marquee"));
     }
@@ -1062,11 +1042,7 @@
     @Test
     @Alerts(DEFAULT = "80",
             IE = "0")
-<<<<<<< HEAD
-    @NotYetImplemented({CHROME, FF, FF68})
-=======
     @NotYetImplemented({CHROME, EDGE, FF, FF78})
->>>>>>> 6cc30901
     public void meter() throws Exception {
         loadPageWithAlerts2(test("meter"));
     }
@@ -1079,11 +1055,7 @@
     @Test
     @Alerts(DEFAULT = "0",
             FF = "-16",
-<<<<<<< HEAD
-            FF68 = "-16")
-=======
             FF78 = "-16")
->>>>>>> 6cc30901
     public void multicol() throws Exception {
         loadPageWithAlerts2(test("multicol"));
     }
@@ -1175,11 +1147,7 @@
     @Alerts(DEFAULT = "0",
             CHROME = "300",
             EDGE = "300")
-<<<<<<< HEAD
-    @NotYetImplemented(CHROME)
-=======
     @NotYetImplemented({CHROME, EDGE})
->>>>>>> 6cc30901
     public void object() throws Exception {
         loadPageWithAlerts2(test("object"));
     }
@@ -1282,11 +1250,7 @@
     @Test
     @Alerts(DEFAULT = "160",
             FF = "162",
-<<<<<<< HEAD
-            FF68 = "162",
-=======
             FF78 = "162",
->>>>>>> 6cc30901
             IE = "280")
     @NotYetImplemented
     public void progress() throws Exception {
@@ -1379,11 +1343,7 @@
     @Test
     @Alerts(DEFAULT = "24",
             FF = "27",
-<<<<<<< HEAD
-            FF68 = "31",
-=======
             FF78 = "27",
->>>>>>> 6cc30901
             IE = "25")
     @NotYetImplemented
     public void select() throws Exception {
@@ -1746,11 +1706,7 @@
     @Test
     @Alerts(DEFAULT = "177",
             FF = "147",
-<<<<<<< HEAD
-            FF68 = "147",
-=======
             FF78 = "147",
->>>>>>> 6cc30901
             IE = "145")
     @NotYetImplemented
     public void input() throws Exception {
@@ -1790,11 +1746,7 @@
     @Test
     @Alerts(DEFAULT = "253",
             FF = "271",
-<<<<<<< HEAD
-            FF68 = "240",
-=======
             FF78 = "240",
->>>>>>> 6cc30901
             IE = "228")
     @NotYetImplemented
     public void inputFile() throws Exception {
@@ -1820,11 +1772,7 @@
     @Test
     @Alerts(DEFAULT = "177",
             FF = "147",
-<<<<<<< HEAD
-            FF68 = "147",
-=======
             FF78 = "147",
->>>>>>> 6cc30901
             IE = "147")
     @NotYetImplemented
     public void inputPassword() throws Exception {
@@ -1850,11 +1798,7 @@
     @Test
     @Alerts(DEFAULT = "51",
             FF = "97",
-<<<<<<< HEAD
-            FF68 = "54",
-=======
             FF78 = "54",
->>>>>>> 6cc30901
             IE = "57")
     @NotYetImplemented
     public void inputReset() throws Exception {
@@ -1869,11 +1813,7 @@
     @Test
     @Alerts(DEFAULT = "177",
             FF = "147",
-<<<<<<< HEAD
-            FF68 = "147",
-=======
             FF78 = "147",
->>>>>>> 6cc30901
             IE = "145")
     @NotYetImplemented
     public void inputSelect() throws Exception {
@@ -1888,11 +1828,7 @@
     @Test
     @Alerts(DEFAULT = "58",
             FF = "114",
-<<<<<<< HEAD
-            FF68 = "100",
-=======
             FF78 = "100",
->>>>>>> 6cc30901
             IE = "103")
     @NotYetImplemented
     public void inputSubmit() throws Exception {
@@ -1907,11 +1843,7 @@
     @Test
     @Alerts(DEFAULT = "177",
             FF = "147",
-<<<<<<< HEAD
-            FF68 = "147",
-=======
             FF78 = "147",
->>>>>>> 6cc30901
             IE = "145")
     @NotYetImplemented
     public void inputText() throws Exception {
