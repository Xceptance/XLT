--- conflicted
+++ resolved
@@ -1,10 +1,6 @@
 /*
-<<<<<<< HEAD
- * Copyright (c) 2002-2020 Gargoyle Software Inc.
- * Copyright (c) 2005-2020 Xceptance Software Technologies GmbH
-=======
  * Copyright (c) 2002-2021 Gargoyle Software Inc.
->>>>>>> 6cc30901
+ * Copyright (c) 2005-2021 Xceptance Software Technologies GmbH
  *
  * Licensed under the Apache License, Version 2.0 (the "License");
  * you may not use this file except in compliance with the License.
@@ -20,11 +16,7 @@
 package com.gargoylesoftware.htmlunit.javascript.host;
 
 import static com.gargoylesoftware.htmlunit.BrowserRunner.TestedBrowser.FF;
-<<<<<<< HEAD
-import static com.gargoylesoftware.htmlunit.BrowserRunner.TestedBrowser.FF68;
-=======
 import static com.gargoylesoftware.htmlunit.BrowserRunner.TestedBrowser.FF78;
->>>>>>> 6cc30901
 import static com.gargoylesoftware.htmlunit.BrowserRunner.TestedBrowser.IE;
 import static java.nio.charset.StandardCharsets.UTF_16LE;
 
@@ -502,11 +494,7 @@
                     "[object ArrayBuffer]", "§§URL§§", "", "null",
                 "onCloseListener code: 1000  wasClean: false",
                 "onClose code: 1000  wasClean: false"},
-<<<<<<< HEAD
-            FF68 = {"onOpenListener",
-=======
             FF78 = {"onOpenListener",
->>>>>>> 6cc30901
                 "onOpen", "open", "[object WebSocket]", "[object WebSocket]",
                     "undefined", "undefined", "undefined", "undefined",
                 "onMessageTextListener", "message", "[object WebSocket]", "[object WebSocket]",
@@ -532,11 +520,7 @@
                     "[object ArrayBuffer]", "", "undefined", "null",
                 "onCloseListener code: 1000  wasClean: true",
                 "onClose code: 1000  wasClean: true"})
-<<<<<<< HEAD
-    @NotYetImplemented({FF, FF68})
-=======
     @NotYetImplemented({FF, FF78})
->>>>>>> 6cc30901
     public void wasClean() throws Exception {
         expandExpectedAlertsVariables("ws://localhost:" + PORT);
         final String expected = String.join("\n", getExpectedAlerts());
