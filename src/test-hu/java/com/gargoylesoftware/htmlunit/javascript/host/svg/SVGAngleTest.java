--- conflicted
+++ resolved
@@ -37,11 +37,7 @@
     @Alerts(CHROME = {"function SVGAngle() { [native code] }", "0", "1", "2", "3", "4"},
             EDGE = {"function SVGAngle() { [native code] }", "0", "1", "2", "3", "4"},
             FF = {"function SVGAngle() {\n    [native code]\n}", "0", "1", "2", "3", "4"},
-<<<<<<< HEAD
-            FF68 = {"function SVGAngle() {\n    [native code]\n}", "0", "1", "2", "3", "4"},
-=======
             FF78 = {"function SVGAngle() {\n    [native code]\n}", "0", "1", "2", "3", "4"},
->>>>>>> 6cc30901
             IE = {"[object SVGAngle]", "0", "1", "2", "3", "4"})
     public void simpleScriptable() throws Exception {
         final String html = HtmlPageTest.STANDARDS_MODE_PREFIX_
