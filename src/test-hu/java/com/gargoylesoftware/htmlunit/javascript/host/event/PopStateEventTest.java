--- conflicted
+++ resolved
@@ -104,12 +104,8 @@
     @Test
     @Alerts(DEFAULT = {"[object PopStateEvent]", "null", "", "false", "false", "false", "null"},
             FF = "exception",
-<<<<<<< HEAD
-            FF68 = "exception")
-=======
             FF78 = "exception",
             IE = {"[object PopStateEvent]", "null", "", "false", "false", "undefined", "null"})
->>>>>>> 6cc30901
     public void create_createEvent() throws Exception {
         final String html = HtmlPageTest.STANDARDS_MODE_PREFIX_
             + "<html><head><title>foo</title><script>\n"
@@ -132,12 +128,8 @@
     @Test
     @Alerts(DEFAULT = {"[object PopStateEvent]", "null", "", "false", "false", "false", "null"},
             FF = "exception",
-<<<<<<< HEAD
-            FF68 = "exception")
-=======
             FF78 = "exception",
             IE = {"[object PopStateEvent]", "null", "", "false", "false", "undefined", "null"})
->>>>>>> 6cc30901
     public void setState() throws Exception {
         final String html = HtmlPageTest.STANDARDS_MODE_PREFIX_
             + "<html><head><title>foo</title><script>\n"
@@ -161,11 +153,7 @@
     @Test
     @Alerts(DEFAULT = "dispatched",
             FF = "exception ctor",
-<<<<<<< HEAD
-            FF68 = "exception ctor")
-=======
             FF78 = "exception ctor")
->>>>>>> 6cc30901
     public void dispatchEvent() throws Exception {
         final String html = HtmlPageTest.STANDARDS_MODE_PREFIX_
             + "<html><head><title>foo</title><script>\n"
@@ -196,13 +184,8 @@
     @Test
     @Alerts(DEFAULT = "exception",
             FF = "exception ctor",
-<<<<<<< HEAD
-            FF68 = "exception ctor")
-    @NotYetImplemented({CHROME, IE})
-=======
             FF78 = "exception ctor")
     @NotYetImplemented({CHROME, EDGE, IE})
->>>>>>> 6cc30901
     public void dispatchEventWithoutInit() throws Exception {
         final String html = HtmlPageTest.STANDARDS_MODE_PREFIX_
             + "<html><head><title>foo</title><script>\n"
@@ -232,13 +215,8 @@
     @Test
     @Alerts(DEFAULT = "no initPopStateEvent",
             FF = "exception ctor",
-<<<<<<< HEAD
-            FF68 = "exception ctor",
-            IE = {"[object PopStateEvent]", "null", "PopState", "true", "false", "html"})
-=======
             FF78 = "exception ctor",
             IE = {"[object PopStateEvent]", "null", "PopState", "true", "false", "undefined", "html"})
->>>>>>> 6cc30901
     public void initPopStateEvent() throws Exception {
         final String html = HtmlPageTest.STANDARDS_MODE_PREFIX_
             + "<html><head><title>foo</title><script>\n"
