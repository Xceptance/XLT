/*
 * Copyright (c) 2002-2021 Gargoyle Software Inc.
 *
 * Licensed under the Apache License, Version 2.0 (the "License");
 * you may not use this file except in compliance with the License.
 * You may obtain a copy of the License at
 * http://www.apache.org/licenses/LICENSE-2.0
 *
 * Unless required by applicable law or agreed to in writing, software
 * distributed under the License is distributed on an "AS IS" BASIS,
 * WITHOUT WARRANTIES OR CONDITIONS OF ANY KIND, either express or implied.
 * See the License for the specific language governing permissions and
 * limitations under the License.
 */
package com.gargoylesoftware.htmlunit.javascript.host;

import org.junit.Test;
import org.junit.runner.RunWith;

import com.gargoylesoftware.htmlunit.BrowserRunner;
import com.gargoylesoftware.htmlunit.BrowserRunner.Alerts;
import com.gargoylesoftware.htmlunit.WebDriverTestCase;

/**
 * Tests for {@link FontFaceSet}.
 *
 * @author Ronald Brill
 */
@RunWith(BrowserRunner.class)
public class FontFaceSetTest extends WebDriverTestCase {

    /**
     * @throws Exception if the test fails
     */
    @Test
    @Alerts(DEFAULT = "undefined",
            FF = "function FontFaceSet() {\n    [native code]\n}",
<<<<<<< HEAD
            FF68 = "function FontFaceSet() {\n    [native code]\n}")
=======
            FF78 = "function FontFaceSet() {\n    [native code]\n}")
>>>>>>> 6cc30901
    public void window() throws Exception {
        final String html
            = "<html>\n"
            + "<body>\n"
            + "<script>\n"
            + "  alert(window.FontFaceSet);\n"
            + "</script>\n"
            + "</body></html>";

        loadPageWithAlerts2(html);
    }

    /**
     * @throws Exception if the test fails
     */
    @Test
    @Alerts(DEFAULT = "[object FontFaceSet]",
            IE = "undefined")
    public void documentFonts() throws Exception {
        final String html
            = "<html>\n"
            + "<body>\n"
            + "<script>\n"
            + "  alert(document.fonts);\n"
            + "</script>\n"
            + "</body></html>";

        loadPageWithAlerts2(html);
    }

    /**
     * @throws Exception if the test fails
     */
    @Test
    @Alerts(DEFAULT = "then: ",
            IE = "document.fonts is undefined")
    public void load() throws Exception {
        final String html
            = "<html>\n"
            + "<body>\n"
            + "<script>\n"
            + "  if (document.fonts) {\n"
            + "    document.fonts.load('12px Arial', 'HtmlUnit').then(function(value) {\n"
            + "        alert('then: ' + value);"
            + "      });\n"
            + "  } else {\n"
            + "    alert('document.fonts is undefined');\n"
            + "  }"
            + "</script>\n"
            + "</body></html>";

        loadPageWithAlerts2(html);
    }
}<|MERGE_RESOLUTION|>--- conflicted
+++ resolved
@@ -35,11 +35,7 @@
     @Test
     @Alerts(DEFAULT = "undefined",
             FF = "function FontFaceSet() {\n    [native code]\n}",
-<<<<<<< HEAD
-            FF68 = "function FontFaceSet() {\n    [native code]\n}")
-=======
             FF78 = "function FontFaceSet() {\n    [native code]\n}")
->>>>>>> 6cc30901
     public void window() throws Exception {
         final String html
             = "<html>\n"
