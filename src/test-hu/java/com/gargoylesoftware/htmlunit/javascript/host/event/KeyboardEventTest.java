--- conflicted
+++ resolved
@@ -47,12 +47,7 @@
      * @throws Exception if the test fails
      */
     @Test
-<<<<<<< HEAD
-    @Alerts(DEFAULT = {"DOM3: [object KeyboardEvent]", "vendor: exception"},
-            FF68 = {"DOM3: [object KeyboardEvent]", "vendor: [object KeyboardEvent]"})
-=======
     @Alerts({"DOM3: [object KeyboardEvent]", "vendor: exception"})
->>>>>>> 6cc30901
     public void createEvent() throws Exception {
         final String html = "<html><head><title>foo</title><script>\n"
             + "  function test() {\n"
@@ -72,12 +67,7 @@
      * @throws Exception if the test fails
      */
     @Test
-<<<<<<< HEAD
-    @Alerts(DEFAULT = {"exception", "0-0", "undefined-undefined"},
-            FF68 = {"0-0", "0-0", "undefined-undefined"})
-=======
     @Alerts({"exception", "0-0", "undefined-undefined"})
->>>>>>> 6cc30901
     public void keyCode() throws Exception {
         final String html = "<html><head><title>foo</title><script>\n"
             + "  function test() {\n"
@@ -107,12 +97,7 @@
             FF = {"exception",
                 "keydown, true, true, true, true, true, true, 65, 0",
                 "keyup, false, false, false, false, false, false, 32, 0"},
-<<<<<<< HEAD
-            FF68 = {"keydown, true, true, true, true, true, true, 65, 0",
-                "keyup, false, false, false, false, false, false, 32, 0",
-=======
             FF78 = {"exception",
->>>>>>> 6cc30901
                 "keydown, true, true, true, true, true, true, 65, 0",
                 "keyup, false, false, false, false, false, false, 32, 0"})
     public void initKeyEvent() throws Exception {
@@ -152,10 +137,6 @@
      */
     @Test
     @Alerts("32, 48, 49, 50, 51, 52, 53, 54, 55, 56, 57, ")
-<<<<<<< HEAD
-    @BuggyWebDriver(FF68 = "0, 48, 49, 50, 51, 52, 53, 54, 55, 56, 57, ")
-=======
->>>>>>> 6cc30901
     public void keyCodes_keyup() throws Exception {
         final String html = "<html><head>\n"
             + "<script>\n"
@@ -211,10 +192,6 @@
      */
     @Test
     @Alerts("32, 48, 49, 50, 51, 52, 53, 54, 55, 56, 57, ")
-<<<<<<< HEAD
-    @BuggyWebDriver(FF68 = "0, 48, 49, 50, 51, 52, 53, 54, 55, 56, 57, ")
-=======
->>>>>>> 6cc30901
     public void keyCodes_keydown() throws Exception {
         final String html = "<html><head>\n"
             + "<script>\n"
@@ -327,11 +304,7 @@
      */
     @Test
     @Alerts({"13", "13", "13"})
-<<<<<<< HEAD
-    @NotYetImplemented({FF, FF68})
-=======
     @NotYetImplemented({FF, FF78})
->>>>>>> 6cc30901
     public void keyCodeEnter_keypress() throws Exception {
         final String html = "<html>\n"
             + "<head>\n"
@@ -388,11 +361,7 @@
                     "keydown:13,0,13,Enter,undefined,Enter,false",
                     "keypress:13,0,13,Enter,undefined,Enter,false",
                     "keyup:13,0,13,Enter,undefined,Enter,false"},
-<<<<<<< HEAD
-            FF68 = {  "keydown:16,0,16,Shift,undefined,ShiftLeft,true",
-=======
             FF78 = {  "keydown:16,0,16,Shift,undefined,ShiftLeft,true",
->>>>>>> 6cc30901
                     "keydown:65,0,65,A,undefined,KeyA,true",
                     "keypress:0,65,65,A,undefined,KeyA,true",
                     "keyup:65,0,65,A,undefined,KeyA,true",
@@ -436,9 +405,6 @@
                             "keydown:13,0,13,Enter,undefined,Enter,false",
                             "keypress:13,13,13,Enter,undefined,Enter,false",
                             "keyup:13,0,13,Enter,undefined,Enter,false"},
-<<<<<<< HEAD
-                    FF68 = {  "keydown:65,0,65,A,undefined,,false",
-=======
                     EDGE = {"keydown:16,0,16,Shift,undefined,ShiftLeft,false",
                             "keydown:65,0,65,A,undefined,KeyA,true",
                             "keypress:65,65,65,A,undefined,KeyA,true",
@@ -454,7 +420,6 @@
                             "keypress:13,13,13,Enter,undefined,Enter,false",
                             "keyup:13,0,13,Enter,undefined,Enter,false"},
                     FF78 = {  "keydown:65,0,65,A,undefined,,false",
->>>>>>> 6cc30901
                             "keypress:65,65,65,A,undefined,,false",
                             "keyup:65,0,65,A,undefined,,false",
                             "keydown:65,0,65,a,undefined,,false",
