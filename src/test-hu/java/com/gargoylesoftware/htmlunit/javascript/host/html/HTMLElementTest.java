--- conflicted
+++ resolved
@@ -17,11 +17,7 @@
 import static com.gargoylesoftware.htmlunit.BrowserRunner.TestedBrowser.CHROME;
 import static com.gargoylesoftware.htmlunit.BrowserRunner.TestedBrowser.EDGE;
 import static com.gargoylesoftware.htmlunit.BrowserRunner.TestedBrowser.FF;
-<<<<<<< HEAD
-import static com.gargoylesoftware.htmlunit.BrowserRunner.TestedBrowser.FF68;
-=======
 import static com.gargoylesoftware.htmlunit.BrowserRunner.TestedBrowser.FF78;
->>>>>>> 6cc30901
 import static com.gargoylesoftware.htmlunit.BrowserRunner.TestedBrowser.IE;
 
 import java.net.URL;
@@ -231,14 +227,9 @@
     @Test
     @Alerts(DEFAULT = {"text", "i", "i", "[object CSS2Properties]", "function", "undefined", "undefined"},
             IE = {"text", "i", "i", "[object MSStyleCSSProperties]", "function", "undefined", "undefined"},
-<<<<<<< HEAD
-            CHROME = {"text", "i", "i", "[object CSSStyleDeclaration]", "function", "undefined", "undefined"})
-    @NotYetImplemented({FF, FF68, IE})
-=======
             CHROME = {"text", "i", "i", "[object CSSStyleDeclaration]", "function", "undefined", "undefined"},
             EDGE = {"text", "i", "i", "[object CSSStyleDeclaration]", "function", "undefined", "undefined"})
     @NotYetImplemented({FF, FF78, IE})
->>>>>>> 6cc30901
     public void attributesAccess() throws Exception {
         final String html
             = "<html><head>\n"
@@ -1817,11 +1808,7 @@
     @Test
     @Alerts(DEFAULT = {"Old = Old\n\ninnerText", "New = New cell value"},
             IE = {"Old = Old \ninnerText", "New = New cell value"})
-<<<<<<< HEAD
-    @NotYetImplemented({CHROME, FF, FF68})
-=======
     @NotYetImplemented({CHROME, EDGE, FF, FF78})
->>>>>>> 6cc30901
     public void getSetInnerTextSimple() throws Exception {
         final String html = "<html>\n"
             + "<head>\n"
@@ -2174,11 +2161,7 @@
                 "f1", "body", "h1", "i1", "td", "exception", "td", "body", "body"},
             FF = {"null", "body", "body", "body", "body", "body",
                     "f1", "body", "h1", "i1", "td", "body", "td", "body", "body"},
-<<<<<<< HEAD
-            FF68 = {"null", "body", "body", "body", "body", "body",
-=======
             FF78 = {"null", "body", "body", "body", "body", "body",
->>>>>>> 6cc30901
                     "f1", "body", "h1", "i1", "td", "body", "td", "body", "body"})
     public void offsetParent_WithCSS() throws Exception {
         final String html = "<html>\n"
@@ -2771,11 +2754,7 @@
     @Test
     @Alerts(DEFAULT = {},
             FF = "page2 loaded",
-<<<<<<< HEAD
-            FF68 = "page2 loaded")
-=======
             FF78 = "page2 loaded")
->>>>>>> 6cc30901
     public void dispatchEvent_submitOnForm() throws Exception {
         final String html = "<html>\n"
             + "<head><title>page 1</title></head>\n"
