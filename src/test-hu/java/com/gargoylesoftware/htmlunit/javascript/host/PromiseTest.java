/*
 * Copyright (c) 2002-2021 Gargoyle Software Inc.
 *
 * Licensed under the Apache License, Version 2.0 (the "License");
 * you may not use this file except in compliance with the License.
 * You may obtain a copy of the License at
 * http://www.apache.org/licenses/LICENSE-2.0
 *
 * Unless required by applicable law or agreed to in writing, software
 * distributed under the License is distributed on an "AS IS" BASIS,
 * WITHOUT WARRANTIES OR CONDITIONS OF ANY KIND, either express or implied.
 * See the License for the specific language governing permissions and
 * limitations under the License.
 */
package com.gargoylesoftware.htmlunit.javascript.host;

import org.junit.Test;
import org.junit.runner.RunWith;
import org.openqa.selenium.By;
import org.openqa.selenium.WebDriver;

import com.gargoylesoftware.htmlunit.BrowserRunner;
import com.gargoylesoftware.htmlunit.BrowserRunner.Alerts;
import com.gargoylesoftware.htmlunit.WebDriverTestCase;

/**
 * Tests for {@link Promise}.
 *
 * @author Ahmed Ashour
 * @author Marc Guillemot
 * @author Madis Pärn
 * @author Ronald Brill
 * @author Rural Hunter
 */
@RunWith(BrowserRunner.class)
public class PromiseTest extends WebDriverTestCase {

    /**
     * @throws Exception if an error occurs
     */
    @Test
    @Alerts(DEFAULT = {"function", "function", "undefined", "undefined",
                "undefined", "undefined", "function", "function"},
            IE = {})
    public void staticMethods() throws Exception {
        final String html =
            "<html>\n"
            + "<head>\n"
            + "  <script>\n"
            + "    function test() {\n"
            + "      if (window.Promise) {\n"
            + "        alert(typeof Promise.resolve);\n"
            + "        alert(typeof Promise.reject);\n"
            + "        alert(typeof Promise.then);\n"
            + "        alert(typeof Promise.catch);\n"
            + "        var p = Promise.resolve('something');\n"
            + "        alert(typeof p.resolve);\n"
            + "        alert(typeof p.reject);\n"
            + "        alert(typeof p.then);\n"
            + "        alert(typeof p.catch);\n"
            + "      }\n"
            + "    }\n"
            + "  </script>\n"
            + "</head>\n"
            + "<body onload='test()'>\n"
            + "</body>\n"
            + "</html>";
        loadPageWithAlerts2(html);
    }

    /**
     * @throws Exception if an error occurs
     */
    @Test
    @Alerts(DEFAULT = "1",
            IE = {})
    public void length() throws Exception {
        final String html =
            "<html>\n"
            + "<head>\n"
            + "  <script>\n"
            + "    function test() {\n"
            + "      if (window.Promise) {\n"
            + "        log(Promise.length);\n"
            + "      }\n"
            + "    }\n"
            + "    function log(x) {\n"
            + "      document.getElementById('log').value += x + '\\n';\n"
            + "    }\n"
            + "  </script>\n"
            + "</head>\n"
            + "<body onload='test()'>\n"
            + "  <textarea id='log' cols='80' rows='40'></textarea>\n"
            + "</body>\n"
            + "</html>";

        final WebDriver driver = loadPage2(html);

        verifyAlerts(() -> driver.findElement(By.id("log"))
                .getAttribute("value").trim().replaceAll("\r", ""), String.join("\n", getExpectedAlerts()));
    }

    /**
     * @throws Exception if an error occurs
     */
    @Test
    @Alerts(DEFAULT = { "function () { [native code] }",
                        "function () { [native code] }",
                        "[object Window]",
                        "done", "resolved value"},
            FF = { "function () {\n    [native code]\n}",
                       "function () {\n    [native code]\n}",
                       "[object Window]",
                       "done", "resolved value"},
<<<<<<< HEAD
            FF68 = { "function () {\n    [native code]\n}",
=======
            FF78 = { "function () {\n    [native code]\n}",
>>>>>>> 6cc30901
                        "function () {\n    [native code]\n}",
                        "[object Window]",
                        "done", "resolved value"},
            IE = {})
    public void constructor() throws Exception {
        final String html = "<html>\n"
                + "<head>\n"
                + "  <script>\n"
                + "    function test() {\n"
                + "      if (window.Promise) {\n"
                + "        var p = new Promise(function(resolve, reject) {\n"
                + "          log(resolve);\n"
                + "          log(reject);\n"
                + "          log(this);\n"
                + "          resolve('resolved value');\n"
                + "        });\n"
                + "        p.then(function(value) {log(value);});\n"
                + "        log('done');\n"
                + "      }\n"
                + "    }\n"
                + "\n"
                + "    function log(x) {\n"
                + "      document.getElementById('log').value += x + '\\n';\n"
                + "    }\n"
                + "  </script>\n"
                + "</head>\n"
                + "<body onload='test()'>\n"
                + "  <textarea id='log' cols='80' rows='40'></textarea>\n"
                + "</body>\n"
                + "</html>";

        final WebDriver driver = loadPage2(html);

        verifyAlerts(() -> driver.findElement(By.id("log"))
                .getAttribute("value").trim().replaceAll("\r", ""), String.join("\n", getExpectedAlerts()));
    }

    /**
     * @throws Exception if an error occurs
     */
    @Test
    @Alerts(DEFAULT = {"true", "true", "true"},
            IE = {})
    public void constructorWithoutFunction() throws Exception {
        final String html = "<html>\n"
                + "<head>\n"
                + "  <script>\n"
                + "    function test() {\n"
                + "      if (window.Promise) {\n"
                + "        try{\n"
                + "          var p = new Promise();\n"
                + "          log('done');\n"
                + "        } catch(e) { log(e instanceof TypeError); }\n"

                + "        try{\n"
                + "          var p = new Promise([1, 2, 4]);\n"
                + "          log('done');\n"
                + "        } catch(e) { log(e instanceof TypeError); }\n"

                + "        try{\n"
                + "          var original = Promise.resolve(42);\n"
                + "          var p = new Promise(original);\n"
                + "          log('done');\n"
                + "        } catch(e) { log(e instanceof TypeError); }\n"
                + "      }\n"
                + "    }\n"
                + "\n"
                + "    function log(x) {\n"
                + "      document.getElementById('log').value += x + '\\n';\n"
                + "    }\n"
                + "  </script>\n"
                + "</head>\n"
                + "<body onload='test()'>\n"
                + "  <textarea id='log' cols='80' rows='40'></textarea>\n"
                + "</body>\n"
                + "</html>";

        final WebDriver driver = loadPage2(html);

        verifyAlerts(() -> driver.findElement(By.id("log"))
                .getAttribute("value").trim().replaceAll("\r", ""), String.join("\n", getExpectedAlerts()));
    }

    /**
     * @throws Exception if an error occurs
     */
    @Test
    @Alerts(DEFAULT = {"done", "Rejected"},
            IE = {})
    public void reject() throws Exception {
        final String html =
            "<html>\n"
            + "<head>\n"
            + "  <script>\n"
            + "    function test() {\n"
            + "      if (window.Promise) {\n"
            + "        Promise.reject('Rejected').then(function(value) {\n"
            + "            log('failure');\n"
            + "        }, function(value) {\n"
            + "            log(value);\n"
            + "        });\n"
            + "        log('done');\n"
            + "      }\n"
            + "    }\n"
            + "    function log(x) {\n"
            + "      document.getElementById('log').value += x + '\\n';\n"
            + "    }\n"
            + "  </script>\n"
            + "</head>\n"
            + "<body onload='test()'>\n"
            + "  <textarea id='log' cols='80' rows='40'></textarea>\n"
            + "</body>\n"
            + "</html>";

        final WebDriver driver = loadPage2(html);

        verifyAlerts(() -> driver.findElement(By.id("log"))
                .getAttribute("value").trim().replaceAll("\r", ""), String.join("\n", getExpectedAlerts()));
    }

    /**
     * @throws Exception if an error occurs
     */
    @Test
    @Alerts(DEFAULT = {"done", "false", "[object Promise]"},
            IE = {})
    public void rejectPromise() throws Exception {
        final String html =
            "<html>\n"
            + "<head>\n"
            + "  <script>\n"
            + "    function test() {\n"
            + "      if (window.Promise) {\n"
            + "        var original = Promise.reject(42);\n"
            + "        var cast = Promise.reject(original);\n"
            + "        cast.then(function(v) {\n"
            + "          log('failure');\n"
            + "        }, function(value) {\n"
            + "          log(value);\n"
            + "        });\n"
            + "        log('done');\n"
            + "        log(original === cast);\n"
            + "      }\n"
            + "    }\n"
            + "    function log(x) {\n"
            + "      document.getElementById('log').value += x + '\\n';\n"
            + "    }\n"
            + "  </script>\n"
            + "</head>\n"
            + "<body onload='test()'>\n"
            + "  <textarea id='log' cols='80' rows='40'></textarea>\n"
            + "</body>\n"
            + "</html>";

        final WebDriver driver = loadPage2(html);

        verifyAlerts(() -> driver.findElement(By.id("log"))
                .getAttribute("value").trim().replaceAll("\r", ""), String.join("\n", getExpectedAlerts()));
    }

    /**
     * @throws Exception if an error occurs
     */
    @Test
    @Alerts(DEFAULT = {"done", "Resolved"},
            IE = {})
    public void resolve() throws Exception {
        final String html =
            "<html>\n"
            + "<head>\n"
            + "  <script>\n"
            + "    function test() {\n"
            + "      if (window.Promise) {\n"
            + "        Promise.resolve('Resolved').then(function(value) {\n"
            + "            log(value);\n"
            + "        }, function(value) {\n"
            + "            log('failure');\n"
            + "        });\n"
            + "        log('done');\n"
            + "      }\n"
            + "    }\n"
            + "    function log(x) {\n"
            + "      document.getElementById('log').value += x + '\\n';\n"
            + "    }\n"
            + "  </script>\n"
            + "</head>\n"
            + "<body onload='test()'>\n"
            + "  <textarea id='log' cols='80' rows='40'></textarea>\n"
            + "</body>\n"
            + "</html>";

        final WebDriver driver = loadPage2(html);

        verifyAlerts(() -> driver.findElement(By.id("log"))
                .getAttribute("value").trim().replaceAll("\r", ""), String.join("\n", getExpectedAlerts()));
    }

    /**
     * @throws Exception if an error occurs
     */
    @Test
    @Alerts(DEFAULT = {"done", "undefined"},
            IE = {})
    public void resolveEmpty() throws Exception {
        final String html =
            "<html>\n"
            + "<head>\n"
            + "  <script>\n"
            + "    function test() {\n"
            + "      if (window.Promise) {\n"
            + "        Promise.resolve().then(function(value) {\n"
            + "            log(value);\n"
            + "        }, function(value) {\n"
            + "            log('failure');\n"
            + "        });\n"
            + "        log('done');\n"
            + "      }\n"
            + "    }\n"
            + "    function log(x) {\n"
            + "      document.getElementById('log').value += x + '\\n';\n"
            + "    }\n"
            + "  </script>\n"
            + "</head>\n"
            + "<body onload='test()'>\n"
            + "  <textarea id='log' cols='80' rows='40'></textarea>\n"
            + "</body>\n"
            + "</html>";

        final WebDriver driver = loadPage2(html);

        verifyAlerts(() -> driver.findElement(By.id("log"))
                .getAttribute("value").trim().replaceAll("\r", ""), String.join("\n", getExpectedAlerts()));
    }

    /**
     * @throws Exception if an error occurs
     */
    @Test
    @Alerts(DEFAULT = {"done", "1"},
            IE = {})
    public void resolveArray() throws Exception {
        final String html =
            "<html>\n"
            + "<head>\n"
            + "  <script>\n"
            + "    function test() {\n"
            + "      if (window.Promise) {\n"
            + "        var p = Promise.resolve([1,2,3]);\n"
            + "        p.then(function(v) {\n"
            + "            log(v[0]);\n"
            + "        });\n"
            + "        log('done');\n"
            + "      }\n"
            + "    }\n"
            + "\n"
            + "    function log(x) {\n"
            + "      document.getElementById('log').value += x + '\\n';\n"
            + "    }\n"
            + "  </script>\n"
            + "</head>\n"
            + "<body onload='test()'>\n"
            + "  <textarea id='log' cols='80' rows='40'></textarea>\n"
            + "</body>\n"
            + "</html>";

        final WebDriver driver = loadPage2(html);

        verifyAlerts(() -> driver.findElement(By.id("log"))
                .getAttribute("value").trim().replaceAll("\r", ""), String.join("\n", getExpectedAlerts()));
    }

    /**
     * @throws Exception if an error occurs
     */
    @Test
    @Alerts(DEFAULT = {"done", "HtmlUnit"},
            IE = {})
    public void resolveString() throws Exception {
        final String html =
            "<html>\n"
            + "<head>\n"
            + "  <script>\n"
            + "    function test() {\n"
            + "      if (window.Promise) {\n"
            + "        var p = Promise.resolve('HtmlUnit');\n"
            + "        p.then(function(v) {\n"
            + "            log(v);\n"
            + "        });\n"
            + "        log('done');\n"
            + "      }\n"
            + "    }\n"
            + "\n"
            + "    function log(x) {\n"
            + "      document.getElementById('log').value += x + '\\n';\n"
            + "    }\n"
            + "  </script>\n"
            + "</head>\n"
            + "<body onload='test()'>\n"
            + "  <textarea id='log' cols='80' rows='40'></textarea>\n"
            + "</body>\n"
            + "</html>";

        final WebDriver driver = loadPage2(html);

        verifyAlerts(() -> driver.findElement(By.id("log"))
                .getAttribute("value").trim().replaceAll("\r", ""), String.join("\n", getExpectedAlerts()));
    }

    /**
     * @throws Exception if an error occurs
     */
    @Test
    @Alerts(DEFAULT = {"done", "true", "42"},
            IE = {})
    public void resolvePromise() throws Exception {
        final String html =
            "<html>\n"
            + "<head>\n"
            + "  <script>\n"
            + "    function test() {\n"
            + "      if (window.Promise) {\n"
            + "        var original = Promise.resolve(42);\n"
            + "        var cast = Promise.resolve(original);\n"
            + "        cast.then(function(v) {\n"
            + "          log(v);\n"
            + "        });\n"
            + "        log('done');\n"
            + "        log(original === cast);\n"
            + "      }\n"
            + "    }\n"
            + "    function log(x) {\n"
            + "      document.getElementById('log').value += x + '\\n';\n"
            + "    }\n"
            + "  </script>\n"
            + "</head>\n"
            + "<body onload='test()'>\n"
            + "  <textarea id='log' cols='80' rows='40'></textarea>\n"
            + "</body>\n"
            + "</html>";

        final WebDriver driver = loadPage2(html);

        verifyAlerts(() -> driver.findElement(By.id("log"))
                .getAttribute("value").trim().replaceAll("\r", ""), String.join("\n", getExpectedAlerts()));
    }

    /**
     * @throws Exception if an error occurs
     */
    @Test
    @Alerts(DEFAULT = {"true", "fulfilled!"},
            IE = "")
    public void resolveThenable() throws Exception {
        final String html = "<html>\n"
            + "<head>\n"
            + "  <script>\n"
            + "    function test() {\n"
            + "      if (window.Promise) {\n"

            + "        var p1 = Promise.resolve({\n"
            + "          then: function(onFulfill, onReject) {\n"
            + "            onFulfill('fulfilled!');\n"
            + "          }\n"
            + "        });\n"
            + "        log(p1 instanceof Promise);\n"
            + "\n"
            + "        p1.then(function(v) {\n"
            + "            log(v);\n"
            + "        }, function(e) {\n"
            + "            log('failure');\n"
            + "        });\n"

            + "      }\n"
            + "    }\n"
            + "    function log(x) {\n"
            + "      document.getElementById('log').value += x + '\\n';\n"
            + "    }\n"
            + "  </script>\n"
            + "</head>\n"
            + "<body onload='test()'>\n"
            + "  <textarea id='log' cols='80' rows='40'></textarea>\n"
            + "</body>\n"
            + "</html>";

        final WebDriver driver = loadPage2(html);

        verifyAlerts(() -> driver.findElement(By.id("log"))
                .getAttribute("value").trim().replaceAll("\r", ""), String.join("\n", getExpectedAlerts()));
    }

    /**
     * @throws Exception if an error occurs
     */
    @Test
    @Alerts(DEFAULT = {"true", "aaa"},
            IE = "")
    public void resolveThenablePrototype() throws Exception {
        final String html = "<html>\n"
            + "<head>\n"
            + "  <script>\n"
            + "    function test() {\n"
            + "      if (window.Promise) {\n"
            + "        function MyThenable() {\n"
            + "          this.value = 'aaa';\n"
            + "        };"
            + "        MyThenable.prototype = { then: function(onFulfill, onReject) { onFulfill(this.value); }};\n"
            + "        var thenable = new MyThenable();\n"
            + "        var p1 = Promise.resolve(1);\n"
            + "        log(p1 instanceof Promise);\n"
            + "\n"
            + "        p1=p1.then(function(v) {\n"
            + "            return thenable;\n"
            + "        }, function(e) {\n"
            + "            log('failure');\n"
            + "        });\n"
            + "\n"
            + "        p1=p1.then(function(v) {\n"
            + "            log(v);\n"
            + "        }, function(e) {\n"
            + "            log('failure');\n"
            + "        });\n"

            + "      }\n"
            + "    }\n"
            + "    function log(x) {\n"
            + "      document.getElementById('log').value += x + '\\n';\n"
            + "    }\n"
            + "  </script>\n"
            + "</head>\n"
            + "<body onload='test()'>\n"
            + "  <textarea id='log' cols='80' rows='40'></textarea>\n"
            + "</body>\n"
            + "</html>";

        final WebDriver driver = loadPage2(html);

        verifyAlerts(() -> driver.findElement(By.id("log"))
                .getAttribute("value").trim().replaceAll("\r", ""), String.join("\n", getExpectedAlerts()));
    }

    /**
     * @throws Exception if an error occurs
     */
    @Test
    @Alerts(DEFAULT = "TypeError: Throwing 1",
            IE = "")
    public void resolveThenableThrows() throws Exception {
        final String html = "<html>\n"
            + "<head>\n"
            + "  <script>\n"
            + "    function test() {\n"
            + "      if (window.Promise) {\n"

            + "        var thenable = {\n"
            + "          then: function(resolve) {\n"
            + "            throw new TypeError('Throwing 1');\n"
            + "            resolve(\"Resolving\");\n"
            + "          }\n"
            + "        };\n"
            + "\n"
            + "        var p2 = Promise.resolve(thenable);\n"
            + "        p2.then(function(v) {\n"
            + "          log('failure');\n"
            + "        }, function(e) {\n"
            + "          log(e);\n"
            + "        });\n"

            + "      }\n"
            + "    }\n"
            + "    function log(x) {\n"
            + "      document.getElementById('log').value += x + '\\n';\n"
            + "    }\n"
            + "  </script>\n"
            + "</head>\n"
            + "<body onload='test()'>\n"
            + "  <textarea id='log' cols='80' rows='40'></textarea>\n"
            + "</body>\n"
            + "</html>";

        final WebDriver driver = loadPage2(html);

        verifyAlerts(() -> driver.findElement(By.id("log"))
                .getAttribute("value").trim().replaceAll("\r", ""), String.join("\n", getExpectedAlerts()));
    }

    /**
     * @throws Exception if an error occurs
     */
    @Test
    @Alerts(DEFAULT = "Resolving",
            IE = "")
    public void resolveThenableThrowsAfterCallback() throws Exception {
        final String html = "<html>\n"
            + "<head>\n"
            + "  <script>\n"
            + "    function test() {\n"
            + "      if (window.Promise) {\n"

            + "        var thenable = {\n"
            + "          then: function(resolve) {\n"
            + "            resolve('Resolving');\n"
            + "            throw new TypeError('Throwing 2');\n"
            + "          }\n"
            + "        };\n"
            + "\n"
            + "        var p3 = Promise.resolve(thenable);\n"
            + "        p3.then(function(v) {\n"
            + "          log(v);\n"
            + "        }, function(e) {\n"
            + "          log('failure');\n"
            + "        });\n"
            + "      }\n"
            + "    }\n"
            + "    function log(x) {\n"
            + "      document.getElementById('log').value += x + '\\n';\n"
            + "    }\n"
            + "  </script>\n"
            + "</head>\n"
            + "<body onload='test()'>\n"
            + "  <textarea id='log' cols='80' rows='40'></textarea>\n"
            + "</body>\n"
            + "</html>";

        final WebDriver driver = loadPage2(html);

        verifyAlerts(() -> driver.findElement(By.id("log"))
                .getAttribute("value").trim().replaceAll("\r", ""), String.join("\n", getExpectedAlerts()));
    }

    /**
     * @throws Exception if an error occurs
     */
    @Test
    @Alerts(DEFAULT = {"true", "[object Object]"},
            IE = "")
    public void resolveThenablesWithoutThen() throws Exception {
        final String html = "<html>\n"
            + "<head>\n"
            + "  <script>\n"
            + "    function test() {\n"
            + "      if (window.Promise) {\n"
            + "        var p1 = Promise.resolve({ id: 17 });\n"
            + "        log(p1 instanceof Promise);\n"
            + "\n"
            + "        p1.then(function(v) {\n"
            + "            log(v);\n"
            + "        }, function(e) {\n"
            + "            log('failure');\n"
            + "        });\n"
            + "      }\n"
            + "    }\n"
            + "    function log(x) {\n"
            + "      document.getElementById('log').value += x + '\\n';\n"
            + "    }\n"
            + "  </script>\n"
            + "</head>\n"
            + "<body onload='test()'>\n"
            + "  <textarea id='log' cols='80' rows='40'></textarea>\n"
            + "</body>\n"
            + "</html>";

        final WebDriver driver = loadPage2(html);

        verifyAlerts(() -> driver.findElement(By.id("log"))
                .getAttribute("value").trim().replaceAll("\r", ""), String.join("\n", getExpectedAlerts()));
    }

    /**
     * @throws Exception if an error occurs
     */
    @Test
    @Alerts(DEFAULT = {"done", "1", "2"},
            IE = {})
    public void thenChanining() throws Exception {
        final String html =
            "<html>\n"
            + "<head>\n"
            + "  <script>\n"
            + "    function test() {\n"
            + "      if (window.Promise) {\n"
            + "        var p = new Promise(function(resolve, reject) {\n"
            + "          resolve(1);\n"
            + "        });\n"
            + "\n"
            + "        p.then(function(value) {\n"
            + "          log(value);\n"
            + "          return value + 1;\n"
            + "        }).then(function(value) {\n"
            + "          log(value);\n"
            + "        });\n"
            + "        log('done');\n"
            + "      }\n"
            + "    }\n"
            + "\n"
            + "    function log(x) {\n"
            + "      document.getElementById('log').value += x + '\\n';\n"
            + "    }\n"
            + "  </script>\n"
            + "</head>\n"
            + "<body onload='test()'>\n"
            + "  <textarea id='log' cols='80' rows='40'></textarea>\n"
            + "</body>\n"
            + "</html>";

        final WebDriver driver = loadPage2(html);

        verifyAlerts(() -> driver.findElement(By.id("log"))
                .getAttribute("value").trim().replaceAll("\r", ""), String.join("\n", getExpectedAlerts()));
    }

    /**
     * @throws Exception if an error occurs
     */
    @Test
    @Alerts(DEFAULT = {"done", "undefined"},
            IE = {})
    public void then() throws Exception {
        final String html = "<html>\n"
                + "<head>\n"
                + "  <script>\n"
                + "    function test() {\n"
                + "      if (window.Promise) {\n"
                + "        var p = Promise.resolve(void 0);\n"
                + "        p.then(function(value) {\n"
                + "          log(value);\n"
                + "        })\n"
                + "        log('done');\n"
                + "      }\n"
                + "    }\n"
                + "\n"
                + "    function log(x) {\n"
                + "      document.getElementById('log').value += x + '\\n';\n"
                + "    }\n"
                + "  </script>\n"
                + "</head>\n"
                + "<body onload='test()'>\n"
                + "  <textarea id='log' cols='80' rows='40'></textarea>\n"
                + "</body>\n"
                + "</html>";
        final WebDriver driver = loadPage2(html);

        verifyAlerts(() -> driver.findElement(By.id("log"))
                .getAttribute("value").trim().replaceAll("\r", ""), String.join("\n", getExpectedAlerts()));
    }

    /**
     * @throws Exception if an error occurs
     */
    @Test
    @Alerts(DEFAULT = {"done", "undefined"},
            IE = {})
    public void thenAsync() throws Exception {
        final String html = "<html>\n"
                + "<head>\n"
                + "  <script>\n"
                + "    function test() {\n"
                + "      if (window.Promise) {\n"
                + "        var p = new Promise(function(resolve, reject) {\n"
                + "           window.setTimeout( function() {\n"
                + "             resolve(void 0);\n"
                + "           }, 20);\n"
                + "        })\n"
                + "        p.then(function(value) {\n"
                + "          log(value);\n"
                + "        })\n"
                + "        log('done');\n"
                + "      }\n"
                + "    }\n"
                + "\n"
                + "    function log(x) {\n"
                + "      document.getElementById('log').value += x + '\\n';\n"
                + "    }\n"
                + "  </script>\n"
                + "</head>\n"
                + "<body onload='test()'>\n"
                + "  <textarea id='log' cols='80' rows='40'></textarea>\n"
                + "</body>\n"
                + "</html>";
        final WebDriver driver = loadPage2(html);

        verifyAlerts(() -> driver.findElement(By.id("log"))
                .getAttribute("value").trim().replaceAll("\r", ""), String.join("\n", getExpectedAlerts()));
    }

    /**
     * @throws Exception if an error occurs
     */
    @Test
    @Alerts(DEFAULT = {"done", "1 yes", "2 yes"},
            IE = {})
    public void thenTwice() throws Exception {
        final String html = "<html>\n"
                + "<head>\n"
                + "  <script>\n"
                + "    function test() {\n"
                + "      if (window.Promise) {\n"
                + "        var p = Promise.resolve('yes');\n"
                + "        p.then(function(value) {\n"
                + "          log('1 ' + value);\n"
                + "        })\n"
                + "        p.then(function(value) {\n"
                + "          log('2 ' + value);\n"
                + "        })\n"
                + "        log('done');\n"
                + "      }\n"
                + "    }\n"
                + "\n"
                + "    function log(x) {\n"
                + "      document.getElementById('log').value += x + '\\n';\n"
                + "    }\n"
                + "  </script>\n"
                + "</head>\n"
                + "<body onload='test()'>\n"
                + "  <textarea id='log' cols='80' rows='40'></textarea>\n"
                + "</body>\n"
                + "</html>";
        final WebDriver driver = loadPage2(html);

        verifyAlerts(() -> driver.findElement(By.id("log"))
                .getAttribute("value").trim().replaceAll("\r", ""), String.join("\n", getExpectedAlerts()));
    }

    /**
     * @throws Exception if an error occurs
     */
    @Test
    @Alerts(DEFAULT = {"done", "1 yes", "2 yes"},
            IE = {})
    public void thenTwiceAsync() throws Exception {
        final String html = "<html>\n"
                + "<head>\n"
                + "  <script>\n"
                + "    function test() {\n"
                + "      if (window.Promise) {\n"
                + "        var p = new Promise(function(resolve, reject) {\n"
                + "           window.setTimeout( function() {\n"
                + "             resolve('yes');\n"
                + "           }, 20);\n"
                + "        })\n"
                + "        p.then(function(value) {\n"
                + "          log('1 ' + value);\n"
                + "        })\n"
                + "        p.then(function(value) {\n"
                + "          log('2 ' + value);\n"
                + "        })\n"
                + "        log('done');\n"
                + "      }\n"
                + "    }\n"
                + "\n"
                + "    function log(x) {\n"
                + "      document.getElementById('log').value += x + '\\n';\n"
                + "    }\n"
                + "  </script>\n"
                + "</head>\n"
                + "<body onload='test()'>\n"
                + "  <textarea id='log' cols='80' rows='40'></textarea>\n"
                + "</body>\n"
                + "</html>";
        final WebDriver driver = loadPage2(html);

        verifyAlerts(() -> driver.findElement(By.id("log"))
                .getAttribute("value").trim().replaceAll("\r", ""), String.join("\n", getExpectedAlerts()));
    }

    /**
     * @throws Exception if an error occurs
     */
    @Test
    @Alerts(DEFAULT = {"done", "first", "second"},
            IE = {})
    public void thenAsyncPromiseResolved() throws Exception {
        final String html = "<html>\n"
                + "<head>\n"
                + "  <script>\n"
                + "    function test() {\n"
                + "      if (window.Promise) {\n"
                + "        var p = new Promise(function(resolve, reject) {\n"
                + "           window.setTimeout( function() {\n"
                + "             resolve('first');\n"
                + "           }, 20);\n"
                + "        })\n"
                + "        var p2 = p.then(function(value) {\n"
                + "          log(value);\n"
                + "          return Promise.resolve('second');"
                + "        })\n"
                + "        p2.then(function(value) {\n"
                + "          log(value);\n"
                + "        })\n"
                + "        log('done');\n"
                + "      }\n"
                + "    }\n"
                + "\n"
                + "    function log(x) {\n"
                + "      document.getElementById('log').value += x + '\\n';\n"
                + "    }\n"
                + "  </script>\n"
                + "</head>\n"
                + "<body onload='test()'>\n"
                + "  <textarea id='log' cols='80' rows='40'></textarea>\n"
                + "</body>\n"
                + "</html>";
        final WebDriver driver = loadPage2(html);

        verifyAlerts(() -> driver.findElement(By.id("log"))
                .getAttribute("value").trim().replaceAll("\r", ""), String.join("\n", getExpectedAlerts()));
    }

    /**
     * @throws Exception if an error occurs
     */
    @Test
    @Alerts(DEFAULT = {"done", "first", "second"},
            IE = {})
    public void thenAsyncPromiseRejected() throws Exception {
        final String html = "<html>\n"
                + "<head>\n"
                + "  <script>\n"
                + "    function test() {\n"
                + "      if (window.Promise) {\n"
                + "        var p = new Promise(function(resolve, reject) {\n"
                + "           window.setTimeout( function() {\n"
                + "             resolve('first');\n"
                + "           }, 20);\n"
                + "        })\n"
                + "        var p2 = p.then(function(value) {\n"
                + "          log(value);\n"
                + "          return Promise.reject('second');"
                + "        })\n"
                + "        p2.then(function(value) {\n"
                + "          log('Failure');\n"
                + "        },"
                + "        function(value) {\n"
                + "          log(value);\n"
                + "        })\n"
                + "        log('done');\n"
                + "      }\n"
                + "    }\n"
                + "\n"
                + "    function log(x) {\n"
                + "      document.getElementById('log').value += x + '\\n';\n"
                + "    }\n"
                + "  </script>\n"
                + "</head>\n"
                + "<body onload='test()'>\n"
                + "  <textarea id='log' cols='80' rows='40'></textarea>\n"
                + "</body>\n"
                + "</html>";
        final WebDriver driver = loadPage2(html);

        verifyAlerts(() -> driver.findElement(By.id("log"))
                .getAttribute("value").trim().replaceAll("\r", ""), String.join("\n", getExpectedAlerts()));
    }

    /**
     * @throws Exception if an error occurs
     */
    @Test
    @Alerts(DEFAULT = {"done", "first", "second"},
            IE = {})
    public void thenAsyncPromiseAsyncResolved() throws Exception {
        final String html = "<html>\n"
                + "<head>\n"
                + "  <script>\n"
                + "    function test() {\n"
                + "      if (window.Promise) {\n"
                + "        var p = new Promise(function(resolve, reject) {\n"
                + "           window.setTimeout( function() {\n"
                + "             resolve('first');\n"
                + "           }, 20);\n"
                + "        })\n"
                + "        var p2 = p.then(function(value) {\n"
                + "          log(value);\n"
                + "          return new Promise(function(resolve, reject) {\n"
                + "             window.setTimeout( function() {\n"
                + "               resolve('second');\n"
                + "             }, 20);\n"
                + "          })\n"
                + "        })\n"
                + "        p2.then(function(value) {\n"
                + "          log(value);\n"
                + "        })\n"
                + "        log('done');\n"
                + "      }\n"
                + "    }\n"
                + "\n"
                + "    function log(x) {\n"
                + "      document.getElementById('log').value += x + '\\n';\n"
                + "    }\n"
                + "  </script>\n"
                + "</head>\n"
                + "<body onload='test()'>\n"
                + "  <textarea id='log' cols='80' rows='40'></textarea>\n"
                + "</body>\n"
                + "</html>";
        final WebDriver driver = loadPage2(html);

        verifyAlerts(() -> driver.findElement(By.id("log"))
                .getAttribute("value").trim().replaceAll("\r", ""), String.join("\n", getExpectedAlerts()));
    }

    /**
     * @throws Exception if an error occurs
     */
    @Test
    @Alerts(DEFAULT = {"done", "first", "second"},
            IE = {})
    public void thenAsyncPromiseAsyncRejected() throws Exception {
        final String html = "<html>\n"
                + "<head>\n"
                + "  <script>\n"
                + "    function test() {\n"
                + "      if (window.Promise) {\n"
                + "        var p = new Promise(function(resolve, reject) {\n"
                + "           window.setTimeout( function() {\n"
                + "             resolve('first');\n"
                + "           }, 20);\n"
                + "        })\n"
                + "        var p2 = p.then(function(value) {\n"
                + "          log(value);\n"
                + "          return new Promise(function(resolve, reject) {\n"
                + "             window.setTimeout( function() {\n"
                + "               reject('second');\n"
                + "             }, 20);\n"
                + "          })\n"
                + "        })\n"
                + "        p2.then(function(value) {\n"
                + "          log('Failure');\n"
                + "        },"
                + "        function(value) {\n"
                + "          log(value);\n"
                + "        })\n"
                + "        log('done');\n"
                + "      }\n"
                + "    }\n"
                + "\n"
                + "    function log(x) {\n"
                + "      document.getElementById('log').value += x + '\\n';\n"
                + "    }\n"
                + "  </script>\n"
                + "</head>\n"
                + "<body onload='test()'>\n"
                + "  <textarea id='log' cols='80' rows='40'></textarea>\n"
                + "</body>\n"
                + "</html>";
        final WebDriver driver = loadPage2(html);

        verifyAlerts(() -> driver.findElement(By.id("log"))
                .getAttribute("value").trim().replaceAll("\r", ""), String.join("\n", getExpectedAlerts()));
    }

    /**
     * @throws Exception if an error occurs
     */
    @Test
    @Alerts(DEFAULT = {"done", "Success first"},
            IE = {})
    public void thenTestAsyncChainedResolve() throws Exception {
        final String html = "<html>\n"
                + "<head>\n"
                + "  <script>\n"
                + "    function test() {\n"
                + "      if (window.Promise) {\n"
                + "        var p = new Promise(function(resolve, reject) {\n"
                + "           window.setTimeout( function() {\n"
                + "             resolve('first');\n"
                + "           }, 20);\n"
                + "        })\n"
                + "        var p2 = p.then(undefined, function(value) {\n"
                + "          log(value);\n"
                + "        })\n"
                + "        p2.then(function(value) {\n"
                + "          log('Success ' + value);\n"
                + "        },"
                + "        function(value) {\n"
                + "          log('Failure ' + value);\n"
                + "        })\n"
                + "        log('done');\n"
                + "      }\n"
                + "    }\n"
                + "\n"
                + "    function log(x) {\n"
                + "      document.getElementById('log').value += x + '\\n';\n"
                + "    }\n"
                + "  </script>\n"
                + "</head>\n"
                + "<body onload='test()'>\n"
                + "  <textarea id='log' cols='80' rows='40'></textarea>\n"
                + "</body>\n"
                + "</html>";
        final WebDriver driver = loadPage2(html);

        verifyAlerts(() -> driver.findElement(By.id("log"))
                .getAttribute("value").trim().replaceAll("\r", ""), String.join("\n", getExpectedAlerts()));
    }

    /**
     * @throws Exception if an error occurs
     */
    @Test
    @Alerts(DEFAULT = {"done", "Failure first"},
            IE = {})
    public void thenTestAsyncChainedReject() throws Exception {
        final String html = "<html>\n"
                + "<head>\n"
                + "  <script>\n"
                + "    function test() {\n"
                + "      if (window.Promise) {\n"
                + "        var p = new Promise(function(resolve, reject) {\n"
                + "           window.setTimeout( function() {\n"
                + "             reject('first');\n"
                + "           }, 20);\n"
                + "        })\n"
                + "        var p2 = p.then(function(value) {\n"
                + "          log(value);\n"
                + "        }, undefined)\n"
                + "        p2.then(function(value) {\n"
                + "          log('Success ' + value);\n"
                + "        },"
                + "        function(value) {\n"
                + "          log('Failure ' + value);\n"
                + "        })\n"
                + "        log('done');\n"
                + "      }\n"
                + "    }\n"
                + "\n"
                + "    function log(x) {\n"
                + "      document.getElementById('log').value += x + '\\n';\n"
                + "    }\n"
                + "  </script>\n"
                + "</head>\n"
                + "<body onload='test()'>\n"
                + "  <textarea id='log' cols='80' rows='40'></textarea>\n"
                + "</body>\n"
                + "</html>";
        final WebDriver driver = loadPage2(html);

        verifyAlerts(() -> driver.findElement(By.id("log"))
                .getAttribute("value").trim().replaceAll("\r", ""), String.join("\n", getExpectedAlerts()));
    }

    /**
     * @throws Exception if an error occurs
     */
    @Test
    @Alerts(DEFAULT = {"done", "Success first"},
            IE = {})
    public void thenTestAsyncChainedNotAFunction() throws Exception {
        final String html = "<html>\n"
                + "<head>\n"
                + "  <script>\n"
                + "    function test() {\n"
                + "      if (window.Promise) {\n"
                + "        var p = new Promise(function(resolve, reject) {\n"
                + "           window.setTimeout( function() {\n"
                + "             resolve('first');\n"
                + "           }, 20);\n"
                + "        })\n"
                + "        var p2 = p.then(7);\n"
                + "        var p3 = p2.then('test');\n"
                + "        p3.then(function(value) {\n"
                + "          log('Success ' + value);\n"
                + "        },"
                + "        function(value) {\n"
                + "          log('Failure ' + value);\n"
                + "        })\n"
                + "        log('done');\n"
                + "      }\n"
                + "    }\n"
                + "\n"
                + "    function log(x) {\n"
                + "      document.getElementById('log').value += x + '\\n';\n"
                + "    }\n"
                + "  </script>\n"
                + "</head>\n"
                + "<body onload='test()'>\n"
                + "  <textarea id='log' cols='80' rows='40'></textarea>\n"
                + "</body>\n"
                + "</html>";
        final WebDriver driver = loadPage2(html);

        verifyAlerts(() -> driver.findElement(By.id("log"))
                .getAttribute("value").trim().replaceAll("\r", ""), String.join("\n", getExpectedAlerts()));
    }

    /**
     * @throws Exception if an error occurs
     */
    @Test
    @Alerts(DEFAULT = {"Success", "string", "oh, no!", "after catch"},
            IE = {})
    public void catchTest() throws Exception {
        final String html = "<html>\n"
                + "<head>\n"
                + "  <script>\n"
                + "    function test() {\n"
                + "      if (window.Promise) {\n"
                + "        var p = new Promise(function(resolve, reject) {\n"
                + "          resolve('Success');\n"
                + "        });\n"
                + "\n"
                + "        p.then(function(value) {\n"
                + "          log(value);\n"
                + "          throw 'oh, no!';\n"
                + "        }).catch(function(e) {\n"
                + "          log(typeof e);\n"
                + "          log(e);\n"
                + "        }).then(function(e) {\n"
                + "          log('after catch');\n"
                + "        }, function() {\n"
                + "          log('failure');\n"
                + "        });\n"
                + "      }\n"
                + "    }\n"
                + "\n"
                + "    function log(x) {\n"
                + "      document.getElementById('log').value += x + '\\n';\n"
                + "    }\n"
                + "  </script>\n"
                + "</head>\n"
                + "<body onload='test()'>\n"
                + "  <textarea id='log' cols='80' rows='40'></textarea>\n"
                + "</body>\n"
                + "</html>";

        final WebDriver driver = loadPage2(html);

        verifyAlerts(() -> driver.findElement(By.id("log"))
                .getAttribute("value").trim().replaceAll("\r", ""), String.join("\n", getExpectedAlerts()));
    }

    /**
     * @throws Exception if an error occurs
     */
    @Test
    @Alerts(DEFAULT = {"Success", "string", "oh, no!", "after catch"},
            IE = {})
    public void catchTestAsync() throws Exception {
        final String html = "<html>\n"
                + "<head>\n"
                + "  <script>\n"
                + "    function test() {\n"
                + "      if (window.Promise) {\n"
                + "        var p = new Promise(function(resolve, reject) {\n"
                + "           window.setTimeout( function() {\n"
                + "             resolve('Success');\n"
                + "           }, 20);\n"
                + "        })\n"
                + "        p.then(function(value) {\n"
                + "          log(value);\n"
                + "          throw 'oh, no!';\n"
                + "        }).catch(function(e) {\n"
                + "          log(typeof e);\n"
                + "          log(e);\n"
                + "        }).then(function(e) {\n"
                + "          log('after catch');\n"
                + "        }, function() {\n"
                + "          log('failure');\n"
                + "        });\n"
                + "      }\n"
                + "    }\n"
                + "\n"
                + "    function log(x) {\n"
                + "      document.getElementById('log').value += x + '\\n';\n"
                + "    }\n"
                + "  </script>\n"
                + "</head>\n"
                + "<body onload='test()'>\n"
                + "  <textarea id='log' cols='80' rows='40'></textarea>\n"
                + "</body>\n"
                + "</html>";

        final WebDriver driver = loadPage2(html);

        verifyAlerts(() -> driver.findElement(By.id("log"))
                .getAttribute("value").trim().replaceAll("\r", ""), String.join("\n", getExpectedAlerts()));
    }

    /**
     * @throws Exception if an error occurs
     */
    @Test
    @Alerts(DEFAULT = {"done", "Success first"},
            IE = {})
    public void catchTestAsyncChained() throws Exception {
        final String html = "<html>\n"
                + "<head>\n"
                + "  <script>\n"
                + "    function test() {\n"
                + "      if (window.Promise) {\n"
                + "        var p = new Promise(function(resolve, reject) {\n"
                + "           window.setTimeout( function() {\n"
                + "             resolve('first');\n"
                + "           }, 20);\n"
                + "        })\n"
                + "        var p2 = p.catch(function(value) {\n"
                + "          log(value);\n"
                + "        })\n"
                + "        p2.then(function(value) {\n"
                + "          log('Success ' + value);\n"
                + "        },"
                + "        function(value) {\n"
                + "          log('Failure ' + value);\n"
                + "        })\n"
                + "        log('done');\n"
                + "      }\n"
                + "    }\n"
                + "\n"
                + "    function log(x) {\n"
                + "      document.getElementById('log').value += x + '\\n';\n"
                + "    }\n"
                + "  </script>\n"
                + "</head>\n"
                + "<body onload='test()'>\n"
                + "  <textarea id='log' cols='80' rows='40'></textarea>\n"
                + "</body>\n"
                + "</html>";
        final WebDriver driver = loadPage2(html);

        verifyAlerts(() -> driver.findElement(By.id("log"))
                .getAttribute("value").trim().replaceAll("\r", ""), String.join("\n", getExpectedAlerts()));
    }

    /**
     * @throws Exception if an error occurs
     */
    @Test
    @Alerts(DEFAULT = {"done", "Success"},
            IE = "")
    public void thenInsideEventHandler() throws Exception {
        final String html = "<html>\n"
                + "<head>\n"
                + "  <script>\n"
                + "    function test() {\n"
                + "      if (window.Promise) {\n"
                + "        document.getElementById('btn1').onclick = function() {\n"
                + "          new Promise(function(resolve, reject) {\n"
                + "            window.setTimeout( function() {\n"
                + "              resolve('Success');\n"
                + "            }, 20);\n"
                + "          }).then(function(value) {\n"
                + "            log(value);\n"
                + "          });\n"
                + "          log('done');\n"
                + "        };\n"
                + "      }\n"
                + "    }\n"
                + "\n"
                + "    function log(x) {\n"
                + "      document.getElementById('log').value += x + '\\n';\n"
                + "    }\n"
                + "  </script>\n"
                + "</head>\n"
                + "<body onload='test()'>\n"
                + "  <button id='btn1'>BTN1</button>\n"
                + "  <textarea id='log' cols='80' rows='40'></textarea>\n"
                + "</body>\n"
                + "</html>\n";
        final WebDriver driver = loadPage2(html);
        driver.findElement(By.id("btn1")).click();

        verifyAlerts(() -> driver.findElement(By.id("log"))
                .getAttribute("value").trim().replaceAll("\r", ""), String.join("\n", getExpectedAlerts()));
    }

    /**
     * @throws Exception if an error occurs
     */
    @Test
    @Alerts(DEFAULT = {"create thenable 4", "fulfilled"},
            IE = "")
    public void thenThenable() throws Exception {
        final String html = "<html>\n"
            + "<head>\n"
            + "  <script>\n"
            + "    function test() {\n"
            + "      if (window.Promise) {\n"

            + "        var p1 = Promise.resolve(4);\n"
            + "        p2 = p1.then(function(v) {\n"
            + "          log('create thenable ' + v);\n"
            + "          return { then: function(onFulfill, onReject) { onFulfill('fulfilled'); }};\n"
            + "        });\n"
            + "\n"
            + "        p2.then(function(v) {\n"
            + "            log(v);\n"
            + "        }, function(e) {\n"
            + "            log('failure');\n"
            + "        });\n"

            + "      }\n"
            + "    }\n"
            + "    function log(x) {\n"
            + "      document.getElementById('log').value += x + '\\n';\n"
            + "    }\n"
            + "  </script>\n"
            + "</head>\n"
            + "<body onload='test()'>\n"
            + "  <textarea id='log' cols='80' rows='40'></textarea>\n"
            + "</body>\n"
            + "</html>";

        final WebDriver driver = loadPage2(html);

        verifyAlerts(() -> driver.findElement(By.id("log"))
                .getAttribute("value").trim().replaceAll("\r", ""), String.join("\n", getExpectedAlerts()));
    }

    /**
     * @throws Exception if an error occurs
     */
    @Test
    @Alerts(DEFAULT = "failure1",
            IE = "")
    public void thenThenableThrows() throws Exception {
        final String html = "<html>\n"
            + "<head>\n"
            + "  <script>\n"
            + "    function test() {\n"
            + "      if (window.Promise) {\n"

            + "        var thenable = {\n"
            + "          then: function(resolve) {\n"
            + "            throw new TypeError('Throwing 1');\n"
            + "            resolve(\"Resolving\");\n"
            + "          }\n"
            + "        };\n"
            + "\n"
            + "        var p1 = Promise.resolve(1);\n"
            + "        p2 = p1.then(thenable);\n"

            + "        p2.then(function(v) {\n"
            + "          log('failure' + v);\n"
            + "        }, function(e) {\n"
            + "          log(e);\n"
            + "        });\n"

            + "      }\n"
            + "    }\n"
            + "    function log(x) {\n"
            + "      document.getElementById('log').value += x + '\\n';\n"
            + "    }\n"
            + "  </script>\n"
            + "</head>\n"
            + "<body onload='test()'>\n"
            + "  <textarea id='log' cols='80' rows='40'></textarea>\n"
            + "</body>\n"
            + "</html>";

        final WebDriver driver = loadPage2(html);

        verifyAlerts(() -> driver.findElement(By.id("log"))
                .getAttribute("value").trim().replaceAll("\r", ""), String.join("\n", getExpectedAlerts()));
    }

    /**
     * @throws Exception if an error occurs
     */
    @Test
    @Alerts(DEFAULT = {"done", "failure1"},
            IE = "")
    public void thenNotThenable() throws Exception {
        final String html = "<html>\n"
            + "<head>\n"
            + "  <script>\n"
            + "    function test() {\n"
            + "      if (window.Promise) {\n"

            + "        var elseable = {\n"
            + "          else: function(resolve) {\n"
            + "            resolve(\"Resolving\");\n"
            + "          }\n"
            + "        };\n"
            + "\n"
            + "        var p1 = Promise.resolve(1);\n"
            + "        try{\n"
            + "          p2 = p1.then(elseable);\n"
            + "          log('done');\n"
            + "        } catch(e) { log(e instanceof TypeError); }\n"

            + "        p2.then(function(v) {\n"
            + "          log('failure' + v);\n"
            + "        }, function(e) {\n"
            + "          log(e);\n"
            + "        });\n"

            + "      }\n"
            + "    }\n"
            + "    function log(x) {\n"
            + "      document.getElementById('log').value += x + '\\n';\n"
            + "    }\n"
            + "  </script>\n"
            + "</head>\n"
            + "<body onload='test()'>\n"
            + "  <textarea id='log' cols='80' rows='40'></textarea>\n"
            + "</body>\n"
            + "</html>";

        final WebDriver driver = loadPage2(html);

        verifyAlerts(() -> driver.findElement(By.id("log"))
                .getAttribute("value").trim().replaceAll("\r", ""), String.join("\n", getExpectedAlerts()));
    }

    /**
     * @throws Exception if an error occurs
     */
    @Test
    @Alerts(DEFAULT = "1",
            IE = "")
    public void thenThenableThrowsAfterCallback() throws Exception {
        final String html = "<html>\n"
            + "<head>\n"
            + "  <script>\n"
            + "    function test() {\n"
            + "      if (window.Promise) {\n"

            + "        var thenable = {\n"
            + "          then: function(resolve) {\n"
            + "            resolve('Resolving');\n"
            + "            throw new TypeError('Throwing 2');\n"
            + "          }\n"
            + "        };\n"
            + "\n"
            + "        var p1 = Promise.resolve(1);\n"
            + "        p2 = p1.then(thenable);\n"

            + "        p2.then(function(v) {\n"
            + "          log(v);\n"
            + "        }, function(e) {\n"
            + "          log('failure');\n"
            + "        });\n"
            + "      }\n"
            + "    }\n"
            + "    function log(x) {\n"
            + "      document.getElementById('log').value += x + '\\n';\n"
            + "    }\n"
            + "  </script>\n"
            + "</head>\n"
            + "<body onload='test()'>\n"
            + "  <textarea id='log' cols='80' rows='40'></textarea>\n"
            + "</body>\n"
            + "</html>";

        final WebDriver driver = loadPage2(html);

        verifyAlerts(() -> driver.findElement(By.id("log"))
                .getAttribute("value").trim().replaceAll("\r", ""), String.join("\n", getExpectedAlerts()));
    }

    /**
     * @throws Exception if an error occurs
     */
    @Test
    @Alerts(DEFAULT = {"done", "object", "3", "3,1337,Success"},
            IE = {})
    public void allAsyncArray() throws Exception {
        final String html = "<html>\n"
            + "<head>\n"
            + "  <script>\n"
            + "    function test() {\n"
            + "      if (window.Promise) {\n"
            + "        var p1 = Promise.resolve(3);\n"
            + "        var p2 = 1337;\n"
            + "        var p3 = new Promise(function(resolve, reject) {\n"
            + "            window.setTimeout( function() {\n"
            + "              resolve('Success');\n"
            + "            }, 20);\n"
            + "        });\n"
            + "\n"
            + "        Promise.all([p1, p2, p3]).then(function(values) {\n"
            + "          log(typeof values);\n"
            + "          log(values.length);\n"
            + "          log(values);\n"
            + "        });\n"
            + "        log('done');\n"
            + "      }\n"
            + "    }\n"
            + "\n"
            + "    function log(x) {\n"
            + "      document.getElementById('log').value += x + '\\n';\n"
            + "    }\n"
            + "</script></head>\n"
            + "<body onload='test()'>\n"
            + "  <textarea id='log' cols='80' rows='40'></textarea>\n"
            + "</body>\n"
            + "</html>\n";

        final WebDriver driver = loadPage2(html);

        verifyAlerts(() -> driver.findElement(By.id("log"))
                .getAttribute("value").trim().replaceAll("\r", ""), String.join("\n", getExpectedAlerts()));
    }

    /**
     * @throws Exception if an error occurs
     */
    @Test
    @Alerts(DEFAULT = {"done", "first 3,1337,Success", "second 3,Success"},
            IE = {})
    public void allAsyncArray2() throws Exception {
        final String html = "<html>\n"
            + "<head>\n"
            + "  <script>\n"
            + "    function test() {\n"
            + "      if (window.Promise) {\n"
            + "        var p1 = Promise.resolve(3);\n"
            + "        var p2 = 1337;\n"
            + "        var p3 = new Promise(function(resolve, reject) {\n"
            + "            window.setTimeout( function() {\n"
            + "              resolve('Success');\n"
            + "            }, 20);\n"
            + "        });\n"
            + "\n"
            + "        Promise.all([p1, p2, p3]).then(function(values) {\n"
            + "          log('first ' + values);\n"
            + "        });\n"
            + "        Promise.all([p1, p3]).then(function(values) {\n"
            + "          log('second ' + values);\n"
            + "        });\n"
            + "        log('done');\n"
            + "      }\n"
            + "    }\n"
            + "\n"
            + "    function log(x) {\n"
            + "      document.getElementById('log').value += x + '\\n';\n"
            + "    }\n"
            + "</script></head>\n"
            + "<body onload='test()'>\n"
            + "  <textarea id='log' cols='80' rows='40'></textarea>\n"
            + "</body>\n"
            + "</html>\n";

        final WebDriver driver = loadPage2(html);

        verifyAlerts(() -> driver.findElement(By.id("log"))
                .getAttribute("value").trim().replaceAll("\r", ""), String.join("\n", getExpectedAlerts()));
    }

    /**
     * @throws Exception if an error occurs
     */
    @Test
    @Alerts(DEFAULT = {"done", "object", "3", "3,1337,Success"},
            IE = {})
    public void allAsyncSet() throws Exception {
        final String html = "<html>\n"
            + "<head>\n"
            + "  <script>\n"
            + "    function test() {\n"
            + "      if (window.Promise) {\n"
            + "        var p1 = Promise.resolve(3);\n"
            + "        var p2 = 1337;\n"
            + "        var p3 = new Promise(function(resolve, reject) {\n"
            + "            window.setTimeout( function() {\n"
            + "              resolve('Success');\n"
            + "            }, 20);\n"
            + "        });\n"
            + "\n"
            + "        Promise.all(new Set([p1, p2, p3])).then(function(values) {\n"
            + "          log(typeof values);\n"
            + "          log(values.length);\n"
            + "          log(values);\n"
            + "        });\n"
            + "        log('done');\n"
            + "      }\n"
            + "    }\n"
            + "\n"
            + "    function log(x) {\n"
            + "      document.getElementById('log').value += x + '\\n';\n"
            + "    }\n"
            + "</script></head>\n"
            + "<body onload='test()'>\n"
            + "  <textarea id='log' cols='80' rows='40'></textarea>\n"
            + "</body>\n"
            + "</html>\n";

        final WebDriver driver = loadPage2(html);

        verifyAlerts(() -> driver.findElement(By.id("log"))
                .getAttribute("value").trim().replaceAll("\r", ""), String.join("\n", getExpectedAlerts()));
    }

    /**
     * @throws Exception if an error occurs
     */
    @Test
    @Alerts(DEFAULT = {"done", "string", "Failed"},
            IE = {})
    public void allRejectAsync() throws Exception {
        final String html = "<html>\n"
            + "<head>\n"
            + "  <script>\n"
            + "    function test() {\n"
            + "      if (window.Promise) {\n"
            + "        var p1 = Promise.resolve(3);\n"
            + "        var p2 = 1337;\n"
            + "        var p3 = new Promise(function(resolve, reject) {\n"
            + "            window.setTimeout( function() {\n"
            + "              reject('Failed');\n"
            + "            }, 20);\n"
            + "        });\n"
            + "\n"
            + "        Promise.all([p1, p2, p3]).then(function(value) {\n"
            + "            log('failure');\n"
            + "        }, function(value) {\n"
            + "          log(typeof value);\n"
            + "          log(value);\n"
            + "        });\n"
            + "        log('done');\n"
            + "      }\n"
            + "    }\n"
            + "\n"
            + "    function log(x) {\n"
            + "      document.getElementById('log').value += x + '\\n';\n"
            + "    }\n"
            + "</script></head>\n"
            + "<body onload='test()'>\n"
            + "  <textarea id='log' cols='80' rows='40'></textarea>\n"
            + "</body>\n"
            + "</html>\n";

        final WebDriver driver = loadPage2(html);

        verifyAlerts(() -> driver.findElement(By.id("log"))
                .getAttribute("value").trim().replaceAll("\r", ""), String.join("\n", getExpectedAlerts()));
    }

    /**
     * @throws Exception if an error occurs
     */
    @Test
    @Alerts(DEFAULT = {"done", "first Failed", "second Failed"},
            IE = {})
    public void allRejectAsync2() throws Exception {
        final String html = "<html>\n"
            + "<head>\n"
            + "  <script>\n"
            + "    function test() {\n"
            + "      if (window.Promise) {\n"
            + "        var p1 = Promise.resolve(3);\n"
            + "        var p2 = 1337;\n"
            + "        var p3 = new Promise(function(resolve, reject) {\n"
            + "            window.setTimeout( function() {\n"
            + "              reject('Failed');\n"
            + "            }, 20);\n"
            + "        });\n"
            + "\n"
            + "        Promise.all([p1, p2, p3]).then(function(value) {\n"
            + "            log('failure');\n"
            + "        }, function(value) {\n"
            + "          log('first ' + value);\n"
            + "        });\n"
            + "        Promise.all([p1, p3]).then(function(value) {\n"
            + "            log('failure');\n"
            + "        }, function(value) {\n"
            + "          log('second ' + value);\n"
            + "        });\n"
            + "        log('done');\n"
            + "      }\n"
            + "    }\n"
            + "\n"
            + "    function log(x) {\n"
            + "      document.getElementById('log').value += x + '\\n';\n"
            + "    }\n"
            + "</script></head>\n"
            + "<body onload='test()'>\n"
            + "  <textarea id='log' cols='80' rows='40'></textarea>\n"
            + "</body>\n"
            + "</html>\n";

        final WebDriver driver = loadPage2(html);

        verifyAlerts(() -> driver.findElement(By.id("log"))
                .getAttribute("value").trim().replaceAll("\r", ""), String.join("\n", getExpectedAlerts()));
    }

    /**
     * @throws Exception if an error occurs
     */
    @Test
    @Alerts(DEFAULT = {"done", "Success 2"},
            IE = {})
    public void raceAsync() throws Exception {
        final String html = "<html>\n"
            + "<head>\n"
            + "  <script>\n"
            + "    function test() {\n"
            + "      if (window.Promise) {\n"
            + "        var p1 = new Promise(function(resolve, reject) {\n"
            + "            window.setTimeout( function() {\n"
            + "              resolve('Success');\n"
            + "            }, 40);\n"
            + "        });\n"
            + "        var p2 = new Promise(function(resolve, reject) {\n"
            + "            window.setTimeout( function() {\n"
            + "              resolve('Success 2');\n"
            + "            }, 20);\n"
            + "        });\n"
            + "\n"
            + "        Promise.race([p1, p2]).then(function(value) {\n"
            + "          log(value);\n"
            + "        }, function(value) {\n"
            + "          log('failure');\n"
            + "        });\n"
            + "        log('done');\n"
            + "      }\n"
            + "    }\n"
            + "\n"
            + "    function log(x) {\n"
            + "      document.getElementById('log').value += x + '\\n';\n"
            + "    }\n"
            + "</script></head>\n"
            + "<body onload='test()'>\n"
            + "  <textarea id='log' cols='80' rows='40'></textarea>\n"
            + "</body>\n"
            + "</html>\n";

        final WebDriver driver = loadPage2(html);

        verifyAlerts(() -> driver.findElement(By.id("log"))
                .getAttribute("value").trim().replaceAll("\r", ""), String.join("\n", getExpectedAlerts()));
    }

    /**
     * @throws Exception if an error occurs
     */
    @Test
    @Alerts(DEFAULT = {"done", "first Success 2", "second Success 2"},
            IE = {})
    public void raceAsync2() throws Exception {
        final String html = "<html>\n"
            + "<head>\n"
            + "  <script>\n"
            + "    function test() {\n"
            + "      if (window.Promise) {\n"
            + "        var p1 = new Promise(function(resolve, reject) {\n"
            + "            window.setTimeout( function() {\n"
            + "              resolve('Success');\n"
            + "            }, 40);\n"
            + "        });\n"
            + "        var p2 = new Promise(function(resolve, reject) {\n"
            + "            window.setTimeout( function() {\n"
            + "              resolve('Success 2');\n"
            + "            }, 20);\n"
            + "        });\n"
            + "\n"
            + "        Promise.race([p1, p2]).then(function(value) {\n"
            + "          log('first ' + value);\n"
            + "        }, function(value) {\n"
            + "          log('failure');\n"
            + "        });\n"
            + "        Promise.race([p1, p2]).then(function(value) {\n"
            + "          log('second ' + value);\n"
            + "        }, function(value) {\n"
            + "          log('failure');\n"
            + "        });\n"
            + "        log('done');\n"
            + "      }\n"
            + "    }\n"
            + "\n"
            + "    function log(x) {\n"
            + "      document.getElementById('log').value += x + '\\n';\n"
            + "    }\n"
            + "</script></head>\n"
            + "<body onload='test()'>\n"
            + "  <textarea id='log' cols='80' rows='40'></textarea>\n"
            + "</body>\n"
            + "</html>\n";

        final WebDriver driver = loadPage2(html);

        verifyAlerts(() -> driver.findElement(By.id("log"))
                .getAttribute("value").trim().replaceAll("\r", ""), String.join("\n", getExpectedAlerts()));
    }

    /**
     * @throws Exception if an error occurs
     */
    @Test
    @Alerts(DEFAULT = {"done", "Failed"},
            IE = {})
    public void raceRejectAsync() throws Exception {
        final String html = "<html>\n"
            + "<head>\n"
            + "  <script>\n"
            + "    function test() {\n"
            + "      if (window.Promise) {\n"
            + "        var p1 = new Promise(function(resolve, reject) {\n"
            + "            window.setTimeout( function() {\n"
            + "              resolve('Success');\n"
            + "            }, 40);\n"
            + "        });\n"
            + "        var p2 = new Promise(function(resolve, reject) {\n"
            + "            window.setTimeout( function() {\n"
            + "              reject('Failed');\n"
            + "            }, 20);\n"
            + "        });\n"
            + "\n"
            + "        Promise.race([p1, p2]).then(function(value) {\n"
            + "          log('failure');\n"
            + "        }, function(value) {\n"
            + "          log(value);\n"
            + "        });\n"
            + "        log('done');\n"
            + "      }\n"
            + "    }\n"
            + "\n"
            + "    function log(x) {\n"
            + "      document.getElementById('log').value += x + '\\n';\n"
            + "    }\n"
            + "</script></head>\n"
            + "<body onload='test()'>\n"
            + "  <textarea id='log' cols='80' rows='40'></textarea>\n"
            + "</body>\n"
            + "</html>\n";

        final WebDriver driver = loadPage2(html);

        verifyAlerts(() -> driver.findElement(By.id("log"))
                .getAttribute("value").trim().replaceAll("\r", ""), String.join("\n", getExpectedAlerts()));
    }

    /**
     * @throws Exception if an error occurs
     */
    @Test
    @Alerts(DEFAULT = {"done", "first Failed", "second Failed"},
            IE = {})
    public void raceRejectAsync2() throws Exception {
        final String html = "<html>\n"
            + "<head>\n"
            + "  <script>\n"
            + "    function test() {\n"
            + "      if (window.Promise) {\n"
            + "        var p1 = new Promise(function(resolve, reject) {\n"
            + "            window.setTimeout( function() {\n"
            + "              resolve('Success');\n"
            + "            }, 40);\n"
            + "        });\n"
            + "        var p2 = new Promise(function(resolve, reject) {\n"
            + "            window.setTimeout( function() {\n"
            + "              reject('Failed');\n"
            + "            }, 20);\n"
            + "        });\n"
            + "\n"
            + "        Promise.race([p1, p2]).then(function(value) {\n"
            + "          log('failure');\n"
            + "        }, function(value) {\n"
            + "          log('first ' + value);\n"
            + "        });\n"
            + "        Promise.race([p1, p2]).then(function(value) {\n"
            + "          log('failure');\n"
            + "        }, function(value) {\n"
            + "          log('second ' + value);\n"
            + "        });\n"
            + "        log('done');\n"
            + "      }\n"
            + "    }\n"
            + "\n"
            + "    function log(x) {\n"
            + "      document.getElementById('log').value += x + '\\n';\n"
            + "    }\n"
            + "</script></head>\n"
            + "<body onload='test()'>\n"
            + "  <textarea id='log' cols='80' rows='40'></textarea>\n"
            + "</body>\n"
            + "</html>\n";

        final WebDriver driver = loadPage2(html);

        verifyAlerts(() -> driver.findElement(By.id("log"))
                .getAttribute("value").trim().replaceAll("\r", ""), String.join("\n", getExpectedAlerts()));
    }

    /**
     * @throws Exception if the test fails
     */
    @Test
    @Alerts(DEFAULT = "",
            IE = "test")
    public void changeLocationFromPromise() throws Exception {
        final String html =
                "<html>\n"
              + "<head>\n"
              + "  <title>test</title>\n"
              + "  <script>\n"
              + "    function test() {\n"
              + "      if (window.Promise) {\n"
              + "        Promise.resolve(1).then(function () {\n"
              + "          location.href = 'about:blank';\n"
              + "        });\n"
              + "      }\n"
              + "    }\n"
              + "  </script>\n"
              + "</head>\n"
              + "<body onload='test()'>\n"
              + "  <textarea id='log' cols='80' rows='40'></textarea>\n"
              + "</body>\n"
              + "</html>";

        final WebDriver driver = loadPage2(html);
        assertTitle(driver, getExpectedAlerts()[0]);
    }
}<|MERGE_RESOLUTION|>--- conflicted
+++ resolved
@@ -112,11 +112,7 @@
                        "function () {\n    [native code]\n}",
                        "[object Window]",
                        "done", "resolved value"},
-<<<<<<< HEAD
-            FF68 = { "function () {\n    [native code]\n}",
-=======
             FF78 = { "function () {\n    [native code]\n}",
->>>>>>> 6cc30901
                         "function () {\n    [native code]\n}",
                         "[object Window]",
                         "done", "resolved value"},
