--- conflicted
+++ resolved
@@ -2060,11 +2060,7 @@
     @Test
     @Alerts(DEFAULT = "in listener",
             FF = {"in listener", "page2 loaded"},
-<<<<<<< HEAD
-            FF68 = {"in listener", "page2 loaded"})
-=======
             FF78 = {"in listener", "page2 loaded"})
->>>>>>> 6cc30901
     public void dispatchEventSubmitTriggersHandlers() throws Exception {
         // use an iframe to capture alerts among 2 pages
         final String container = "<html><body><iframe src='page1'></iframe></body></html>\n";
@@ -2214,10 +2210,6 @@
      */
     @Test
     @Alerts(DEFAULT = {"Response", "param1=value1"},
-<<<<<<< HEAD
-            FF68 = "requestSubmit() not available",
-=======
->>>>>>> 6cc30901
             IE = "requestSubmit() not available")
     public void requestSubmit() throws Exception {
         final String html
@@ -2259,10 +2251,6 @@
      */
     @Test
     @Alerts(DEFAULT = {"Response", "param1=value1"},
-<<<<<<< HEAD
-            FF68 = "requestSubmit() not available",
-=======
->>>>>>> 6cc30901
             IE = "requestSubmit() not available")
     public void requestSubmitWithSubmit() throws Exception {
         final String html
@@ -2306,10 +2294,6 @@
      */
     @Test
     @Alerts(DEFAULT = {"Response", "param1=value1&submit1="},
-<<<<<<< HEAD
-            FF68 = "requestSubmit() not available",
-=======
->>>>>>> 6cc30901
             IE = "requestSubmit() not available")
     public void requestSubmitWithButton() throws Exception {
         final String html
@@ -2355,10 +2339,6 @@
      */
     @Test
     @Alerts(DEFAULT = {"first", "requestSubmit failed"},
-<<<<<<< HEAD
-            FF68 = "requestSubmit() not available",
-=======
->>>>>>> 6cc30901
             IE = "requestSubmit() not available")
     public void requestSubmitNotMember() throws Exception {
         final String html
@@ -2406,10 +2386,6 @@
      */
     @Test
     @Alerts(DEFAULT = {"first", "requestSubmit failed"},
-<<<<<<< HEAD
-            FF68 = "requestSubmit() not available",
-=======
->>>>>>> 6cc30901
             IE = "requestSubmit() not available")
     public void requestSubmitNotSubmit() throws Exception {
         final String html
