/*
 * Copyright (c) 2002-2021 Gargoyle Software Inc.
 *
 * Licensed under the Apache License, Version 2.0 (the "License");
 * you may not use this file except in compliance with the License.
 * You may obtain a copy of the License at
 * http://www.apache.org/licenses/LICENSE-2.0
 *
 * Unless required by applicable law or agreed to in writing, software
 * distributed under the License is distributed on an "AS IS" BASIS,
 * WITHOUT WARRANTIES OR CONDITIONS OF ANY KIND, either express or implied.
 * See the License for the specific language governing permissions and
 * limitations under the License.
 */
package com.gargoylesoftware.htmlunit.javascript.host.html;

import org.junit.Test;
import org.junit.runner.RunWith;

import com.gargoylesoftware.htmlunit.BrowserRunner;
import com.gargoylesoftware.htmlunit.BrowserRunner.Alerts;
import com.gargoylesoftware.htmlunit.WebDriverTestCase;
import com.gargoylesoftware.htmlunit.html.HtmlPageTest;

/**
 * Tests for {@link HTMLAreaElement}.
 *
 * @author Daniel Gredler
 * @author Ahmed Ashour
 * @author Ronald Brill
 * @author Frank Danek
 */
@RunWith(BrowserRunner.class)
public class HTMLAreaElementTest extends WebDriverTestCase {

    /**
     * @throws Exception if an error occurs
     */
    @Test
    @Alerts({"", "A", "a", "A", "a8", "8Afoo", "8", "@"})
    public void readWriteAccessKey() throws Exception {
        final String html
            = "<html><body><map><area id='a1'/><area id='a2' accesskey='A'/></map><script>\n"
            + "var a1 = document.getElementById('a1'), a2 = document.getElementById('a2');\n"
            + "alert(a1.accessKey);\n"
            + "alert(a2.accessKey);\n"
            + "a1.accessKey = 'a';\n"
            + "a2.accessKey = 'A';\n"
            + "alert(a1.accessKey);\n"
            + "alert(a2.accessKey);\n"
            + "a1.accessKey = 'a8';\n"
            + "a2.accessKey = '8Afoo';\n"
            + "alert(a1.accessKey);\n"
            + "alert(a2.accessKey);\n"
            + "a1.accessKey = '8';\n"
            + "a2.accessKey = '@';\n"
            + "alert(a1.accessKey);\n"
            + "alert(a2.accessKey);\n"
            + "</script></body></html>";
        loadPageWithAlerts2(html);
    }

    /**
     * @throws Exception if the test fails
     */
    @Test
    @Alerts(DEFAULT = {"", "function HTMLAreaElement() { [native code] }"},
            FF = {"", "function HTMLAreaElement() {\n    [native code]\n}"},
<<<<<<< HEAD
            FF68 = {"", "function HTMLAreaElement() {\n    [native code]\n}"},
=======
            FF78 = {"", "function HTMLAreaElement() {\n    [native code]\n}"},
>>>>>>> 6cc30901
            IE = {"", "[object HTMLAreaElement]"})
    public void type() throws Exception {
        final String html = ""
            + "<html><head><title>foo</title>\n"
            + "<script>\n"
            + "  function test() {\n"
            + "  var elem = document.getElementById('a1');\n"
            + "    try {\n"
            + "      alert(elem);\n"
            + "      alert(HTMLAreaElement);\n"
            + "    } catch(e) { alert('exception'); }\n"
            + "  }\n"
            + "</script>\n"
            + "</head>\n"
            + "<body onload='test()'>\n"
            + "  <map><area id='a1'/><area id='a2' accesskey='A'/></map>\n"
            + "</body></html>";

        loadPageWithAlerts2(html);
    }

    /**
     * @throws Exception if the test fails
     */
    @Test
    @Alerts(DEFAULT = {"[object HTMLButtonElement]", "[object HTMLButtonElement]",
                "§§URL§§", "http://srv/htmlunit.org"},
            FF = {"[object HTMLButtonElement]", "", "§§URL§§", "http://srv/htmlunit.org"},
<<<<<<< HEAD
            FF68 = {"[object HTMLButtonElement]", "", "§§URL§§", "http://srv/htmlunit.org"})
=======
            FF78 = {"[object HTMLButtonElement]", "", "§§URL§§", "http://srv/htmlunit.org"})
>>>>>>> 6cc30901
    public void focus() throws Exception {
        final String html =
            HtmlPageTest.STANDARDS_MODE_PREFIX_
            + "<html>\n"
            + "<head>\n"
            + "  <title>Test</title>\n"
            + "  <script>\n"
            + "    function test() {\n"
            + "      var testNode = document.getElementById('myButton');\n"
            + "      testNode.focus();\n"
            + "      alert(document.activeElement);\n"

            + "      testNode = document.getElementById('a1');\n"
            + "      testNode.focus();\n"
            + "      alert(document.activeElement);\n"

            + "      testNode = document.getElementById('a2');\n"
            + "      testNode.focus();\n"
            + "      alert(document.activeElement);\n"

            + "      testNode = document.getElementById('a3');\n"
            + "      testNode.focus();\n"
            + "      alert(document.activeElement);\n"
            + "    }\n"
            + "  </script>\n"
            + "</head>\n"
            + "<body onload='test()'>\n"
            + "  <button id='myButton'>Press</button>\n"
            + "  <img usemap='#dot'"
                    + " src='data:image/png;base64,iVBORw0KGgoAAAANSUhEUgAAAAUAAAAFCAYAAACNbyblAAAA"
                    + "HElEQVQI12P4//8/w38GIAXDIBKE0DHxgljNBAAO9TXL0Y4OHwAAAABJRU5ErkJggg=='>\n"
            + "  <map name='dot'>\n"
            + "    <area id='a1' shape='rect' coords='0,0,1,1'/>\n"
            + "    <area id='a2' href='' shape='rect' coords='0,0,1,1'/>\n"
            + "    <area id='a3' href='http://srv/htmlunit.org' shape='rect' coords='0,0,1,1'/>\n"
            + "  <map>\n"
            + "</body>\n"
            + "</html>";

        loadPageWithAlerts2(html);
    }

    /**
     * @throws Exception if the test fails
     */
    @Test
    @Alerts({"a1 clicked", "a2 clicked"})
    public void click() throws Exception {
        final String html = "<html><head>\n"
            + "<script>\n"
            + "  function test() {\n"
            + "    document.getElementById('a1').click();\n"
            + "    document.getElementById('a2').click();\n"
            + "  }\n"
            + "</script>\n"
            + "</head>\n"
            + "<body onload='test()'>\n"
            + "  <img usemap='#dot'"
                        + " src='data:image/png;base64,iVBORw0KGgoAAAANSUhEUgAAAAUAAAAFCAYAAACNbyblAAAA"
                        + "HElEQVQI12P4//8/w38GIAXDIBKE0DHxgljNBAAO9TXL0Y4OHwAAAABJRU5ErkJggg=='>\n"
            + "  <map name='dot'>\n"
            + "    <area id='a1' shape='rect' coords='0,0,1,1' onclick='alert(\"a1 clicked\");'/>\n"
            + "    <area id='a2' shape='rect' coords='0 0 2 2' onclick='alert(\"a2 clicked\");'/>\n"
            + "  <map>\n"
            + "</body></html>";

        loadPageWithAlerts2(html);
    }

    /**
     * @throws Exception if an error occurs
     */
    @Test
    @Alerts({"", "alternate help", "prefetch", "prefetch", "not supported", "notsupported"})
    public void readWriteRel() throws Exception {
        final String html
            = "<html><body><map><area id='a1'/><area id='a2' rel='alternate help'/></map><script>\n"
            + "var a1 = document.getElementById('a1'), a2 = document.getElementById('a2');\n"

            + "alert(a1.rel);\n"
            + "alert(a2.rel);\n"

            + "a1.rel = 'prefetch';\n"
            + "a2.rel = 'prefetch';\n"
            + "alert(a1.rel);\n"
            + "alert(a2.rel);\n"

            + "a1.rel = 'not supported';\n"
            + "a2.rel = 'notsupported';\n"
            + "alert(a1.rel);\n"
            + "alert(a2.rel);\n"

            + "</script></body></html>";
        loadPageWithAlerts2(html);
    }

    /**
     * @throws Exception if an error occurs
     */
    @Test
    @Alerts(DEFAULT = {"0", "2", "alternate", "help"},
            IE = "exception")
    public void relList() throws Exception {
        final String html
            = "<html><body><map><area id='a1'/><area id='a2' rel='alternate help'/></map><script>\n"
            + "var a1 = document.getElementById('a1'), a2 = document.getElementById('a2');\n"

            + "try {\n"
            + "  alert(a1.relList.length);\n"
            + "  alert(a2.relList.length);\n"

            + "  for (var i = 0; i < a2.relList.length; i++) {\n"
            + "    alert(a2.relList[i]);\n"
            + "  }\n"
            + "} catch(e) { alert('exception'); }\n"

            + "</script></body></html>";
        loadPageWithAlerts2(html);
    }
}<|MERGE_RESOLUTION|>--- conflicted
+++ resolved
@@ -66,11 +66,7 @@
     @Test
     @Alerts(DEFAULT = {"", "function HTMLAreaElement() { [native code] }"},
             FF = {"", "function HTMLAreaElement() {\n    [native code]\n}"},
-<<<<<<< HEAD
-            FF68 = {"", "function HTMLAreaElement() {\n    [native code]\n}"},
-=======
             FF78 = {"", "function HTMLAreaElement() {\n    [native code]\n}"},
->>>>>>> 6cc30901
             IE = {"", "[object HTMLAreaElement]"})
     public void type() throws Exception {
         final String html = ""
@@ -99,11 +95,7 @@
     @Alerts(DEFAULT = {"[object HTMLButtonElement]", "[object HTMLButtonElement]",
                 "§§URL§§", "http://srv/htmlunit.org"},
             FF = {"[object HTMLButtonElement]", "", "§§URL§§", "http://srv/htmlunit.org"},
-<<<<<<< HEAD
-            FF68 = {"[object HTMLButtonElement]", "", "§§URL§§", "http://srv/htmlunit.org"})
-=======
             FF78 = {"[object HTMLButtonElement]", "", "§§URL§§", "http://srv/htmlunit.org"})
->>>>>>> 6cc30901
     public void focus() throws Exception {
         final String html =
             HtmlPageTest.STANDARDS_MODE_PREFIX_
