/*
 * Copyright (c) 2002-2021 Gargoyle Software Inc.
 *
 * Licensed under the Apache License, Version 2.0 (the "License");
 * you may not use this file except in compliance with the License.
 * You may obtain a copy of the License at
 * http://www.apache.org/licenses/LICENSE-2.0
 *
 * Unless required by applicable law or agreed to in writing, software
 * distributed under the License is distributed on an "AS IS" BASIS,
 * WITHOUT WARRANTIES OR CONDITIONS OF ANY KIND, either express or implied.
 * See the License for the specific language governing permissions and
 * limitations under the License.
 */
package com.gargoylesoftware.htmlunit.javascript.host;

import java.util.List;

import org.junit.Test;
import org.junit.runner.RunWith;
import org.openqa.selenium.By;
import org.openqa.selenium.WebDriver;

import com.gargoylesoftware.htmlunit.BrowserRunner;
import com.gargoylesoftware.htmlunit.BrowserRunner.Alerts;
import com.gargoylesoftware.htmlunit.PluginConfiguration;
import com.gargoylesoftware.htmlunit.WebDriverTestCase;
import com.gargoylesoftware.htmlunit.html.HtmlPageTest;

/**
 * Tests for {@link Navigator}.
 *
 * @author <a href="mailto:mbowler@GargoyleSoftware.com">Mike Bowler</a>
 * @author Daniel Gredler
 * @author Marc Guillemot
 * @author Ahmed Ashour
 * @author Frank Danek
 * @author Ronald Brill
 */
@RunWith(BrowserRunner.class)
public class NavigatorTest extends WebDriverTestCase {

    /**
     * Tests the {@code appCodeName} property.
     * @throws Exception on test failure
     */
    @Test
    public void appCodeName() throws Exception {
        attribute("appCodeName", getBrowserVersion().getApplicationCodeName());
    }

    /**
     * Tests the {@code appMinorVersion} property.
     * @throws Exception on test failure
     */
    @Test
    @Alerts(DEFAULT = "undefined",
            IE = "0")
    public void appMinorVersion() throws Exception {
        attribute("appMinorVersion", getExpectedAlerts()[0]);
    }

    /**
     * Tests the {@code appName} property.
     * @throws Exception on test failure
     */
    @Test
    public void appName() throws Exception {
        attribute("appName", getBrowserVersion().getApplicationName());
    }

    /**
     * Tests the {@code appVersion} property.
     * @throws Exception on test failure
     */
    @Test
    public void appVersion() throws Exception {
        attribute("appVersion", getBrowserVersion().getApplicationVersion(),
                "SLCC2; ", ".NET CLR 2.0.50727; ", ".NET CLR 3.5.30729; ", ".NET CLR 3.0.30729; ",
                "Media Center PC 6.0; ", ".NET4.0C; ", ".NET4.0E; ");
    }

    /**
     * Tests the {@code browserLanguage} property.
     * @throws Exception on test failure
     */
    @Test
    @Alerts(DEFAULT = "undefined",
            IE = "en-US")
    public void browserLanguage() throws Exception {
        attribute("browserLanguage", getExpectedAlerts()[0]);
    }

    /**
     * Tests the {@code productSub} property.
     * @throws Exception on test failure
     */
    @Test
    @Alerts(DEFAULT = {"string", "20100101"},
            CHROME = {"string", "20030107"},
            EDGE = {"string", "20030107"},
            IE = {"undefined", "undefined"})
    public void productSub() throws Exception {
        final String html = "<html><head><script>\n"
            + "alert(typeof(navigator.productSub));\n"
            + "alert(navigator.productSub);\n"
            + "</script>\n"
            + "</head><body></body>\n"
            + "</html>";

        loadPageWithAlerts2(html);
    }

    /**
     * Tests the {@code cpuClass} property.
     * @throws Exception on test failure
     */
    @Test
    @Alerts(DEFAULT = "undefined",
            IE = "x86")
    public void cpuClass() throws Exception {
        attribute("cpuClass", getExpectedAlerts()[0]);
    }

    /**
     * Tests the {@code onLine} property.
     * @throws Exception on test failure
     */
    @Test
    public void onLine() throws Exception {
        attribute("onLine", String.valueOf(getBrowserVersion().isOnLine()));
    }

    /**
     * Tests the {@code platform} property.
     * @throws Exception on test failure
     */
    @Test
    public void platform() throws Exception {
        attribute("platform", getBrowserVersion().getPlatform());
    }

    /**
     * Tests the {@code systemLanguage} property.
     * @throws Exception on test failure
     */
    @Test
    @Alerts(DEFAULT = "undefined",
            IE = "en-US")
    public void systemLanguage() throws Exception {
        attribute("systemLanguage", getExpectedAlerts()[0]);
    }

    /**
     * Tests the {@code userAgent} property.
     * @throws Exception on test failure
     */
    @Test
    public void userAgent() throws Exception {
        attribute("userAgent", getBrowserVersion().getUserAgent(),
                "SLCC2; ", ".NET CLR 2.0.50727; ", ".NET CLR 3.5.30729; ", ".NET CLR 3.0.30729; ",
                "Media Center PC 6.0; ", ".NET4.0C; ", ".NET4.0E; ");
    }

    /**
     * Tests the {@code userLanguage} property.
     * @throws Exception on test failure
     */
    @Test
    @Alerts(DEFAULT = "undefined",
            IE = "en-US")
    public void userLanguage() throws Exception {
        attribute("userLanguage", getExpectedAlerts()[0]);
    }

    /**
     * Tests the {@code plugins} property.
     * @throws Exception on test failure
     */
    @Test
    public void plugins() throws Exception {
        final String html = "<html>\n"
                + "<head>\n"
                + "  <title>test</title>\n"
                + "  <script>\n"
                + "    function log(text) {\n"
                + "      var textarea = document.getElementById('myTextarea');\n"
                + "      textarea.value += text + ',';\n"
                + "    }\n"

                + "    function doTest() {\n"
                + "      var names = [];"
                + "      for (var i = 0; i < window.navigator.plugins.length; i++) {\n"
                + "        names[i] = window.navigator.plugins[i].name;\n"
                + "      }\n"
                // there is no fixed order, sort for stable testing
                + "    name = names.sort().join('; ');\n"
                + "    log(names);\n"
                + "  }\n"
                + "  </script>\n"
                + "</head>\n"
                + "<body onload='doTest()'>\n"
                + "  <textarea id='myTextarea' cols='80' rows='10'></textarea>\n"
                + "</body>\n"
                + "</html>";

        final WebDriver driver = loadPageWithAlerts2(html);
        final String alerts = driver.findElement(By.id("myTextarea")).getAttribute("value");

        for (final PluginConfiguration plugin : getBrowserVersion().getPlugins()) {
            assertTrue(plugin.getName() + " not found", alerts.contains(plugin.getName()));
        }
    }

    /**
     * Tests the Shockwave Flash plugin property.
     * @throws Exception on test failure
     */
    @Test
    @Alerts(DEFAULT = "Shockwave Flash not available",
            IE = {"Shockwave Flash", "Shockwave Flash 32.0 r0", "32.0.0.387", "Flash.ocx"})
    public void pluginsShockwaveFlash() throws Exception {
        final String html = "<html>\n"
                + "<head>\n"
                + "  <title>test</title>\n"
                + "  <script>\n"
                + "  function doTest() {\n"
                + "    var flash = false;\n"
                + "    for (var i = 0; i < window.navigator.plugins.length; i++) {\n"
                + "      var plugin = window.navigator.plugins[i];\n"
                + "      if ('Shockwave Flash' == window.navigator.plugins[i].name) {\n"
                + "        flash = true;\n"
                + "        alert(plugin.name);\n"
                + "        alert(plugin.description);\n"
                + "        alert(plugin.version);\n"
                + "        alert(plugin.filename);\n"
                + "      }\n"
                + "    }\n"
                + "    if (!flash) {\n"
                + "      alert('Shockwave Flash not available');\n"
                + "    }\n"
                + "  }\n"
                + "  </script>\n"
                + "</head>\n"
                + "<body onload='doTest()'>\n"
                + "</body>\n"
                + "</html>";

        loadPageWithAlerts2(html);
    }

    /**
     * Tests the {@code taintEnabled} property.
     * @throws Exception on test failure
     */
    @Test
    @Alerts(DEFAULT = "false",
            CHROME = "exception",
            EDGE = "exception")
    public void taintEnabled() throws Exception {
        final String html = "<html>\n"
                + "<head>\n"
                + "  <title>test</title>\n"
                + "  <script>\n"
                + "  function doTest() {\n"
                + "    try {\n"
                + "      alert(window.navigator.taintEnabled());\n"
                + "    } catch(e) { alert('exception'); }\n"
                + "  }\n"
                + "  </script>\n"
                + "</head>\n"
                + "<body onload='doTest()'>\n"
                + "</body>\n"
                + "</html>";

        loadPageWithAlerts2(html);
    }

    /**
     * Generic method for testing the value of a specific navigator attribute.
     * @param name the name of the attribute to test
     * @param value the expected value for the named attribute
     * @throws Exception on test failure
     */
    void attribute(final String name, final String value, final String... ignore) throws Exception {
        final String html = "<html>\n"
                + "<head>\n"
                + "  <title>test</title>\n"
                + "  <script>\n"
                + "    function doTest() {\n"
                + "      alert(window.navigator." + name + ");\n"
                + "    }\n"
                + "  </script>\n"
                + "</head>\n"
                + "<body onload='doTest()'>\n"
                + "</body>\n"
                + "</html>";

        setExpectedAlerts(value);
        final WebDriver driver = loadPage2(html);
        final List<String> alerts = getCollectedAlerts(driver);

        for (int i = 0; i < ignore.length; i++) {
            alerts.set(0, alerts.get(0).replace(ignore[i], ""));
        }
        assertEquals(getExpectedAlerts(), alerts);
    }

    /**
     * Test {@code language} property.
     * @throws Exception if the test fails
     */
    @Test
    @Alerts("en-US")
    public void language() throws Exception {
        final String html
            = "<html><head><title>First</title></head>\n"
            + "<body onload='alert(window.navigator.language)'></body>\n"
            + "</html>";

        loadPageWithAlerts2(html);
    }

    /**
     * @throws Exception if the test fails
     */
    @Test
    @Alerts({"number", "number"})
    public void mozilla() throws Exception {
        final String html
            = "<html><head><title>First</title>\n"
            + "<script>\n"
            + "function test() {\n"
            + "  alert(typeof window.navigator.mimeTypes.length);\n"
            + "  alert(typeof window.navigator.plugins.length);\n"
            + "}\n"
            + "</script>\n"
            + "</head><body onload='test()'></body>\n"
            + "</html>";

        loadPageWithAlerts2(html);
    }

    /**
     * @throws Exception if the test fails
     */
    @Test
    @Alerts("Gecko")
    public void product() throws Exception {
        final String html
            = "<html><head><title>First</title>\n"
            + "<script>\n"
            + "function test() {\n"
            + "  alert(navigator.product);\n"
            + "}\n"
            + "</script>\n"
            + "</head><body onload='test()'></body>\n"
            + "</html>";

        loadPageWithAlerts2(html);
    }

    /**
     * @throws Exception if the test fails
     */
    @Test
    @Alerts("[object Geolocation]")
    public void geolocation() throws Exception {
        final String html
            = "<html><head><title>First</title>\n"
            + "<script>\n"
            + "function test() {\n"
            + "  alert(navigator.geolocation);\n"
            + "}\n"
            + "</script>\n"
            + "</head><body onload='test()'></body>\n"
            + "</html>";

        loadPageWithAlerts2(html);
    }

    /**
     * @throws Exception if the test fails
     */
    @Test
    @Alerts(DEFAULT = "undefined",
            FF = "20181001000000",
<<<<<<< HEAD
            FF68 = "20181001000000")
=======
            FF78 = "20181001000000")
>>>>>>> 6cc30901
    public void buildID() throws Exception {
        final String html
            = "<html><head><title>First</title>\n"
            + "<script>\n"
            + "function test() {\n"
            + "  alert(navigator.buildID);\n"
            + "}\n"
            + "</script>\n"
            + "</head><body onload='test()'></body>\n"
            + "</html>";

        loadPageWithAlerts2(html);
    }

    /**
     * @throws Exception if the test fails
     */
    @Test
    @Alerts(DEFAULT = {"Google Inc.", ""},
            FF = {"", ""},
<<<<<<< HEAD
            FF68 = {"", ""},
=======
            FF78 = {"", ""},
>>>>>>> 6cc30901
            IE = {"", "undefined"})
    public void vendor() throws Exception {
        final String html
            = "<html><head><title>First</title>\n"
            + "<script>\n"
            + "function test() {\n"
            + "  alert(navigator.vendor);\n"
            + "  alert(navigator.vendorSub);\n"
            + "}\n"
            + "</script>\n"
            + "</head><body onload='test()'></body>\n"
            + "</html>";

        loadPageWithAlerts2(html);
    }

    /**
     * @throws Exception if the test fails
     */
    @Test
    @Alerts(DEFAULT = "false",
            FF = "true",
<<<<<<< HEAD
            FF68 = "true")
=======
            FF78 = "true")
>>>>>>> 6cc30901
    public void oscpu() throws Exception {
        final String html
            = "<html><head><title>First</title>\n"
            + "<script>\n"
            + "function test() {\n"
            + "  alert(navigator.oscpu != undefined);\n"
            + "}\n"
            + "</script>\n"
            + "</head><body onload='test()'></body>\n"
            + "</html>";

        loadPageWithAlerts2(html);
    }

    /**
     * @throws Exception if the test fails
     */
    @Test
    @Alerts(DEFAULT = {"undefined", "undefined", "undefined"},
            CHROME = {"[object NetworkInformation]", "undefined", "undefined"},
            EDGE = {"[object NetworkInformation]", "undefined", "undefined"})
    public void connection() throws Exception {
        final String html = HtmlPageTest.STANDARDS_MODE_PREFIX_
            + "<html><head>\n"
            + "<script>\n"
            + "  function test() {\n"
            + "    alert(navigator.connection);\n"
            + "    alert(navigator.mozConnection);\n"
            + "    alert(navigator.webkitConnection);\n"
            + "  }\n"
            + "</script>\n"
            + "</head><body onload='test()'>\n"
            + "</body></html>";

        loadPageWithAlerts2(html);
    }

    /**
     * @throws Exception if the test fails
     */
    @Test
    @Alerts(DEFAULT = {"unspecified", "undefined", "undefined"},
            CHROME = {"null", "undefined", "undefined"},
            EDGE = {"null", "undefined", "undefined"},
            IE = {"undefined", "undefined", "null"})
    public void doNotTrack() throws Exception {
        final String html = HtmlPageTest.STANDARDS_MODE_PREFIX_
            + "<html><head>\n"
            + "<script>\n"
            + "  function test() {\n"
            + "    alert(navigator.doNotTrack);\n"
            + "    alert(navigator.msDoNotTrack);\n"
            + "    alert(window.doNotTrack);\n"
            + "  }\n"
            + "</script>\n"
            + "</head><body onload='test()'>\n"
            + "</body></html>";

        loadPageWithAlerts2(html);
    }
}<|MERGE_RESOLUTION|>--- conflicted
+++ resolved
@@ -385,11 +385,7 @@
     @Test
     @Alerts(DEFAULT = "undefined",
             FF = "20181001000000",
-<<<<<<< HEAD
-            FF68 = "20181001000000")
-=======
             FF78 = "20181001000000")
->>>>>>> 6cc30901
     public void buildID() throws Exception {
         final String html
             = "<html><head><title>First</title>\n"
@@ -410,11 +406,7 @@
     @Test
     @Alerts(DEFAULT = {"Google Inc.", ""},
             FF = {"", ""},
-<<<<<<< HEAD
-            FF68 = {"", ""},
-=======
             FF78 = {"", ""},
->>>>>>> 6cc30901
             IE = {"", "undefined"})
     public void vendor() throws Exception {
         final String html
@@ -437,11 +429,7 @@
     @Test
     @Alerts(DEFAULT = "false",
             FF = "true",
-<<<<<<< HEAD
-            FF68 = "true")
-=======
             FF78 = "true")
->>>>>>> 6cc30901
     public void oscpu() throws Exception {
         final String html
             = "<html><head><title>First</title>\n"
