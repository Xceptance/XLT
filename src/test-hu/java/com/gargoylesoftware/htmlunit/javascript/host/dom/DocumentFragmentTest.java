/*
 * Copyright (c) 2002-2021 Gargoyle Software Inc.
 *
 * Licensed under the Apache License, Version 2.0 (the "License");
 * you may not use this file except in compliance with the License.
 * You may obtain a copy of the License at
 * http://www.apache.org/licenses/LICENSE-2.0
 *
 * Unless required by applicable law or agreed to in writing, software
 * distributed under the License is distributed on an "AS IS" BASIS,
 * WITHOUT WARRANTIES OR CONDITIONS OF ANY KIND, either express or implied.
 * See the License for the specific language governing permissions and
 * limitations under the License.
 */
package com.gargoylesoftware.htmlunit.javascript.host.dom;

import org.junit.Test;
import org.junit.runner.RunWith;

import com.gargoylesoftware.htmlunit.BrowserRunner;
import com.gargoylesoftware.htmlunit.BrowserRunner.Alerts;
import com.gargoylesoftware.htmlunit.WebDriverTestCase;

/**
 * Tests for {@link DocumentFragment}.
 *
 * @author Marc Guillemot
 * @author Ahmed Ashour
 * @author Ronald Brill
 * @author Frank Danek
 */
@RunWith(BrowserRunner.class)
public class DocumentFragmentTest extends WebDriverTestCase {

    /**
     * Regression test for bug 3191431 on computation from child selector
     * in a document fragment.
     * @throws Exception if the test fails
     */
    @Test
    @Alerts(DEFAULT = "[object CSSStyleDeclaration]",
            FF = "[object CSS2Properties]",
<<<<<<< HEAD
            FF68 = "[object CSS2Properties]")
=======
            FF78 = "[object CSS2Properties]")
>>>>>>> 6cc30901
    public void getComputedStyleOnChild() throws Exception {
        final String html = "<html><head><style>\n"
            + "  body > div { background-color: green#FF0000; }\n"
            + "</style></head>\n"
            + "<body>\n"
            + "<script>\n"
            + "  try {\n"
            + "    var frag = document.createDocumentFragment();\n"
            + "    var d = document.createElement('div');\n"
            + "    frag.appendChild(d);\n"
            + "    alert(window.getComputedStyle(d, null));\n"
            + "  } catch (e) { alert('exception'); }\n"
            + "</script>\n"
            + "</body>\n"
            + "</html>";

        loadPageWithAlerts2(html);
    }

    /**
     * @throws Exception if the test fails
     */
    @Test
    public void createElement() throws Exception {
        final String html
            = "<html>\n"
            + "  <head>\n"
            + "    <script>\n"
            + "      function test() {\n"
            + "        var frag = document.createDocumentFragment();\n"
            + "        if (frag.createElement) {\n"
            + "          var d = frag.createElement('div');\n"
            + "          alert(d.tagName);\n"
            + "        }\n"
            + "      }\n"
            + "    </script>\n"
            + "  </head>\n"
            + "  <body onload='test()'>\n"
            + "  </body>\n"
            + "</html>";

        loadPageWithAlerts2(html);
    }

    /**
     * @throws Exception if an error occurs
     */
    @Test
    @Alerts({"1", "DIV", "DIV"})
    public void querySelector() throws Exception {
        final String html = "<html><head><title>First</title>\n"
            + "<meta http-equiv='X-UA-Compatible' content='IE=edge'>\n"
            + "<script>\n"
            + "function test() {\n"
            + "  var frag = document.createDocumentFragment();\n"
            + "  var d = document.createElement('div');\n"
            + "  frag.appendChild(d);\n"

            + "  alert(frag.querySelectorAll('div').length);\n"
            + "  alert(frag.querySelectorAll('div')[0].tagName);\n"
            + "  alert(frag.querySelector('div').tagName);\n"
            + "}\n"
            + "</script></head>\n"
            + "<body onload='test()'>\n"
            + "<div id='root'>\n"
            + "</div>\n"
            + "</body></html>";

        loadPageWithAlerts2(html);
    }

    /**
     * @throws Exception if an error occurs
     */
    @Test
    @Alerts("0")
    public void children() throws Exception {
        final String html = "<html><head>\n"
            + "<script>\n"
            + "function test() {\n"
            + "  var fragment = document.createDocumentFragment();\n"
            + "  fragment.textContent = '';\n"
            + "  alert(fragment.childNodes.length);\n"
            + "}\n"
            + "</script></head>\n"
            + "<body onload='test()'>\n"
            + "</body></html>";

        loadPageWithAlerts2(html);
    }

    /**
     * @throws Exception if an error occurs
     */
    @Test
    @Alerts({"[object DocumentFragment]", "undefined"})
    public void url() throws Exception {
        final String html = "<!DOCTYPE><html><head>\n"
            + "<script>\n"
            + "function test() {\n"
            + "  var fragment = document.createDocumentFragment();\n"
            + "  alert(fragment);\n"
            + "  alert(fragment.URL);\n"
            + "}\n"
            + "</script></head>\n"
            + "<body onload='test()'>\n"
            + "</body></html>";

        loadPageWithAlerts2(html);
    }

    /**
     * @throws Exception if the test fails
     */
    @Test
    @Alerts(DEFAULT = {"0", "null", "null", "1", "myDiv", "myDiv"},
            IE = {"undefined", "undefined", "undefined"})
    public void firstElementChild() throws Exception {
        final String html
            = "<html><head>\n"
            + "<script>\n"
            + "  function test() {\n"
            + "    var fragment = document.createDocumentFragment();\n"

            + "    alert(fragment.childElementCount);\n"
            + "    alert(fragment.firstElementChild);\n"
            + "    alert(fragment.lastElementChild);\n"

            + "    if (fragment.childElementCount === undefined) { return; };\n"

            + "    var d = document.createElement('div');\n"
            + "    d.id = 'myDiv';\n"
            + "    fragment.appendChild(d);\n"
            + "    var e = document.createElement('input');\n"
            + "    e.id = 'first';\n"
            + "    d.appendChild(e);\n"

            + "    alert(fragment.childElementCount);\n"
            + "    alert(fragment.firstElementChild.id);\n"
            + "    alert(fragment.lastElementChild.id);\n"
            + "  }\n"
            + "</script>\n"
            + "</head>\n"
            + "<body onload='test()'>\n"
            + "</body></html>";

        loadPageWithAlerts2(html);
    }

    /**
     * @throws Exception if the test fails
     */
    @Test
    @Alerts({"null", "null", "null", "null", "[object HTMLDivElement]", "null", "null"})
    public void getElementById() throws Exception {
        final String html = "<html>\n"
            + "<head>\n"
            + "  <script>\n"
            + "  function test() {\n"
            + "    var fragment = document.createDocumentFragment();\n"
            + "    var d = document.createElement('div');\n"
            + "    d.id = 'myDiv';\n"
            + "    fragment.appendChild(d);\n"
            + "    var e = document.createElement('input');\n"
            + "    e.id = 'first';\n"
            + "    d.appendChild(e);\n"

            + "    alert(document.getElementById(''));\n"
            + "    alert(document.getElementById(undefined));\n"
            + "    alert(document.getElementById(null));\n"
            + "    alert(document.getElementById('unknown'));\n"
            + "    alert(document.getElementById('myDiv'));\n"
            + "    alert(document.getElementById('mydiv'));\n"
            + "    alert(document.getElementById('first'));\n"
            + "  }\n"
            + "  </script>\n"
            + "</head>\n"
            + "<body onload='test()'>\n"
            + "<div id='myDiv'>\n"
            + "  <div></div>\n"
            + "</div>\n"
            + "</body>\n"
            + "</html>";

        loadPageWithAlerts2(html);
    }
}<|MERGE_RESOLUTION|>--- conflicted
+++ resolved
@@ -40,11 +40,7 @@
     @Test
     @Alerts(DEFAULT = "[object CSSStyleDeclaration]",
             FF = "[object CSS2Properties]",
-<<<<<<< HEAD
-            FF68 = "[object CSS2Properties]")
-=======
             FF78 = "[object CSS2Properties]")
->>>>>>> 6cc30901
     public void getComputedStyleOnChild() throws Exception {
         final String html = "<html><head><style>\n"
             + "  body > div { background-color: green#FF0000; }\n"
