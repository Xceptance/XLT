/*
 * Copyright (c) 2002-2021 Gargoyle Software Inc.
 *
 * Licensed under the Apache License, Version 2.0 (the "License");
 * you may not use this file except in compliance with the License.
 * You may obtain a copy of the License at
 * http://www.apache.org/licenses/LICENSE-2.0
 *
 * Unless required by applicable law or agreed to in writing, software
 * distributed under the License is distributed on an "AS IS" BASIS,
 * WITHOUT WARRANTIES OR CONDITIONS OF ANY KIND, either express or implied.
 * See the License for the specific language governing permissions and
 * limitations under the License.
 */
package com.gargoylesoftware.htmlunit.javascript.host.svg;

import org.junit.Test;
import org.junit.runner.RunWith;

import com.gargoylesoftware.htmlunit.BrowserRunner;
import com.gargoylesoftware.htmlunit.BrowserRunner.Alerts;
import com.gargoylesoftware.htmlunit.BrowserRunner.NotYetImplemented;
import com.gargoylesoftware.htmlunit.WebDriverTestCase;
import com.gargoylesoftware.htmlunit.html.HtmlPageTest;

/**
 * Tests for {@link SVGTextElement}.
 *
 * @author Ronald Brill
 */
@RunWith(BrowserRunner.class)
public class SVGTextElementTest extends WebDriverTestCase {

    /**
     * @throws Exception if the test fails
     */
    @Test
    @Alerts(CHROME = "function SVGTextElement() { [native code] }",
            EDGE = "function SVGTextElement() { [native code] }",
            FF = "function SVGTextElement() {\n    [native code]\n}",
<<<<<<< HEAD
            FF68 = "function SVGTextElement() {\n    [native code]\n}",
=======
            FF78 = "function SVGTextElement() {\n    [native code]\n}",
>>>>>>> 6cc30901
            IE = "[object SVGTextElement]")
    public void simpleScriptable() throws Exception {
        final String html = HtmlPageTest.STANDARDS_MODE_PREFIX_
            + "<html><head>\n"
            + "<script>\n"
            + "  function test() {\n"
            + "    alert(window.SVGTextElement);\n"
            + "  }\n"
            + "</script>\n"
            + "</head><body onload='test()'>\n"
            + "</body></html>";

        loadPageWithAlerts2(html);
    }

    /**
     * @throws Exception if the test fails
     */
    @Test
    @Alerts({"[object SVGTextElement]", "true"})
    public void getComputedTextLengthAvailable() throws Exception {
        final String html = HtmlPageTest.STANDARDS_MODE_PREFIX_
            + "<html><head>\n"
            + "<script>\n"
            + "  function test() {\n"
            + "    if (window.SVGPathElement) {\n"
            + "      var text = document.getElementById('myId');\n"
            + "      alert(text);\n"
            + "      alert(text.getComputedTextLength() > 0);\n"
            + "    }\n"
            + "  }\n"
            + "</script>\n"
            + "</head><body onload='test()'>\n"
            + "<svg width='100%' height='100%' viewBox='0 0 400 400' xmlns='http://www.w3.org/2000/svg'>\n"
            + "  <text id='myId' x='0' y='4' fill='orange'>HtmlUnit is great!</text>\n"
            + "</svg>\n"
            + "</body></html>";

        loadPageWithAlerts2(html);
    }

    /**
     * @throws Exception if the test fails
     */
    @Test
    @Alerts({"[object SVGTextElement]", "117.3"})
    @NotYetImplemented
    public void getComputedTextLength() throws Exception {
        final String html = HtmlPageTest.STANDARDS_MODE_PREFIX_
            + "<html><head>\n"
            + "<script>\n"
            + "  function test() {\n"
            + "    if (window.SVGTextElement) {\n"
            + "      var text = document.getElementById('myId');\n"
            + "      alert(text);\n"
            + "      var length = text.getComputedTextLength();\n"
            + "      alert(length.toFixed(1));\n"
            + "    }\n"
            + "  }\n"
            + "</script>\n"
            + "</head><body onload='test()'>\n"
            + "<svg width='100%' height='100%' viewBox='0 0 400 400' xmlns='http://www.w3.org/2000/svg'>\n"
            + "  <text id='myId' x='0' y='4' fill='orange'>HtmlUnit is great!</text>\n"
            + "</svg>\n"
            + "</body></html>";

        loadPageWithAlerts2(html);
    }
}<|MERGE_RESOLUTION|>--- conflicted
+++ resolved
@@ -38,11 +38,7 @@
     @Alerts(CHROME = "function SVGTextElement() { [native code] }",
             EDGE = "function SVGTextElement() { [native code] }",
             FF = "function SVGTextElement() {\n    [native code]\n}",
-<<<<<<< HEAD
-            FF68 = "function SVGTextElement() {\n    [native code]\n}",
-=======
             FF78 = "function SVGTextElement() {\n    [native code]\n}",
->>>>>>> 6cc30901
             IE = "[object SVGTextElement]")
     public void simpleScriptable() throws Exception {
         final String html = HtmlPageTest.STANDARDS_MODE_PREFIX_
