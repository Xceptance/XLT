--- conflicted
+++ resolved
@@ -68,11 +68,7 @@
     @Test
     @Alerts(DEFAULT = {"initial", "url(\"myImage.png\")", "initial", "initial", "initial"},
             FF = {"rgba(0, 0, 0, 0)", "url(\"myImage.png\")", "repeat", "0% 0%", "scroll"},
-<<<<<<< HEAD
-            FF68 = {"rgba(0, 0, 0, 0)", "url(\"myImage.png\")", "repeat", "0% 0%", "scroll"},
-=======
             FF78 = {"rgba(0, 0, 0, 0)", "url(\"myImage.png\")", "repeat", "0% 0%", "scroll"},
->>>>>>> 6cc30901
             IE = {"transparent", "url(\"myImage.png\")", "repeat", "0% 0%", "scroll"})
     public void backgroundImage() throws Exception {
         background("url(myImage.png)");
@@ -84,11 +80,7 @@
     @Test
     @Alerts(DEFAULT = {"initial", "initial", "repeat-x", "initial", "initial"},
             FF = {"rgba(0, 0, 0, 0)", "none", "repeat-x", "0% 0%", "scroll"},
-<<<<<<< HEAD
-            FF68 = {"rgba(0, 0, 0, 0)", "none", "repeat-x", "0% 0%", "scroll"},
-=======
             FF78 = {"rgba(0, 0, 0, 0)", "none", "repeat-x", "0% 0%", "scroll"},
->>>>>>> 6cc30901
             IE = {"transparent", "none", "repeat-x", "0% 0%", "scroll"})
     public void backgroundRepeat() throws Exception {
         background("repeat-x");
@@ -100,11 +92,7 @@
     @Test
     @Alerts(DEFAULT = {"initial", "initial", "initial", "20px 100%", "initial"},
             FF = {"rgba(0, 0, 0, 0)", "none", "repeat", "20px 100%", "scroll"},
-<<<<<<< HEAD
-            FF68 = {"rgba(0, 0, 0, 0)", "none", "repeat", "20px 100%", "scroll"},
-=======
             FF78 = {"rgba(0, 0, 0, 0)", "none", "repeat", "20px 100%", "scroll"},
->>>>>>> 6cc30901
             IE = {"transparent", "none", "repeat", "20px 100%", "scroll"})
     public void backgroundPosition() throws Exception {
         background("20px 100%");
@@ -116,11 +104,7 @@
     @Test
     @Alerts(DEFAULT = {"initial", "initial", "initial", "right bottom", "initial"},
             FF = {"rgba(0, 0, 0, 0)", "none", "repeat", "right bottom", "scroll"},
-<<<<<<< HEAD
-            FF68 = {"rgba(0, 0, 0, 0)", "none", "repeat", "right bottom", "scroll"},
-=======
             FF78 = {"rgba(0, 0, 0, 0)", "none", "repeat", "right bottom", "scroll"},
->>>>>>> 6cc30901
             IE = {"transparent", "none", "repeat", "right bottom", "scroll"})
     public void backgroundPosition2() throws Exception {
         background("bottom right");
@@ -132,11 +116,7 @@
     @Test
     @Alerts(DEFAULT = {"initial", "initial", "initial", "10em bottom", "initial"},
             FF = {"rgba(0, 0, 0, 0)", "none", "repeat", "10em bottom", "scroll"},
-<<<<<<< HEAD
-            FF68 = {"rgba(0, 0, 0, 0)", "none", "repeat", "10em bottom", "scroll"},
-=======
             FF78 = {"rgba(0, 0, 0, 0)", "none", "repeat", "10em bottom", "scroll"},
->>>>>>> 6cc30901
             IE = {"transparent", "none", "repeat", "10em bottom", "scroll"})
     public void backgroundPosition3() throws Exception {
         background("10em bottom");
@@ -148,11 +128,7 @@
     @Test
     @Alerts(DEFAULT = {"initial", "initial", "initial", "10em center", "initial"},
             FF = {"rgba(0, 0, 0, 0)", "none", "repeat", "10em center", "scroll"},
-<<<<<<< HEAD
-            FF68 = {"rgba(0, 0, 0, 0)", "none", "repeat", "10em center", "scroll"},
-=======
             FF78 = {"rgba(0, 0, 0, 0)", "none", "repeat", "10em center", "scroll"},
->>>>>>> 6cc30901
             IE = {"transparent", "none", "repeat", "10em", "scroll"})
     public void backgroundPosition4() throws Exception {
         background("10em center");
@@ -164,11 +140,7 @@
     @Test
     @Alerts(DEFAULT = {"initial", "initial", "initial", "initial", "fixed"},
             FF = {"rgba(0, 0, 0, 0)", "none", "repeat", "0% 0%", "fixed"},
-<<<<<<< HEAD
-            FF68 = {"rgba(0, 0, 0, 0)", "none", "repeat", "0% 0%", "fixed"},
-=======
             FF78 = {"rgba(0, 0, 0, 0)", "none", "repeat", "0% 0%", "fixed"},
->>>>>>> 6cc30901
             IE = {"transparent", "none", "repeat", "0% 0%", "fixed"})
     public void backgroundAttachment() throws Exception {
         background("fixed");
