--- conflicted
+++ resolved
@@ -135,11 +135,7 @@
     @Test
     @Alerts(DEFAULT = {"undefined", "1234"},
             FF = {"0", "0"},
-<<<<<<< HEAD
-            FF68 = {"0", "0"})
-=======
             FF78 = {"0", "0"})
->>>>>>> 6cc30901
     public void left() throws Exception {
         testNumericProperty("left");
     }
@@ -150,11 +146,7 @@
     @Test
     @Alerts(DEFAULT = {"undefined", "1234"},
             FF = {"0", "0"},
-<<<<<<< HEAD
-            FF68 = {"0", "0"})
-=======
             FF78 = {"0", "0"})
->>>>>>> 6cc30901
     public void top() throws Exception {
         testNumericProperty("top");
     }
