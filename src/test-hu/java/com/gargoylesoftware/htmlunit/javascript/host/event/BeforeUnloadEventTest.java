/*
 * Copyright (c) 2002-2021 Gargoyle Software Inc.
 *
 * Licensed under the Apache License, Version 2.0 (the "License");
 * you may not use this file except in compliance with the License.
 * You may obtain a copy of the License at
 * http://www.apache.org/licenses/LICENSE-2.0
 *
 * Unless required by applicable law or agreed to in writing, software
 * distributed under the License is distributed on an "AS IS" BASIS,
 * WITHOUT WARRANTIES OR CONDITIONS OF ANY KIND, either express or implied.
 * See the License for the specific language governing permissions and
 * limitations under the License.
 */
package com.gargoylesoftware.htmlunit.javascript.host.event;

import org.junit.Test;
import org.junit.runner.RunWith;
import org.openqa.selenium.WebDriver;

import com.gargoylesoftware.htmlunit.BrowserRunner;
import com.gargoylesoftware.htmlunit.BrowserRunner.Alerts;
import com.gargoylesoftware.htmlunit.WebDriverTestCase;
import com.gargoylesoftware.htmlunit.html.HtmlPageTest;

/**
 * Tests for {@link BeforeUnloadEvent}.
 *
 * @author Frank Danek
 */
@RunWith(BrowserRunner.class)
public class BeforeUnloadEventTest extends WebDriverTestCase {

    private static final String DUMP_EVENT_FUNCTION = "  function dump(event) {\n"
        + "    if (event) {\n"
        + "      document.title += ' -' + event;\n"
        + "      document.title += ' -' + event.type;\n"
        + "      document.title += ' -' + event.bubbles;\n"
        + "      document.title += ' -' + event.cancelable;\n"
        + "      document.title += ' -' + event.composed;\n"
        + "      document.title += ' -' + event.returnValue;\n"
        + "    } else {\n"
        + "      document.title += ' ' + 'no event';\n"
        + "    }\n"
        + "  }\n";

    /**
     * @throws Exception if the test fails
     */
    @Test
    @Alerts("exception")
    public void create_ctor() throws Exception {
        final String html = HtmlPageTest.STANDARDS_MODE_PREFIX_
            + "<html><head><title>foo</title><script>\n"
            + "  function test() {\n"
            + "    try {\n"
            + "      var event = new BeforeUnloadEvent('beforeunload');\n"
            + "    } catch (e) { alert('exception') }\n"
            + "  }\n"
            + "</script></head><body onload='test()'>\n"
            + "</body></html>";

        loadPageWithAlerts2(html);
    }

    /**
     * @throws Exception if the test fails
     */
    @Test
    @Alerts(DEFAULT = {"-[object BeforeUnloadEvent]", "-", "-false", "-false", "-false", "-"},
            IE = "exception")
    public void create_createEvent() throws Exception {
        final String html = HtmlPageTest.STANDARDS_MODE_PREFIX_
            + "<html><head><script>\n"
            + "  function test() {\n"
            + "    try {\n"
            + "      var event = document.createEvent('BeforeUnloadEvent');\n"
            + "      dump(event);\n"
            + "    } catch (e) { document.title += 'exception' }\n"
            + "  }\n"
            + DUMP_EVENT_FUNCTION
            + "</script></head><body onload='test()'>\n"
            + "</body></html>";

        final WebDriver driver = loadPage2(html);
        assertTitle(driver, String.join(" ", getExpectedAlerts()));
    }

    /**
     * @throws Exception if the test fails
     */
    @Test
    @Alerts(DEFAULT = {"-[object BeforeUnloadEvent]", "-beforeunload", "-true", "-false", "-false", "-"},
            IE = "exception")
    public void initEvent() throws Exception {
        final String html = HtmlPageTest.STANDARDS_MODE_PREFIX_
            + "<html><head><script>\n"
            + "  function test() {\n"
            + "    try {\n"
            + "      var event = document.createEvent('BeforeUnloadEvent');\n"
            + "      event.initEvent('beforeunload', true, false);\n"
            + "      dump(event);\n"
            + "    } catch (e) { document.title += 'exception' }\n"
            + "  }\n"
            + DUMP_EVENT_FUNCTION
            + "</script></head><body onload='test()'>\n"
            + "</body></html>";

        final WebDriver driver = loadPage2(html);
        assertTitle(driver, String.join(" ", getExpectedAlerts()));
    }

    /**
     * @throws Exception if the test fails
     */
    @Test
    @Alerts(DEFAULT = {"-[object BeforeUnloadEvent]", "-beforeunload", "-true", "-false", "-false", "-"},
            IE = "exception")
    public void dispatchEvent() throws Exception {
        final String html = HtmlPageTest.STANDARDS_MODE_PREFIX_
            + "<html><head><script>\n"
            + "  function test() {\n"
            + "    try {\n"
            + "      var event = document.createEvent('BeforeUnloadEvent');\n"
            + "      event.initEvent('beforeunload', true, false);\n"
            + "      dispatchEvent(event);\n"
            + "    } catch (e) { document.title += 'exception' }\n"
            + "  }\n"
            + DUMP_EVENT_FUNCTION
            + "  window.onbeforeunload  = dump;\n"
            + "</script></head><body onload='test()'>\n"
            + "</body></html>";

        final WebDriver driver = loadPage2(html);
        assertTitle(driver, String.join(" ", getExpectedAlerts()));
    }

    /**
     * @throws Exception if the test fails
     */
    @Test
<<<<<<< HEAD
    @Alerts(DEFAULT = {"-[object Event]", "-beforeunload", "-true", "-false", "-true"},
            IE = {"-[object Event]", "-beforeunload", "-true", "-false", "-undefined"})
=======
    @Alerts(DEFAULT = {"-[object Event]", "-beforeunload", "-true", "-false", "-false", "-true"},
            IE = {"-[object Event]", "-beforeunload", "-true", "-false", "-undefined", "-undefined"})
>>>>>>> 6cc30901
    public void dispatchEvent_event() throws Exception {
        final String html = HtmlPageTest.STANDARDS_MODE_PREFIX_
            + "<html><head><script>\n"
            + "  function test() {\n"
            + "    try {\n"
            + "      var event = document.createEvent('Event');\n"
            + "      event.initEvent('beforeunload', true, false);\n"
            + "      dispatchEvent(event);\n"
            + "    } catch (e) { alert('exception') }\n"
            + "  }\n"
            + DUMP_EVENT_FUNCTION
            + "  window.onbeforeunload = dump;\n"
            + "</script></head><body onload='test()'>\n"
            + "</body></html>";

        final WebDriver driver = loadPage2(html);
        assertTitle(driver, String.join(" ", getExpectedAlerts()));
    }

    /**
     * @throws Exception if the test fails
     */
    @Test
    @Alerts("supported")
    public void onBeforeUnload_supported() throws Exception {
        final String html = HtmlPageTest.STANDARDS_MODE_PREFIX_
            + "<html><head><title>foo</title><script>\n"
            + "  function test() {\n"
            + "    if ('onbeforeunload' in window) { alert('supported') }\n"
            + "  }\n"
            + "</script></head><body onload='test()'>\n"
            + "</body></html>";

        loadPageWithAlerts2(html);
    }
}<|MERGE_RESOLUTION|>--- conflicted
+++ resolved
@@ -139,13 +139,8 @@
      * @throws Exception if the test fails
      */
     @Test
-<<<<<<< HEAD
-    @Alerts(DEFAULT = {"-[object Event]", "-beforeunload", "-true", "-false", "-true"},
-            IE = {"-[object Event]", "-beforeunload", "-true", "-false", "-undefined"})
-=======
     @Alerts(DEFAULT = {"-[object Event]", "-beforeunload", "-true", "-false", "-false", "-true"},
             IE = {"-[object Event]", "-beforeunload", "-true", "-false", "-undefined", "-undefined"})
->>>>>>> 6cc30901
     public void dispatchEvent_event() throws Exception {
         final String html = HtmlPageTest.STANDARDS_MODE_PREFIX_
             + "<html><head><script>\n"
