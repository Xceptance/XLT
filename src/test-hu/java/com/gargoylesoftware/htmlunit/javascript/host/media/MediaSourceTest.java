--- conflicted
+++ resolved
@@ -14,13 +14,6 @@
  */
 package com.gargoylesoftware.htmlunit.javascript.host.media;
 
-<<<<<<< HEAD
-import static com.gargoylesoftware.htmlunit.BrowserRunner.TestedBrowser.CHROME;
-import static com.gargoylesoftware.htmlunit.BrowserRunner.TestedBrowser.FF;
-import static com.gargoylesoftware.htmlunit.BrowserRunner.TestedBrowser.FF68;
-
-=======
->>>>>>> 6cc30901
 import org.junit.Test;
 import org.junit.runner.RunWith;
 
@@ -65,18 +58,12 @@
     @Test
     @Alerts(DEFAULT = { "true", "true", "false" },
             CHROME = { "true", "false", "false" },
-<<<<<<< HEAD
-            EDGE = { "true", "false", "false" },
-            IE = "MediaSource not available")
-    @NotYetImplemented({CHROME, FF, FF68})
-=======
             EDGE = { "true", "false", "false" })
     @HtmlUnitNYI(CHROME = { "false", "false", "false" },
             EDGE = { "false", "false", "false" },
             FF = { "false", "false", "false" },
             FF78 = { "false", "false", "false" },
             IE = { "false", "false", "false" })
->>>>>>> 6cc30901
     public void isTypeSypported() throws Exception {
         final String html
             = "<html>\n"
