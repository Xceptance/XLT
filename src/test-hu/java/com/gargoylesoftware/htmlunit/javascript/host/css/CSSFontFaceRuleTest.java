/*
 * Copyright (c) 2002-2021 Gargoyle Software Inc.
 *
 * Licensed under the Apache License, Version 2.0 (the "License");
 * you may not use this file except in compliance with the License.
 * You may obtain a copy of the License at
 * http://www.apache.org/licenses/LICENSE-2.0
 *
 * Unless required by applicable law or agreed to in writing, software
 * distributed under the License is distributed on an "AS IS" BASIS,
 * WITHOUT WARRANTIES OR CONDITIONS OF ANY KIND, either express or implied.
 * See the License for the specific language governing permissions and
 * limitations under the License.
 */
package com.gargoylesoftware.htmlunit.javascript.host.css;

import org.junit.Test;
import org.junit.runner.RunWith;

import com.gargoylesoftware.htmlunit.BrowserRunner;
import com.gargoylesoftware.htmlunit.BrowserRunner.Alerts;
import com.gargoylesoftware.htmlunit.WebDriverTestCase;

/**
 * Tests for {@link CSSFontFaceRule}.
 *
 * @author Marc Guillemot
 * @author Frank Danek
 */
@RunWith(BrowserRunner.class)
public class CSSFontFaceRuleTest extends WebDriverTestCase {

    /**
     * @throws Exception if an error occurs
     */
    @Test
    @Alerts(DEFAULT = {"[object CSSFontFaceRule]", "5",
                "@font-face { font-family: Delicious; src: url(\"Delicious-Bold.otf\"); }"},
<<<<<<< HEAD
            FF = {"[object CSSFontFaceRule]", "5",
                "@font-face {\n  font-family: Delicious;\n  src: url(\"Delicious-Bold.otf\");\n}"},
            FF68 = {"[object CSSFontFaceRule]", "5",
=======
            FF78 = {"[object CSSFontFaceRule]", "5",
>>>>>>> 6cc30901
                "@font-face {\n  font-family: Delicious;\n  src: url(\"Delicious-Bold.otf\");\n}"},
            IE = {"[object CSSFontFaceRule]", "5",
                "@font-face {\n\tfont-family: Delicious;\n\tsrc: url(Delicious-Bold.otf);\n}\n"})
    public void simple() throws Exception {
        final String html
            = "<html><body>\n"
            + "<style>\n"
            + "  @font-face { font-family: Delicious; src: url('Delicious-Bold.otf'); }\n"
            + "  h3 { font-family: Delicious;  }\n"
            + "</style>\n"
            + "<script>\n"
            + "try {\n"
            + "  var styleSheet = document.styleSheets[0];\n"
            + "  var rule = styleSheet.cssRules[0];\n"
            + "  alert(rule);\n"
            + "  alert(rule.type);\n"
            + "  alert(rule.cssText);\n"
            + "}\n"
            + "catch (e) { alert('exception'); }\n"
            + "</script></body></html>";

        loadPageWithAlerts2(html);
    }

    /**
     * @throws Exception if an error occurs
     */
    @Test
    @Alerts(DEFAULT = "@font-face { font-family: Delicious; src: url(\"//:\"); }",
<<<<<<< HEAD
            FF = "@font-face {\n  font-family: Delicious;\n  src: url(\"//:\");\n}",
            FF68 = "@font-face {\n  font-family: Delicious;\n  src: url(\"//:\");\n}",
=======
            FF78 = "@font-face {\n  font-family: Delicious;\n  src: url(\"//:\");\n}",
>>>>>>> 6cc30901
            IE = "@font-face {\n\tfont-family: Delicious;\n\tsrc: url(//:);\n}\n")
    public void urlSlashSlashColon() throws Exception {
        final String html
            = "<html><body>\n"
            + "<style>\n"
            + "  @font-face { font-family: Delicious; src: url(//:); }\n"
            + "  h3 { font-family: Delicious;  }\n"
            + "</style>\n"
            + "<script>\n"
            + "try {\n"
            + "  var styleSheet = document.styleSheets[0];\n"
            + "  var rule = styleSheet.cssRules[0];\n"
            + "  alert(rule.cssText);\n"
            + "}\n"
            + "catch (e) { alert('exception'); }\n"
            + "</script></body></html>";

        loadPageWithAlerts2(html);
    }

    /**
     * @throws Exception if an error occurs
     */
    @Test
    @Alerts(DEFAULT = "@font-face { font-family: Delicious; src: url(\"/:\"); }",
<<<<<<< HEAD
            FF68 = "@font-face {\n  font-family: Delicious;\n  src: url(\"/:\");\n}",
            FF = "@font-face {\n  font-family: Delicious;\n  src: url(\"/:\");\n}",
=======
            FF78 = "@font-face {\n  font-family: Delicious;\n  src: url(\"/:\");\n}",
>>>>>>> 6cc30901
            IE = "@font-face {\n\tfont-family: Delicious;\n\tsrc: url(/:);\n}\n")
    public void urlSlashColon() throws Exception {
        final String html
            = "<html><body>\n"
            + "<style>\n"
            + "  @font-face { font-family: Delicious; src: url(/:); }\n"
            + "  h3 { font-family: Delicious;  }\n"
            + "</style>\n"
            + "<script>\n"
            + "try {\n"
            + "  var styleSheet = document.styleSheets[0];\n"
            + "  var rule = styleSheet.cssRules[0];\n"
            + "  alert(rule.cssText);\n"
            + "}\n"
            + "catch (e) { alert('exception'); }\n"
            + "</script></body></html>";

        loadPageWithAlerts2(html);
    }

    /**
     * @throws Exception if an error occurs
     */
    @Test
    @Alerts(DEFAULT = "@font-face { font-family: Delicious; src: url(\"//\"); }",
<<<<<<< HEAD
            FF = "@font-face {\n  font-family: Delicious;\n  src: url(\"//\");\n}",
            FF68 = "@font-face {\n  font-family: Delicious;\n  src: url(\"//\");\n}",
=======
            FF78 = "@font-face {\n  font-family: Delicious;\n  src: url(\"//\");\n}",
>>>>>>> 6cc30901
            IE = "@font-face {\n\tfont-family: Delicious;\n\tsrc: url(//);\n}\n")
    public void urlSlashSlash() throws Exception {
        final String html
            = "<html><body>\n"
            + "<style>\n"
            + "  @font-face { font-family: Delicious; src: url(//); }\n"
            + "  h3 { font-family: Delicious;  }\n"
            + "</style>\n"
            + "<script>\n"
            + "try {\n"
            + "  var styleSheet = document.styleSheets[0];\n"
            + "  var rule = styleSheet.cssRules[0];\n"
            + "  alert(rule.cssText);\n"
            + "}\n"
            + "catch (e) { alert('exception'); }\n"
            + "</script></body></html>";

        loadPageWithAlerts2(html);
    }
}<|MERGE_RESOLUTION|>--- conflicted
+++ resolved
@@ -36,13 +36,7 @@
     @Test
     @Alerts(DEFAULT = {"[object CSSFontFaceRule]", "5",
                 "@font-face { font-family: Delicious; src: url(\"Delicious-Bold.otf\"); }"},
-<<<<<<< HEAD
-            FF = {"[object CSSFontFaceRule]", "5",
-                "@font-face {\n  font-family: Delicious;\n  src: url(\"Delicious-Bold.otf\");\n}"},
-            FF68 = {"[object CSSFontFaceRule]", "5",
-=======
             FF78 = {"[object CSSFontFaceRule]", "5",
->>>>>>> 6cc30901
                 "@font-face {\n  font-family: Delicious;\n  src: url(\"Delicious-Bold.otf\");\n}"},
             IE = {"[object CSSFontFaceRule]", "5",
                 "@font-face {\n\tfont-family: Delicious;\n\tsrc: url(Delicious-Bold.otf);\n}\n"})
@@ -72,12 +66,7 @@
      */
     @Test
     @Alerts(DEFAULT = "@font-face { font-family: Delicious; src: url(\"//:\"); }",
-<<<<<<< HEAD
-            FF = "@font-face {\n  font-family: Delicious;\n  src: url(\"//:\");\n}",
-            FF68 = "@font-face {\n  font-family: Delicious;\n  src: url(\"//:\");\n}",
-=======
             FF78 = "@font-face {\n  font-family: Delicious;\n  src: url(\"//:\");\n}",
->>>>>>> 6cc30901
             IE = "@font-face {\n\tfont-family: Delicious;\n\tsrc: url(//:);\n}\n")
     public void urlSlashSlashColon() throws Exception {
         final String html
@@ -103,12 +92,7 @@
      */
     @Test
     @Alerts(DEFAULT = "@font-face { font-family: Delicious; src: url(\"/:\"); }",
-<<<<<<< HEAD
-            FF68 = "@font-face {\n  font-family: Delicious;\n  src: url(\"/:\");\n}",
-            FF = "@font-face {\n  font-family: Delicious;\n  src: url(\"/:\");\n}",
-=======
             FF78 = "@font-face {\n  font-family: Delicious;\n  src: url(\"/:\");\n}",
->>>>>>> 6cc30901
             IE = "@font-face {\n\tfont-family: Delicious;\n\tsrc: url(/:);\n}\n")
     public void urlSlashColon() throws Exception {
         final String html
@@ -134,12 +118,7 @@
      */
     @Test
     @Alerts(DEFAULT = "@font-face { font-family: Delicious; src: url(\"//\"); }",
-<<<<<<< HEAD
-            FF = "@font-face {\n  font-family: Delicious;\n  src: url(\"//\");\n}",
-            FF68 = "@font-face {\n  font-family: Delicious;\n  src: url(\"//\");\n}",
-=======
             FF78 = "@font-face {\n  font-family: Delicious;\n  src: url(\"//\");\n}",
->>>>>>> 6cc30901
             IE = "@font-face {\n\tfont-family: Delicious;\n\tsrc: url(//);\n}\n")
     public void urlSlashSlash() throws Exception {
         final String html
