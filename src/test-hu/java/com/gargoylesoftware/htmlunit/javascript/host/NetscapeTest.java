--- conflicted
+++ resolved
@@ -36,11 +36,7 @@
     @Test
     @Alerts(DEFAULT = {"undefined", "undefined", "exception"},
             FF = {"[object Object]", "undefined", "[object Object]", "undefined"},
-<<<<<<< HEAD
-            FF68 = {"[object Object]", "undefined", "[object Object]", "undefined"})
-=======
             FF78 = {"[object Object]", "undefined", "[object Object]", "undefined"})
->>>>>>> 6cc30901
     public void netscape() throws Exception {
         final String html = "<html><body><script>\n"
             + "try {\n"
