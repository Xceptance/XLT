--- conflicted
+++ resolved
@@ -17,11 +17,7 @@
 import static com.gargoylesoftware.htmlunit.BrowserRunner.TestedBrowser.CHROME;
 import static com.gargoylesoftware.htmlunit.BrowserRunner.TestedBrowser.EDGE;
 import static com.gargoylesoftware.htmlunit.BrowserRunner.TestedBrowser.FF;
-<<<<<<< HEAD
-import static com.gargoylesoftware.htmlunit.BrowserRunner.TestedBrowser.FF68;
-=======
 import static com.gargoylesoftware.htmlunit.BrowserRunner.TestedBrowser.FF78;
->>>>>>> 6cc30901
 
 import java.net.URL;
 import java.util.List;
@@ -184,11 +180,7 @@
      */
     @Test
     @Alerts({"#myDataTable=foo%3Dojkoj", "§§URL§§#myDataTable=foo%3Dojkoj"})
-<<<<<<< HEAD
-    @NotYetImplemented({CHROME, FF, FF68})
-=======
     @NotYetImplemented({CHROME, EDGE, FF, FF78})
->>>>>>> 6cc30901
     public void hashEncoding2() throws Exception {
         final String html = "<html><body><script>\n"
             + "window.location.hash = 'myDataTable=foo%3Dojkoj';\n"
@@ -915,16 +907,10 @@
     @Alerts(DEFAULT = {"3", "null", "§§URL§§/"},
             CHROME = {"3", "§§URL§§", "§§URL§§/second/a.html?urlParam=urlVal"},
             EDGE = {"3", "§§URL§§", "§§URL§§/second/a.html?urlParam=urlVal"},
-<<<<<<< HEAD
-            FF = {"3", "§§URL§§", "§§URL§§/"})
-    // FF opens a confirmation window for the post
-    @BuggyWebDriver(FF68 = {"2", "null", "§§URL§§/"})
-=======
             FF = {"3", "§§URL§§", "§§URL§§/"},
             FF78 = {"3", "§§URL§§", "§§URL§§/"})
     // FF opens a confirmation window for the post
     @BuggyWebDriver(FF78 = {"2", "null", "§§URL§§/"})
->>>>>>> 6cc30901
     public void reloadPost() throws Exception {
         final String form =
                 "<html>\n"
