--- conflicted
+++ resolved
@@ -15,11 +15,7 @@
 package com.gargoylesoftware.htmlunit.javascript.host.html;
 
 import static com.gargoylesoftware.htmlunit.BrowserRunner.TestedBrowser.FF;
-<<<<<<< HEAD
-import static com.gargoylesoftware.htmlunit.BrowserRunner.TestedBrowser.FF68;
-=======
 import static com.gargoylesoftware.htmlunit.BrowserRunner.TestedBrowser.FF78;
->>>>>>> 6cc30901
 import static com.gargoylesoftware.htmlunit.BrowserRunner.TestedBrowser.IE;
 
 import java.util.LinkedList;
@@ -162,11 +158,7 @@
     @BuggyWebDriver(CHROME = "onchange-select; onclick-select;",
             EDGE = "onchange-select; onclick-select;",
             FF = "onchange-select; onclick-select;",
-<<<<<<< HEAD
-            FF68 = "onchange-select; onclick-select;")
-=======
             FF78 = "onchange-select; onclick-select;")
->>>>>>> 6cc30901
     public void clickOptionEventSequence1() throws Exception {
         final String html =
                 HtmlPageTest.STANDARDS_MODE_PREFIX_
@@ -210,11 +202,7 @@
     @BuggyWebDriver(CHROME = "change-SELECT; click-SELECT;",
             EDGE = "change-SELECT; click-SELECT;",
             FF = "change-SELECT; click-SELECT;",
-<<<<<<< HEAD
-            FF68 = "change-SELECT; click-SELECT;")
-=======
             FF78 = "change-SELECT; click-SELECT;")
->>>>>>> 6cc30901
     public void clickOptionEventSequence2() throws Exception {
         final String html =
                 HtmlPageTest.STANDARDS_MODE_PREFIX_
@@ -273,11 +261,7 @@
     @BuggyWebDriver(CHROME = "onchange-select; change-SELECT; onclick-select; click-SELECT;",
             EDGE = "onchange-select; change-SELECT; onclick-select; click-SELECT;",
             FF = "onchange-select; change-SELECT; onclick-select; click-SELECT;",
-<<<<<<< HEAD
-            FF68 = "onchange-select; change-SELECT; onclick-select; click-SELECT;")
-=======
             FF78 = "onchange-select; change-SELECT; onclick-select; click-SELECT;")
->>>>>>> 6cc30901
     public void clickOptionEventSequence3() throws Exception {
         final String html =
                 HtmlPageTest.STANDARDS_MODE_PREFIX_
@@ -1257,15 +1241,9 @@
                         "false-selected", "false-null", "true-true"},
             FF = {"false-null", "true-true", "true-null",
                     "false-selected", "false-null", "false-true"},
-<<<<<<< HEAD
-            FF68 = {"false-null", "true-true", "true-null",
-                    "false-selected", "false-null", "false-true"})
-    @NotYetImplemented({FF, FF68})
-=======
             FF78 = {"false-null", "true-true", "true-null",
                     "false-selected", "false-null", "false-true"})
     @NotYetImplemented({FF, FF78})
->>>>>>> 6cc30901
     public void setSelectedAttribute() throws Exception {
         final String html =
             HtmlPageTest.STANDARDS_MODE_PREFIX_
@@ -1415,11 +1393,7 @@
     @Test
     @Alerts(DEFAULT = "o-mouse over [option1]",
             FF = "o-mouse over [option1] s-mouse over [option1]",
-<<<<<<< HEAD
-            FF68 = "o-mouse over [option1] s-mouse over [option1]",
-=======
             FF78 = "o-mouse over [option1] s-mouse over [option1]",
->>>>>>> 6cc30901
             IE = "")
     public void mouseOverDisabledSelect() throws Exception {
         shutDownAll();
@@ -1475,11 +1449,7 @@
     @Test
     @Alerts(DEFAULT = "",
             FF = "s-mouse over [select1] o-mouse over [option1] s-mouse over [option1]",
-<<<<<<< HEAD
-            FF68 = "s-mouse over [select1] o-mouse over [option1] s-mouse over [option1]")
-=======
             FF78 = "s-mouse over [select1] o-mouse over [option1] s-mouse over [option1]")
->>>>>>> 6cc30901
     public void mouseOverDisabledOption() throws Exception {
         shutDownAll();
 
