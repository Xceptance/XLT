/*
 * Copyright (c) 2002-2021 Gargoyle Software Inc.
 *
 * Licensed under the Apache License, Version 2.0 (the "License");
 * you may not use this file except in compliance with the License.
 * You may obtain a copy of the License at
 * http://www.apache.org/licenses/LICENSE-2.0
 *
 * Unless required by applicable law or agreed to in writing, software
 * distributed under the License is distributed on an "AS IS" BASIS,
 * WITHOUT WARRANTIES OR CONDITIONS OF ANY KIND, either express or implied.
 * See the License for the specific language governing permissions and
 * limitations under the License.
 */
package com.gargoylesoftware.htmlunit.javascript.host.event;

import org.junit.Test;
import org.junit.runner.RunWith;

import com.gargoylesoftware.htmlunit.BrowserRunner;
import com.gargoylesoftware.htmlunit.BrowserRunner.Alerts;
import com.gargoylesoftware.htmlunit.BrowserRunner.BuggyWebDriver;
import com.gargoylesoftware.htmlunit.WebDriverTestCase;
import com.gargoylesoftware.htmlunit.html.HtmlPageTest;

/**
 * Tests for {@link CloseEvent}.
 *
 * @author Frank Danek
 * @author Ronald Brill
 */
@RunWith(BrowserRunner.class)
public class CloseEventTest extends WebDriverTestCase {

    private static final String DUMP_EVENT_FUNCTION = "  function dump(event) {\n"
        + "    if (event) {\n"
        + "      alert(event);\n"
        + "      alert(event.type);\n"
        + "      alert(event.bubbles);\n"
        + "      alert(event.cancelable);\n"
        + "      alert(event.composed);\n"
        + "      alert(event.code);\n"
        + "      alert(event.reason);\n"
        + "      alert(event.wasClean);\n"
        + "    } else {\n"
        + "      alert('no event');\n"
        + "    }\n"
        + "  }\n";

    /**
     * @throws Exception if the test fails
     */
    @Test
    @Alerts(DEFAULT = {"[object CloseEvent]", "type-close", "false", "false", "false", "0", "", "false"},
            IE = "exception")
    public void create_ctor() throws Exception {
        final String html = HtmlPageTest.STANDARDS_MODE_PREFIX_
            + "<html><head><title>foo</title><script>\n"
            + "  function test() {\n"
            + "    try {\n"
            + "      var event = new CloseEvent('type-close');\n"
            + "      dump(event);\n"
            + "    } catch (e) { alert('exception') }\n"
            + "  }\n"
            + DUMP_EVENT_FUNCTION
            + "</script></head><body onload='test()'>\n"
            + "</body></html>";

        loadPageWithAlerts2(html);
    }

    /**
     * @throws Exception if the test fails
     */
    @Test
    @Alerts(DEFAULT = {"[object CloseEvent]", "type-close", "true", "false", "false", "42", "test-reason", "true"},
            IE = "exception")
    public void create_ctorWithDetails() throws Exception {
        final String html = HtmlPageTest.STANDARDS_MODE_PREFIX_
            + "<html><head><title>foo</title><script>\n"
            + "  function test() {\n"
            + "    try {\n"
            + "      var event = new CloseEvent('type-close', {\n"
            + "        'bubbles': true,\n"
            + "        'reason': 'test-reason',\n"
            + "        'code': 42,\n"
            + "        'wasClean': true\n"
            + "      });\n"
            + "      dump(event);\n"
            + "    } catch (e) { alert('exception') }\n"
            + "  }\n"
            + DUMP_EVENT_FUNCTION
            + "</script></head><body onload='test()'>\n"
            + "</body></html>";

        loadPageWithAlerts2(html);
    }

    /**
     * @throws Exception if the test fails
     */
    @Test
    @Alerts(DEFAULT = {"[object CloseEvent]", "", "false", "false", "false", "0", "", "false"},
            FF = "exception",
<<<<<<< HEAD
            FF68 = "exception")
    @BuggyWebDriver(IE = {"[object CloseEvent]", "", "false", "false", "0", "exception"})
=======
            FF78 = "exception",
            IE = {"[object CloseEvent]", "", "false", "false", "undefined", "0", "", "false"})
    @BuggyWebDriver(IE = {"[object CloseEvent]", "", "false", "false", "undefined", "0", "exception"})
>>>>>>> 6cc30901
    public void create_createEvent() throws Exception {
        final String html = HtmlPageTest.STANDARDS_MODE_PREFIX_
            + "<html><head><title>foo</title><script>\n"
            + "  function test() {\n"
            + "    try {\n"
            + "      var event = document.createEvent('CloseEvent');\n"
            + "      dump(event);\n"
            + "    } catch (e) { alert('exception') }\n"
            + "  }\n"
            + DUMP_EVENT_FUNCTION
            + "</script></head><body onload='test()'>\n"
            + "</body></html>";

        loadPageWithAlerts2(html);
    }

    /**
     * @throws Exception if the test fails
     */
    @Test
    @Alerts(DEFAULT = "no initCloseEvent",
            FF = "exception",
<<<<<<< HEAD
            FF68 = "exception",
            IE = {"[object CloseEvent]", "close", "true", "false", "42", "time to close", "true"})
=======
            FF78 = "exception",
            IE = {"[object CloseEvent]", "close", "true", "false", "undefined", "42", "time to close", "true"})
>>>>>>> 6cc30901
    public void initCloseEvent() throws Exception {
        final String html = HtmlPageTest.STANDARDS_MODE_PREFIX_
            + "<html><head><title>foo</title><script>\n"
            + "  function test() {\n"
            + "    try {\n"
            + "      var event = document.createEvent('CloseEvent');\n"
            + "      if (event.initCloseEvent) {\n"
            + "        event.initCloseEvent('close', true, false, true, 42, 'time to close');\n"
            + "        dump(event);\n"
            + "      } else { alert('no initCloseEvent'); }\n"
            + "    } catch (e) { alert('exception') }\n"
            + "  }\n"
            + DUMP_EVENT_FUNCTION
            + "</script></head><body onload='test()'>\n"
            + "</body></html>";

        loadPageWithAlerts2(html);
    }
}<|MERGE_RESOLUTION|>--- conflicted
+++ resolved
@@ -102,14 +102,9 @@
     @Test
     @Alerts(DEFAULT = {"[object CloseEvent]", "", "false", "false", "false", "0", "", "false"},
             FF = "exception",
-<<<<<<< HEAD
-            FF68 = "exception")
-    @BuggyWebDriver(IE = {"[object CloseEvent]", "", "false", "false", "0", "exception"})
-=======
             FF78 = "exception",
             IE = {"[object CloseEvent]", "", "false", "false", "undefined", "0", "", "false"})
     @BuggyWebDriver(IE = {"[object CloseEvent]", "", "false", "false", "undefined", "0", "exception"})
->>>>>>> 6cc30901
     public void create_createEvent() throws Exception {
         final String html = HtmlPageTest.STANDARDS_MODE_PREFIX_
             + "<html><head><title>foo</title><script>\n"
@@ -132,13 +127,8 @@
     @Test
     @Alerts(DEFAULT = "no initCloseEvent",
             FF = "exception",
-<<<<<<< HEAD
-            FF68 = "exception",
-            IE = {"[object CloseEvent]", "close", "true", "false", "42", "time to close", "true"})
-=======
             FF78 = "exception",
             IE = {"[object CloseEvent]", "close", "true", "false", "undefined", "42", "time to close", "true"})
->>>>>>> 6cc30901
     public void initCloseEvent() throws Exception {
         final String html = HtmlPageTest.STANDARDS_MODE_PREFIX_
             + "<html><head><title>foo</title><script>\n"
