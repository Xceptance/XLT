/*
 * Copyright (c) 2002-2021 Gargoyle Software Inc.
 *
 * Licensed under the Apache License, Version 2.0 (the "License");
 * you may not use this file except in compliance with the License.
 * You may obtain a copy of the License at
 * http://www.apache.org/licenses/LICENSE-2.0
 *
 * Unless required by applicable law or agreed to in writing, software
 * distributed under the License is distributed on an "AS IS" BASIS,
 * WITHOUT WARRANTIES OR CONDITIONS OF ANY KIND, either express or implied.
 * See the License for the specific language governing permissions and
 * limitations under the License.
 */
package com.gargoylesoftware.htmlunit.javascript.configuration;

<<<<<<< HEAD
import static com.gargoylesoftware.htmlunit.BrowserVersion.CHROME;
import static com.gargoylesoftware.htmlunit.BrowserVersion.FIREFOX;
import static com.gargoylesoftware.htmlunit.BrowserVersion.FIREFOX_68;
import static com.gargoylesoftware.htmlunit.BrowserVersion.INTERNET_EXPLORER;
=======
import static com.gargoylesoftware.htmlunit.BrowserVersion.FIREFOX;
>>>>>>> 6cc30901
import static org.junit.Assert.fail;

import java.io.File;
import java.io.IOException;
import java.lang.reflect.Field;
import java.lang.reflect.Method;
import java.net.URISyntaxException;
import java.net.URL;
import java.text.MessageFormat;
import java.util.ArrayList;
import java.util.Enumeration;
import java.util.List;
import java.util.Locale;
import java.util.Map;
import java.util.jar.JarEntry;
import java.util.jar.JarFile;

import org.apache.commons.logging.Log;
import org.apache.commons.logging.LogFactory;
import org.apache.commons.text.RandomStringGenerator;
import org.junit.Test;

import com.gargoylesoftware.htmlunit.BrowserVersion;
import com.gargoylesoftware.htmlunit.MockWebConnection;
import com.gargoylesoftware.htmlunit.SimpleWebTestCase;
import com.gargoylesoftware.htmlunit.WebClient;
import com.gargoylesoftware.htmlunit.javascript.JavaScriptEngine;
import com.gargoylesoftware.htmlunit.javascript.SimpleScriptable;
import com.gargoylesoftware.htmlunit.javascript.host.worker.DedicatedWorkerGlobalScope;

/**
 * Tests for {@link JavaScriptConfiguration}.
 *
 * @author Chris Erskine
 * @author Ahmed Ashour
 * @author Ronald Brill
 * @author Frank Danek
 * @author Joerg Werner
 */
public class JavaScriptConfigurationTest extends SimpleWebTestCase {

    private static final Log LOG = LogFactory.getLog(JavaScriptConfigurationTest.class);

    /**
     * Test if configuration map expands with each new instance of BrowserVersion used.
     *
     * @throws Exception if the test fails
     */
    @Test
    public void configurationMapExpands() throws Exception {
        // get a reference to the leaky map
        final Field field = JavaScriptConfiguration.class.getDeclaredField("CONFIGURATION_MAP_");
        field.setAccessible(true);
        final Map<?, ?> leakyMap = (Map<?, ?>) field.get(null);

        leakyMap.clear();
        final int knownBrowsers = leakyMap.size();

        BrowserVersion browserVersion = new BrowserVersion.BrowserVersionBuilder(BrowserVersion.FIREFOX_78)
                                                .setApplicationVersion("App")
                                                .setApplicationVersion("Version")
                                                .setUserAgent("User agent")
                                                .build();
        JavaScriptConfiguration.getInstance(browserVersion);

        browserVersion = new BrowserVersion.BrowserVersionBuilder(BrowserVersion.FIREFOX_78)
                            .setApplicationVersion("App2")
                            .setApplicationVersion("Version2")
                            .setUserAgent("User agent2")
                            .build();
        JavaScriptConfiguration.getInstance(browserVersion);

        assertEquals(knownBrowsers + 1, leakyMap.size());
    }

    /**
     * Regression test for Bug #899.
     * This test was throwing an OutOfMemoryError when the bug existed.
     * @throws Exception if an error occurs
     */
    @Test
    public void memoryLeak() throws Exception {
        final RandomStringGenerator generator = new RandomStringGenerator.Builder().withinRange('a', 'z').build();

        long count = 0;
        while (count++ < 3000) {
            final BrowserVersion browserVersion = new BrowserVersion.BrowserVersionBuilder(BrowserVersion.FIREFOX_78)
                                                    .setApplicationVersion("App" + generator.generate(20))
                                                    .setApplicationVersion("Version" + generator.generate(20))
                                                    .setUserAgent("User Agent" + generator.generate(20))
                                                    .build();
            JavaScriptConfiguration.getInstance(browserVersion);
            if (LOG.isInfoEnabled()) {
                LOG.info("count: " + count + "; memory stats: " + getMemoryStats());
            }
        }
        System.gc();
    }

    private static String getMemoryStats() {
        final Runtime rt = Runtime.getRuntime();
        final long free = rt.freeMemory() / 1024;
        final long total = rt.totalMemory() / 1024;
        final long max = rt.maxMemory() / 1024;
        final long used = total - free;
        final String format = "used: {0,number,0}K, free: {1,number,0}K, total: {2,number,0}K, max: {3,number,0}K";
        return MessageFormat.format(format,
                Long.valueOf(used), Long.valueOf(free), Long.valueOf(total), Long.valueOf(max));
    }

    /**
     * Tests that all classes in *.javascript.* which have {@link JsxClasses}/{@link JsxClass} annotation,
     * are included in {@link JavaScriptConfiguration#CLASSES_}.
     */
    @Test
    public void jsxClasses() {
        final List<String> foundJsxClasses = new ArrayList<>();
        for (final String className : getClassesForPackage(JavaScriptEngine.class)) {
            if (!className.contains("$")) {
                Class<?> klass = null;
                try {
                    klass = Class.forName(className);
                }
                catch (final Throwable t) {
                    continue;
                }
                if ("com.gargoylesoftware.htmlunit.javascript.host.intl".equals(klass.getPackage().getName())
                        || "Reflect".equals(klass.getSimpleName())) {
                    continue;
                }
                if (klass.getAnnotation(JsxClasses.class) != null) {
                    foundJsxClasses.add(className);
                }
                else if (klass.getAnnotation(JsxClass.class) != null) {
                    foundJsxClasses.add(className);
                }
            }
        }
        foundJsxClasses.remove(DedicatedWorkerGlobalScope.class.getName());
        final List<String> definedClasses = new ArrayList<>();
        for (final Class<?> klass : JavaScriptConfiguration.CLASSES_) {
            definedClasses.add(klass.getName());
        }
        foundJsxClasses.removeAll(definedClasses);
        if (!foundJsxClasses.isEmpty()) {
            fail("Class " + foundJsxClasses.get(0) + " is not in JavaScriptConfiguration.CLASSES_");
        }
    }

    /**
     * Return the classes inside the specified package and its sub-packages.
     * @param klass a class inside that package
     * @return a list of class names
     */
    public static List<String> getClassesForPackage(final Class<?> klass) {
        final List<String> list = new ArrayList<>();

        File directory = null;
        final String relPath = klass.getName().replace('.', '/') + ".class";

        final URL resource = JavaScriptConfiguration.class.getClassLoader().getResource(relPath);

        if (resource == null) {
            throw new RuntimeException("No resource for " + relPath);
        }
        final String fullPath = resource.getFile();

        try {
            directory = new File(resource.toURI()).getParentFile();
        }
        catch (final URISyntaxException e) {
            throw new RuntimeException(klass.getName() + " (" + resource + ") does not appear to be a valid URL", e);
        }
        catch (final IllegalArgumentException e) {
            directory = null;
        }

        if (directory != null && directory.exists()) {
            addClasses(directory, klass.getPackage().getName(), list);
        }
        else {
            try {
                String jarPath = fullPath.replaceFirst("[.]jar[!].*", ".jar").replaceFirst("file:", "");
                if (System.getProperty("os.name").toLowerCase(Locale.ROOT).contains("win")) {
                    jarPath = jarPath.replace("%20", " ");
                }
                try (JarFile jarFile = new JarFile(jarPath)) {
                    for (final Enumeration<JarEntry> entries = jarFile.entries(); entries.hasMoreElements();) {
                        final String entryName = entries.nextElement().getName();
                        if (entryName.endsWith(".class")) {
                            list.add(entryName.replace('/', '.').replace('\\', '.').replace(".class", ""));
                        }
                    }
                }
            }
            catch (final IOException e) {
                throw new RuntimeException(klass.getPackage().getName() + " does not appear to be a valid package", e);
            }
        }
        return list;
    }

    private static void addClasses(final File directory, final String packageName, final List<String> list) {
        final File[] files = directory.listFiles();
        if (files != null) {
            for (final File file : files) {
                final String name = file.getName();
                if (name.endsWith(".class")) {
                    list.add(packageName + '.' + name.substring(0, name.length() - 6));
                }
                else if (file.isDirectory() && !".git".equals(file.getName())) {
                    addClasses(file, packageName + '.' + file.getName(), list);
                }
            }
        }
    }

    /**
     * Tests that anything annotated with {@link JsxGetter} does not start with "set" and vice versa.
     */
    @Test
    public void methodPrefix() {
        for (final Class<?> klass : JavaScriptConfiguration.CLASSES_) {
            for (final Method method : klass.getMethods()) {
                final String methodName = method.getName();
                if (method.getAnnotation(JsxGetter.class) != null && methodName.startsWith("set")) {
                    fail("Method " + methodName + " in " + klass.getSimpleName() + " should not start with \"set\"");
                }
                if (method.getAnnotation(JsxSetter.class) != null && methodName.startsWith("get")) {
                    fail("Method " + methodName + " in " + klass.getSimpleName() + " should not start with \"get\"");
                }
            }
        }
    }

    /**
     * Tests that all classes included in {@link JavaScriptConfiguration#CLASSES_} defining an
     * {@link JsxClasses}/{@link JsxClass} annotation for at least one browser.
     */
    @Test
    public void obsoleteJsxClasses() {
        final JavaScriptConfiguration config = JavaScriptConfiguration.getInstance(FIREFOX);
<<<<<<< HEAD
        final BrowserVersion[] browsers = new BrowserVersion[]
        {FIREFOX, FIREFOX_68, CHROME, INTERNET_EXPLORER};

        for (final Class<? extends SimpleScriptable> klass : config.getClasses()) {
            boolean found = false;
            for (final BrowserVersion browser : browsers) {
=======

        for (final Class<? extends SimpleScriptable> klass : config.getClasses()) {
            boolean found = false;
            for (final BrowserVersion browser : BrowserVersion.ALL_SUPPORTED_BROWSERS) {
>>>>>>> 6cc30901
                if (AbstractJavaScriptConfiguration.getClassConfiguration(klass, browser) != null) {
                    found = true;
                    break;
                }
            }
            assertTrue("Class " + klass
                    + " is member of JavaScriptConfiguration.CLASSES_ but does not define @JsxClasses/@JsxClass",
                    found);
        }
    }

    /**
     * Test of alphabetical order.
     */
    @Test
    public void lexicographicOrder() {
        String lastClassName = null;
        for (final Class<?> c : JavaScriptConfiguration.CLASSES_) {
            final String name = c.getSimpleName();
            if (lastClassName != null && name.compareToIgnoreCase(lastClassName) < 0) {
                fail("JavaScriptConfiguration.CLASSES_: '"
                    + name + "' should be before '" + lastClassName + "'");
            }
            lastClassName = name;
        }
    }

    /**
     * See issue 1890.
     *
     * @throws Exception if the test fails
     */
    @Test
    public void original() throws Exception {
        final BrowserVersion browserVersion = BrowserVersion.CHROME;

        test(browserVersion);
    }

    /**
     * See issue 1890.
     *
     * @throws Exception if the test fails
     */
    @Test
    public void cloned() throws Exception {
        final BrowserVersion browserVersion = new BrowserVersion.BrowserVersionBuilder(BrowserVersion.FIREFOX)
                                                    .build();

        test(browserVersion);
    }

    /**
     * See issue 1890.
     *
     * @throws Exception if the test fails
     */
    @Test
    public void clonedAndModified() throws Exception {
        final BrowserVersion browserVersion = new BrowserVersion.BrowserVersionBuilder(BrowserVersion.FIREFOX)
                                                    .setUserAgent("foo")
                                                    .build();

        test(browserVersion);
    }

    private void test(final BrowserVersion browserVersion) throws IOException {
        try (WebClient webClient = new WebClient(browserVersion)) {
            final MockWebConnection conn = new MockWebConnection();
            conn.setDefaultResponse("<html><body onload='document.body.firstChild'></body></html>");
            webClient.setWebConnection(conn);

            webClient.getPage("http://localhost/");
        }
    }

}<|MERGE_RESOLUTION|>--- conflicted
+++ resolved
@@ -14,14 +14,7 @@
  */
 package com.gargoylesoftware.htmlunit.javascript.configuration;
 
-<<<<<<< HEAD
-import static com.gargoylesoftware.htmlunit.BrowserVersion.CHROME;
 import static com.gargoylesoftware.htmlunit.BrowserVersion.FIREFOX;
-import static com.gargoylesoftware.htmlunit.BrowserVersion.FIREFOX_68;
-import static com.gargoylesoftware.htmlunit.BrowserVersion.INTERNET_EXPLORER;
-=======
-import static com.gargoylesoftware.htmlunit.BrowserVersion.FIREFOX;
->>>>>>> 6cc30901
 import static org.junit.Assert.fail;
 
 import java.io.File;
@@ -264,19 +257,10 @@
     @Test
     public void obsoleteJsxClasses() {
         final JavaScriptConfiguration config = JavaScriptConfiguration.getInstance(FIREFOX);
-<<<<<<< HEAD
-        final BrowserVersion[] browsers = new BrowserVersion[]
-        {FIREFOX, FIREFOX_68, CHROME, INTERNET_EXPLORER};
-
-        for (final Class<? extends SimpleScriptable> klass : config.getClasses()) {
-            boolean found = false;
-            for (final BrowserVersion browser : browsers) {
-=======
 
         for (final Class<? extends SimpleScriptable> klass : config.getClasses()) {
             boolean found = false;
             for (final BrowserVersion browser : BrowserVersion.ALL_SUPPORTED_BROWSERS) {
->>>>>>> 6cc30901
                 if (AbstractJavaScriptConfiguration.getClassConfiguration(klass, browser) != null) {
                     found = true;
                     break;
