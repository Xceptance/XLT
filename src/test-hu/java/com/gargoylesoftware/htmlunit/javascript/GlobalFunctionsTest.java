--- conflicted
+++ resolved
@@ -117,12 +117,7 @@
      * @throws Exception if the test fails
      */
     @Test
-<<<<<<< HEAD
-    @Alerts(DEFAULT = {"isXMLName: undefined", "uneval: undefined"},
-            FF68 = {"isXMLName: undefined", "uneval: function"})
-=======
     @Alerts({"isXMLName: undefined", "uneval: undefined"})
->>>>>>> 6cc30901
     public void methods_different() throws Exception {
         final String[] methods = {"isXMLName", "uneval"};
         final String html = NativeDateTest.createHTMLTestMethods("this", methods);
