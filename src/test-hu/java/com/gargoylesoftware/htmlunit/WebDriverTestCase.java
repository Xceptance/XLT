/*
<<<<<<< HEAD
 * Copyright (c) 2002-2020 Gargoyle Software Inc.
 * Copyright (c) 2005-2020 Xceptance Software Technologies GmbH
=======
 * Copyright (c) 2002-2021 Gargoyle Software Inc.
>>>>>>> 6cc30901
 *
 * Licensed under the Apache License, Version 2.0 (the "License");
 * you may not use this file except in compliance with the License.
 * You may obtain a copy of the License at
 * http://www.apache.org/licenses/LICENSE-2.0
 *
 * Unless required by applicable law or agreed to in writing, software
 * distributed under the License is distributed on an "AS IS" BASIS,
 * WITHOUT WARRANTIES OR CONDITIONS OF ANY KIND, either express or implied.
 * See the License for the specific language governing permissions and
 * limitations under the License.
 */
package com.gargoylesoftware.htmlunit;

import static com.gargoylesoftware.htmlunit.BrowserVersion.INTERNET_EXPLORER;
import static java.nio.charset.StandardCharsets.ISO_8859_1;
import static java.nio.charset.StandardCharsets.UTF_8;
import static org.junit.Assert.fail;

import java.io.File;
import java.io.FileInputStream;
import java.io.IOException;
import java.lang.reflect.Field;
import java.net.URISyntaxException;
import java.net.URL;
import java.nio.charset.Charset;
import java.util.ArrayList;
import java.util.Arrays;
import java.util.Collections;
import java.util.EnumSet;
import java.util.Enumeration;
import java.util.HashMap;
import java.util.HashSet;
import java.util.List;
import java.util.Locale;
import java.util.Map;
import java.util.Properties;
import java.util.Set;
import java.util.concurrent.Executor;
import java.util.concurrent.Executors;
import java.util.function.Supplier;
import java.util.logging.Level;

import javax.servlet.DispatcherType;
import javax.servlet.Filter;
import javax.servlet.FilterChain;
import javax.servlet.FilterConfig;
import javax.servlet.Servlet;
import javax.servlet.ServletException;
import javax.servlet.ServletRequest;
import javax.servlet.ServletResponse;
import javax.servlet.http.HttpServlet;
import javax.servlet.http.HttpServletRequest;
import javax.servlet.http.HttpServletResponse;

import org.apache.commons.io.FileUtils;
import org.apache.commons.lang3.StringUtils;
import org.apache.commons.lang3.exception.ExceptionUtils;
import org.apache.commons.logging.Log;
import org.apache.commons.logging.LogFactory;
import org.eclipse.jetty.security.ConstraintMapping;
import org.eclipse.jetty.security.ConstraintSecurityHandler;
import org.eclipse.jetty.security.HashLoginService;
import org.eclipse.jetty.server.Connector;
import org.eclipse.jetty.server.Request;
import org.eclipse.jetty.server.Server;
import org.eclipse.jetty.server.ServerConnector;
import org.eclipse.jetty.server.handler.HandlerWrapper;
import org.eclipse.jetty.util.security.Constraint;
import org.eclipse.jetty.util.thread.QueuedThreadPool;
import org.eclipse.jetty.webapp.WebAppContext;
import org.junit.After;
import org.junit.AfterClass;
import org.junit.Assert;
import org.junit.Before;
import org.junit.ComparisonFailure;
import org.openqa.selenium.Alert;
import org.openqa.selenium.Dimension;
import org.openqa.selenium.NoAlertPresentException;
import org.openqa.selenium.NoSuchSessionException;
import org.openqa.selenium.NoSuchWindowException;
import org.openqa.selenium.UnhandledAlertException;
import org.openqa.selenium.WebDriver;
import org.openqa.selenium.WebDriverException;
import org.openqa.selenium.WebElement;
import org.openqa.selenium.chrome.ChromeDriver;
import org.openqa.selenium.chrome.ChromeDriverService;
import org.openqa.selenium.chrome.ChromeOptions;
import org.openqa.selenium.edge.EdgeDriver;
import org.openqa.selenium.edge.EdgeDriverService;
import org.openqa.selenium.firefox.FirefoxDriver;
import org.openqa.selenium.firefox.FirefoxOptions;
import org.openqa.selenium.htmlunit.HtmlUnitDriver;
import org.openqa.selenium.htmlunit.HtmlUnitWebElement;
import org.openqa.selenium.ie.InternetExplorerDriver;
import org.openqa.selenium.ie.InternetExplorerDriverService;
import org.openqa.selenium.ie.InternetExplorerOptions;
import org.openqa.selenium.logging.LogType;
import org.openqa.selenium.logging.LoggingPreferences;
import org.openqa.selenium.remote.BrowserType;
import org.openqa.selenium.remote.CapabilityType;
import org.openqa.selenium.remote.DesiredCapabilities;
import org.openqa.selenium.remote.UnreachableBrowserException;

import com.gargoylesoftware.htmlunit.MockWebConnection.RawResponseData;
import com.gargoylesoftware.htmlunit.html.HtmlElement;
import com.gargoylesoftware.htmlunit.html.HtmlPageTest;
import com.gargoylesoftware.htmlunit.javascript.JavaScriptEngine;
import com.gargoylesoftware.htmlunit.util.NameValuePair;

/**
 * Base class for tests using WebDriver.
 *
 * By default, this test runs with HtmlUnit, but this behavior can be changed by having a property file named
 * "{@code test.properties}" in the HtmlUnit root directory.
 * Sample:
 * <pre>
   browsers=hu,ff78,ie
   chrome.bin=/path/to/chromedriver                     [Unix-like]
   ff78.bin=/usr/bin/firefox                            [Unix-like]
   ie.bin=C:\\path\\to\\32bit\\IEDriverServer.exe       [Windows]
   edge.bin=C:\\path\\to\\msedgedriver.exe              [Windows]
   autofix=true
   </pre>
 * The file could contain some properties:
 * <ul>
 *   <li>browsers: is a comma separated list contains any combination of "hu" (for HtmlUnit with all browser versions),
 *   "hu-ie", "hu-ff78", "ff78", "ie", "chrome", which will be used to drive real browsers</li>
 *
 *   <li>chrome.bin (mandatory if it does not exist in the <i>path</i>): is the location of the ChromeDriver binary (see
 *   <a href="http://chromedriver.storage.googleapis.com/index.html">Chrome Driver downloads</a>)</li>
 *   <li>geckodriver.bin (mandatory if it does not exist in the <i>path</i>): is the location of the GeckoDriver binary
 *   (see <a href="https://firefox-source-docs.mozilla.org/testing/geckodriver/Usage.html">Gecko Driver Usage</a>)</li>
 *   <li>ff.bin (optional): is the location of the FF binary, in Windows use double back-slashes</li>
<<<<<<< HEAD
 *   <li>ff68.bin (optional): is the location of the FF binary, in Windows use double back-slashes</li>
=======
 *   <li>ff78.bin (optional): is the location of the FF binary, in Windows use double back-slashes</li>
>>>>>>> 6cc30901
 *   <li>ie.bin (mandatory if it does not exist in the <i>path</i>): is the location of the IEDriverServer binary (see
 *   <a href="http://selenium-release.storage.googleapis.com/index.html">IEDriverServer downloads</a>)</li>
 *   <li>edge.bin (mandatory if it does not exist in the <i>path</i>): is the location of the MicrosoftWebDriver binary
 *   (see <a href="http://go.microsoft.com/fwlink/?LinkId=619687">MicrosoftWebDriver downloads</a>)</li>
 *   <li>autofix (optional): if {@code true}, try to automatically fix the real browser expectations,
 *   or add/remove {@code @NotYetImplemented} annotations, use with caution!</li>
 * </ul>
 *
 * @author Marc Guillemot
 * @author Ahmed Ashour
 * @author Ronald Brill
 * @author Frank Danek
 */
public abstract class WebDriverTestCase extends WebTestCase {

    /**
     * The system property for automatically fixing the test case expectations.
     */
    public static final String AUTOFIX_ = "htmlunit.autofix";

    /**
     * All browsers supported.
     */
    private static List<BrowserVersion> ALL_BROWSERS_ = Collections.unmodifiableList(
            Arrays.asList(BrowserVersion.CHROME,
                    BrowserVersion.EDGE,
                    BrowserVersion.FIREFOX,
<<<<<<< HEAD
                    BrowserVersion.FIREFOX_68,
=======
                    BrowserVersion.FIREFOX_78,
>>>>>>> 6cc30901
                    BrowserVersion.INTERNET_EXPLORER));

    /**
     * Browsers which run by default.
     */
    private static BrowserVersion[] DEFAULT_RUNNING_BROWSERS_ =
        {BrowserVersion.CHROME, BrowserVersion.EDGE,
            BrowserVersion.FIREFOX, BrowserVersion.FIREFOX_78,
            BrowserVersion.INTERNET_EXPLORER};

    private static final Log LOG = LogFactory.getLog(WebDriverTestCase.class);

    private static Set<String> BROWSERS_PROPERTIES_;
    private static String CHROME_BIN_;
    private static String IE_BIN_;
    private static String EDGE_BIN_;
    private static String GECKO_BIN_;
    private static String FF_BIN_;
<<<<<<< HEAD
    private static String FF68_BIN_;
=======
    private static String FF78_BIN_;
>>>>>>> 6cc30901

    /** The driver cache. */
    protected static final Map<BrowserVersion, WebDriver> WEB_DRIVERS_ = new HashMap<>();

    /** The driver cache for real browsers. */
    protected static final Map<BrowserVersion, WebDriver> WEB_DRIVERS_REAL_BROWSERS = new HashMap<>();
    private static final Map<BrowserVersion, Integer> WEB_DRIVERS_REAL_BROWSERS_USAGE_COUNT = new HashMap<>();

    private static Server STATIC_SERVER_;
    private static String STATIC_SERVER_STARTER_; // stack trace to save the server start code location
    // second server for cross-origin tests.
    private static Server STATIC_SERVER2_;
    private static String STATIC_SERVER2_STARTER_; // stack trace to save the server start code location
    // third server for multi-origin cross-origin tests.
    private static Server STATIC_SERVER3_;
    private static String STATIC_SERVER3_STARTER_; // stack trace to save the server start code location

    private static Boolean LAST_TEST_UsesMockWebConnection_;
    private static final Executor EXECUTOR_POOL = Executors.newFixedThreadPool(4);

    private boolean useRealBrowser_;
    private Boolean useStandards_;

    /**
     * The HtmlUnitDriver.
     */
    private HtmlUnitDriver webDriver_;

    /**
     * Override this function in a test class to ask for STATIC_SERVER2_ to be set up.
     * @return true if two servers are needed.
     */
    protected boolean needThreeConnections() {
        return false;
    }

    static Set<String> getBrowsersProperties() {
        if (BROWSERS_PROPERTIES_ == null) {
            try {
                final Properties properties = new Properties();
                final File file = new File("test.properties");
                if (file.exists()) {
                    try (FileInputStream in = new FileInputStream(file)) {
                        properties.load(in);
                    }

                    String browsersValue = properties.getProperty("browsers");
                    if (browsersValue == null || browsersValue.isEmpty()) {
                        browsersValue = "hu";
                    }
                    BROWSERS_PROPERTIES_ = new HashSet<>(Arrays.asList(browsersValue.replaceAll(" ", "")
                            .toLowerCase(Locale.ROOT).split(",")));
                    CHROME_BIN_ = properties.getProperty("chrome.bin");
                    IE_BIN_ = properties.getProperty("ie.bin");
                    EDGE_BIN_ = properties.getProperty("edge.bin");

                    GECKO_BIN_ = properties.getProperty("geckodriver.bin");
                    FF_BIN_ = properties.getProperty("ff.bin");
<<<<<<< HEAD
                    FF68_BIN_ = properties.getProperty("ff68.bin");
=======
                    FF78_BIN_ = properties.getProperty("ff78.bin");
>>>>>>> 6cc30901

                    final boolean autofix = Boolean.parseBoolean(properties.getProperty("autofix"));
                    System.setProperty(AUTOFIX_, Boolean.toString(autofix));
                }
            }
            catch (final Exception e) {
                LOG.error("Error reading htmlunit.properties. Ignoring!", e);
            }
            if (BROWSERS_PROPERTIES_ == null) {
                BROWSERS_PROPERTIES_ = new HashSet<>(Arrays.asList("hu"));
            }
            if (BROWSERS_PROPERTIES_.contains("hu")) {
                for (final BrowserVersion browserVersion : DEFAULT_RUNNING_BROWSERS_) {
                    BROWSERS_PROPERTIES_.add("hu-" + browserVersion.getNickname().toLowerCase());
                }
            }
        }
        return BROWSERS_PROPERTIES_;
    }

    /**
     * @return the list of supported browsers
     */
    public static List<BrowserVersion> allBrowsers() {
        return ALL_BROWSERS_;
    }

    /**
     * Configure the driver only once.
     * @return the driver
     */
    protected WebDriver getWebDriver() {
        final BrowserVersion browserVersion = getBrowserVersion();
        WebDriver driver;
        if (useRealBrowser()) {
            synchronized (WEB_DRIVERS_REAL_BROWSERS) {
                driver = WEB_DRIVERS_REAL_BROWSERS.get(browserVersion);
                if (driver != null) {
                    // there seems to be a memory leak at least with FF;
                    // we have to restart sometimes
                    Integer count = WEB_DRIVERS_REAL_BROWSERS_USAGE_COUNT.get(browserVersion);
                    if (null == count) {
                        count = -1;
                    }
                    count += 1;
                    if (count >= 1000) {
                        shutDownReal(browserVersion);
                        driver = null;
                    }
                    else {
                        WEB_DRIVERS_REAL_BROWSERS_USAGE_COUNT.put(browserVersion, count);
                    }
                }

                if (driver == null) {
                    try {
                        driver = buildWebDriver();
                    }
                    catch (final IOException e) {
                        throw new RuntimeException(e);
                    }

                    WEB_DRIVERS_REAL_BROWSERS.put(browserVersion, driver);
                    WEB_DRIVERS_REAL_BROWSERS_USAGE_COUNT.put(browserVersion, 0);
                }
            }
        }
        else {
            driver = WEB_DRIVERS_.get(browserVersion);
            if (driver == null) {
                try {
                    driver = buildWebDriver();
                }
                catch (final IOException e) {
                    throw new RuntimeException(e);
                }

                if (isWebClientCached()) {
                    WEB_DRIVERS_.put(browserVersion, driver);
                }
            }
        }
        return driver;
    }

    /**
     * Closes the drivers.
     * @throws Exception If an error occurs
     */
    @AfterClass
    public static void shutDownAll() throws Exception {
        for (final WebDriver driver : WEB_DRIVERS_.values()) {
            driver.quit();
        }
        WEB_DRIVERS_.clear();

        shutDownRealBrowsers();

        stopWebServers();
    }

    /**
     * Closes the real browser drivers.
     */
    private static void shutDownRealBrowsers() {
        synchronized (WEB_DRIVERS_REAL_BROWSERS) {
            for (final WebDriver driver : WEB_DRIVERS_REAL_BROWSERS.values()) {
                quit(driver);
            }
            WEB_DRIVERS_REAL_BROWSERS.clear();
            WEB_DRIVERS_REAL_BROWSERS_USAGE_COUNT.clear();
        }
    }

    /**
     * Closes the real browser drivers.
     * @param browser the real browser to close
     */
    private static void shutDownReal(final BrowserVersion browser) {
        synchronized (WEB_DRIVERS_REAL_BROWSERS) {
            final WebDriver driver = WEB_DRIVERS_REAL_BROWSERS.get(browser);
            if (driver != null) {
                quit(driver);
                WEB_DRIVERS_REAL_BROWSERS.remove(browser);
                WEB_DRIVERS_REAL_BROWSERS_USAGE_COUNT.remove(browser);
            }
        }
    }

    private static void quit(final WebDriver driver) {
        if (driver != null) {
            try {
                driver.quit();
            }
            catch (final UnreachableBrowserException e) {
                LOG.error("Can't quit browser", e);
                // ignore, the browser is gone
            }
            catch (final NoClassDefFoundError e) {
                LOG.error("Can't quit browser", e);
                // ignore, the browser is gone
            }
            catch (final UnsatisfiedLinkError e) {
                LOG.error("Can't quit browser", e);
                // ignore, the browser is gone
            }
        }
    }

    /**
     * Closes the real IE browser drivers.
     */
    protected static void shutDownRealIE() {
        shutDownReal(INTERNET_EXPLORER);
    }

    /**
     * Asserts all static servers are null.
     * @throws Exception if it fails
     */
    protected static void assertWebServersStopped() throws Exception {
        Assert.assertNull(STATIC_SERVER_STARTER_, STATIC_SERVER_);
        Assert.assertNull(STATIC_SERVER2_STARTER_, STATIC_SERVER2_);
        Assert.assertNull(STATIC_SERVER3_STARTER_, STATIC_SERVER3_);
    }

    /**
     * Stops all WebServers.
     * @throws Exception if it fails
     */
    protected static void stopWebServers() throws Exception {
        if (STATIC_SERVER_ != null) {
            STATIC_SERVER_.stop();
            STATIC_SERVER_.destroy();
            STATIC_SERVER_ = null;
        }

        if (STATIC_SERVER2_ != null) {
            STATIC_SERVER2_.stop();
            STATIC_SERVER2_.destroy();
            STATIC_SERVER2_ = null;
        }

        if (STATIC_SERVER3_ != null) {
            STATIC_SERVER3_.stop();
            STATIC_SERVER3_.destroy();
            STATIC_SERVER3_ = null;
        }
        LAST_TEST_UsesMockWebConnection_ = null;
    }

    /**
     * @return whether to use real browser or not.
     */
    protected boolean useRealBrowser() {
        return useRealBrowser_;
    }

    /**
     * Sets whether to use real browser or not.
     * @param useRealBrowser whether to use real browser or not
     */
    public void setUseRealBrowser(final boolean useRealBrowser) {
        useRealBrowser_ = useRealBrowser;
    }

    /**
     * Sets whether to use {@code Standards Mode} or not.
     * @param useStandards whether to use {@code Standards Mode} or not
     */
    public void setUseStandards(final boolean useStandards) {
        useStandards_ = useStandards;
    }

    /**
     * Builds a new WebDriver instance.
     * @return the instance
     * @throws IOException in case of exception
     */
    protected WebDriver buildWebDriver() throws IOException {
        if (useRealBrowser()) {
            if (BrowserVersion.INTERNET_EXPLORER == getBrowserVersion()) {
                if (IE_BIN_ != null) {
                    System.setProperty(InternetExplorerDriverService.IE_DRIVER_EXE_PROPERTY, IE_BIN_);
                }

                final InternetExplorerOptions options = new InternetExplorerOptions();
                options.ignoreZoomSettings();

                // clear the cookies - seems to be not done by the driver
                final InternetExplorerDriver ieDriver = new InternetExplorerDriver(options);
                ieDriver.manage().deleteAllCookies();
                return ieDriver;
            }

            if (BrowserVersion.EDGE == getBrowserVersion()) {
                if (EDGE_BIN_ != null) {
                    System.setProperty(EdgeDriverService.EDGE_DRIVER_EXE_PROPERTY, EDGE_BIN_);
                }
                return new EdgeDriver();
            }

            if (BrowserVersion.EDGE == getBrowserVersion()) {
                if (EDGE_BIN_ != null) {
                    System.setProperty(EdgeDriverService.EDGE_DRIVER_EXE_PROPERTY, EDGE_BIN_);
                }
                return new EdgeDriver();
            }

            if (BrowserVersion.CHROME == getBrowserVersion()) {
                if (CHROME_BIN_ != null) {
                    System.setProperty(ChromeDriverService.CHROME_DRIVER_EXE_PROPERTY, CHROME_BIN_);
                }
                final ChromeOptions options = new ChromeOptions();
                options.addArguments("--lang=en-US");

                final LoggingPreferences logPrefs = new LoggingPreferences();
                logPrefs.enable(LogType.BROWSER, Level.INFO);
                options.setCapability(CapabilityType.LOGGING_PREFS, logPrefs);

                return new ChromeDriver(options);
            }

            if (BrowserVersion.FIREFOX == getBrowserVersion()) {
                return createFirefoxDriver(GECKO_BIN_, FF_BIN_);
            }

<<<<<<< HEAD
            if (BrowserVersion.FIREFOX_68 == getBrowserVersion()) {
                return createFirefoxDriver(GECKO_BIN_, FF68_BIN_);
=======
            if (BrowserVersion.FIREFOX_78 == getBrowserVersion()) {
                return createFirefoxDriver(GECKO_BIN_, FF78_BIN_);
>>>>>>> 6cc30901
            }

            throw new RuntimeException("Unexpected BrowserVersion: " + getBrowserVersion());
        }
        if (webDriver_ == null) {
            final DesiredCapabilities capabilities = new DesiredCapabilities();
            capabilities.setBrowserName(BrowserType.HTMLUNIT);
            capabilities.setVersion(getBrowserName(getBrowserVersion()));
            webDriver_ = new HtmlUnitDriver(capabilities) {
                @Override
                protected WebClient newWebClient(final BrowserVersion version) {
                    final WebClient webClient = super.newWebClient(version);
                    if (isWebClientCached()) {
                        webClient.getOptions().setHistorySizeLimit(0);
                    }

                    final Integer timeout = getWebClientTimeout();
                    if (timeout != null) {
                        webClient.getOptions().setTimeout(timeout.intValue());
                    }
                    return webClient;
                }
            };
            webDriver_.setExecutor(EXECUTOR_POOL);
        }
        return webDriver_;
    }

    private static FirefoxDriver createFirefoxDriver(final String geckodriverBinary, final String binary) {
        if (geckodriverBinary != null
                && !geckodriverBinary.equals(System.getProperty("webdriver.gecko.driver"))) {
            System.setProperty("webdriver.gecko.driver", geckodriverBinary);
        }

        if (binary != null) {
            final FirefoxOptions options = new FirefoxOptions();
            options.setBinary(binary);

            // at least FF79 is not stable when using a profile
            // final FirefoxProfile profile = new FirefoxProfile();
            // profile.setPreference("intl.accept_languages", "en-US");
            // options.setProfile(profile);
            return new FirefoxDriver(options);
        }

        return new FirefoxDriver();
    }

    private static String getBrowserName(final BrowserVersion browserVersion) {
        if (browserVersion == BrowserVersion.FIREFOX) {
            return BrowserType.FIREFOX + '-' + browserVersion.getBrowserVersionNumeric();
        }
<<<<<<< HEAD
        if (browserVersion == BrowserVersion.FIREFOX_68) {
=======
        if (browserVersion == BrowserVersion.FIREFOX_78) {
>>>>>>> 6cc30901
            return BrowserType.FIREFOX + '-' + browserVersion.getBrowserVersionNumeric();
        }
        if (browserVersion == BrowserVersion.INTERNET_EXPLORER) {
            return BrowserType.IE;
        }
        if (browserVersion == BrowserVersion.EDGE) {
            return BrowserType.EDGE;
        }
        return BrowserType.CHROME;
    }

    /**
     * Starts the web server delivering response from the provided connection.
     * @param mockConnection the sources for responses
     * @param serverCharset the {@link Charset} at the server side
     * @throws Exception if a problem occurs
     */
    protected void startWebServer(final MockWebConnection mockConnection, final Charset serverCharset)
            throws Exception {
        if (Boolean.FALSE.equals(LAST_TEST_UsesMockWebConnection_)) {
            stopWebServers();
        }

        LAST_TEST_UsesMockWebConnection_ = Boolean.TRUE;
        if (STATIC_SERVER_ == null) {
            final Server server = buildServer(PORT);

            final WebAppContext context = new WebAppContext();
            context.setContextPath("/");
            context.setResourceBase("./");

            if (isBasicAuthentication()) {
                final Constraint constraint = new Constraint();
                constraint.setName(Constraint.__BASIC_AUTH);
                constraint.setRoles(new String[]{"user"});
                constraint.setAuthenticate(true);

                final ConstraintMapping constraintMapping = new ConstraintMapping();
                constraintMapping.setConstraint(constraint);
                constraintMapping.setPathSpec("/*");

                final ConstraintSecurityHandler handler = (ConstraintSecurityHandler) context.getSecurityHandler();
                handler.setLoginService(new HashLoginService("MyRealm", "./src/test-hu/resources/realm.properties"));
                handler.setConstraintMappings(new ConstraintMapping[]{constraintMapping});
            }

            context.addServlet(MockWebConnectionServlet.class, "/*");
            if (serverCharset != null) {
                AsciiEncodingFilter.CHARSET_ = serverCharset;
                context.addFilter(AsciiEncodingFilter.class, "/*",
                        EnumSet.of(DispatcherType.INCLUDE, DispatcherType.REQUEST));
            }
            server.setHandler(context);
            WebServerTestCase.tryStart(PORT, server);

            STATIC_SERVER_STARTER_ = ExceptionUtils.getStackTrace(new Throwable("StaticServerStarter"));
            STATIC_SERVER_ = server;
        }
        MockWebConnectionServlet.MockConnection_ = mockConnection;

        if (STATIC_SERVER2_ == null && needThreeConnections()) {
            final Server server2 = buildServer(PORT2);
            final WebAppContext context2 = new WebAppContext();
            context2.setContextPath("/");
            context2.setResourceBase("./");
            context2.addServlet(MockWebConnectionServlet.class, "/*");
            server2.setHandler(context2);
            WebServerTestCase.tryStart(PORT2, server2);

            STATIC_SERVER2_STARTER_ = ExceptionUtils.getStackTrace(new Throwable("StaticServer2Starter"));
            STATIC_SERVER2_ = server2;

            final Server server3 = buildServer(PORT3);
            final WebAppContext context3 = new WebAppContext();
            context3.setContextPath("/");
            context3.setResourceBase("./");
            context3.addServlet(MockWebConnectionServlet.class, "/*");
            server3.setHandler(context3);
            WebServerTestCase.tryStart(PORT3, server3);

            STATIC_SERVER3_STARTER_ = ExceptionUtils.getStackTrace(new Throwable("StaticServer3Starter"));
            STATIC_SERVER3_ = server3;
            /*
             * The mock connection servlet call sit under both servers, so long as tests
             * keep the URLs distinct.
             */
        }
    }

    /**
     * Returns whether to use basic authentication for all resources or not.
     * The default implementation returns false.
     * @return whether to use basic authentication or not
     */
    protected boolean isBasicAuthentication() {
        return false;
    }

    /**
     * Starts the web server on the default {@link #PORT}.
     * The given resourceBase is used to be the ROOT directory that serves the default context.
     * <p><b>Don't forget to stop the returned HttpServer after the test</b>
     *
     * @param resourceBase the base of resources for the default context
     * @param classpath additional classpath entries to add (may be null)
     * @param servlets map of {String, Class} pairs: String is the path spec, while class is the class
     * @throws Exception if the test fails
     */
    protected void startWebServer(final String resourceBase, final String[] classpath,
            final Map<String, Class<? extends Servlet>> servlets) throws Exception {
        startWebServer(resourceBase, classpath, servlets, null);
    }

    /**
     * Starts the <b>second</b> web server on the default {@link #PORT2}.
     * The given resourceBase is used to be the ROOT directory that serves the default context.
     * <p><b>Don't forget to stop the returned HttpServer after the test</b>
     *
     * @param resourceBase the base of resources for the default context
     * @param classpath additional classpath entries to add (may be null)
     * @param servlets map of {String, Class} pairs: String is the path spec, while class is the class
     * @throws Exception if the test fails
     */
    protected void startWebServer2(final String resourceBase, final String[] classpath,
            final Map<String, Class<? extends Servlet>> servlets) throws Exception {

        if (STATIC_SERVER2_ != null) {
            STATIC_SERVER2_.stop();
        }
        STATIC_SERVER2_STARTER_ = ExceptionUtils.getStackTrace(new Throwable("StaticServer2Starter"));
        STATIC_SERVER2_ = WebServerTestCase.createWebServer(PORT2, resourceBase, classpath, servlets, null);
    }

    /**
     * Starts the web server on the default {@link #PORT}.
     * The given resourceBase is used to be the ROOT directory that serves the default context.
     * <p><b>Don't forget to stop the returned Server after the test</b>
     *
     * @param resourceBase the base of resources for the default context
     * @param classpath additional classpath entries to add (may be null)
     * @param servlets map of {String, Class} pairs: String is the path spec, while class is the class
     * @param handler wrapper for handler (can be null)
     * @throws Exception if the test fails
     */
    protected void startWebServer(final String resourceBase, final String[] classpath,
            final Map<String, Class<? extends Servlet>> servlets, final HandlerWrapper handler) throws Exception {
        stopWebServers();
        LAST_TEST_UsesMockWebConnection_ = Boolean.FALSE;

        STATIC_SERVER_STARTER_ = ExceptionUtils.getStackTrace(new Throwable("StaticServerStarter"));
        STATIC_SERVER_ = WebServerTestCase.createWebServer(PORT, resourceBase, classpath, servlets, handler);
    }

    /**
     * Servlet delivering content from a MockWebConnection.
     */
    public static class MockWebConnectionServlet extends HttpServlet {
        private static MockWebConnection MockConnection_;

        static void setMockconnection(final MockWebConnection connection) {
            MockConnection_ = connection;
        }

        /**
         * {@inheritDoc}
         */
        @Override
        protected void service(final HttpServletRequest request, final HttpServletResponse response)
                throws ServletException, IOException {

            try {
                doService(request, response);
            }
            catch (final ServletException e) {
                throw e;
            }
            catch (final IOException e) {
                throw e;
            }
            catch (final Exception e) {
                throw new ServletException(e);
            }
        }

        private static void doService(final HttpServletRequest request, final HttpServletResponse response)
                throws Exception {
            String url = request.getRequestURL().toString();
            if (LOG.isDebugEnabled()) {
                LOG.debug(request.getMethod() + " " + url);
            }

            if (url.endsWith("/favicon.ico")) {
                response.setStatus(HttpServletResponse.SC_NOT_FOUND);
                return;
            }

            if (url.contains("/delay")) {
                final String delay = StringUtils.substringBetween(url, "/delay", "/");
                final int ms = Integer.parseInt(delay);
                if (LOG.isDebugEnabled()) {
                    LOG.debug("Sleeping for " + ms + " before to deliver " + url);
                }
                Thread.sleep(ms);
            }

            // copy parameters
            final List<NameValuePair> requestParameters = new ArrayList<>();
            try {
                for (final Enumeration<String> paramNames = request.getParameterNames();
                        paramNames.hasMoreElements();) {
                    final String name = paramNames.nextElement();
                    final String[] values = request.getParameterValues(name);
                    for (final String value : values) {
                        requestParameters.add(new NameValuePair(name, value));
                    }
                }
            }
            catch (final IllegalArgumentException e) {
                // Jetty 8.1.7 throws it in getParameterNames for a query like "cb=%%RANDOM_NUMBER%%"
                // => we should use a more low level test server
                requestParameters.clear();
                final String query = request.getQueryString();
                if (query != null) {
                    url += "?" + query;
                }
            }

            final String queryString = request.getQueryString();
            if (StringUtils.isNotBlank(queryString)) {
                url = url + "?" + queryString;
            }
            final URL requestedUrl = new URL(url);
            final WebRequest webRequest = new WebRequest(requestedUrl);
            webRequest.setHttpMethod(HttpMethod.valueOf(request.getMethod()));

            // copy headers
            for (final Enumeration<String> en = request.getHeaderNames(); en.hasMoreElements();) {
                final String headerName = en.nextElement();
                final String headerValue = request.getHeader(headerName);
                webRequest.setAdditionalHeader(headerName, headerValue);
            }

            if (requestParameters.isEmpty() && request.getContentLength() > 0) {
                final byte[] buffer = new byte[request.getContentLength()];
                request.getInputStream().read(buffer, 0, buffer.length);
                webRequest.setRequestBody(new String(buffer, webRequest.getCharset()));
            }
            else {
                webRequest.setRequestParameters(requestParameters);
            }

            // check content type if it is multipart enctype
            if (request.getContentType() != null
                        && request.getContentType().startsWith(FormEncodingType.MULTIPART.getName())) {
                webRequest.setEncodingType(FormEncodingType.MULTIPART);
            }

            final RawResponseData resp = MockConnection_.getRawResponse(webRequest);

            // write WebResponse to HttpServletResponse
            response.setStatus(resp.getStatusCode());

            boolean charsetInContentType = false;
            for (final NameValuePair responseHeader : resp.getHeaders()) {
                final String headerName = responseHeader.getName();
                if (HttpHeader.CONTENT_TYPE.equals(headerName) && responseHeader.getValue().contains("charset=")) {
                    charsetInContentType = true;
                }
                response.addHeader(headerName, responseHeader.getValue());
            }

            if (resp.getByteContent() != null) {
                response.getOutputStream().write(resp.getByteContent());
            }
            else {
                if (!charsetInContentType) {
                    response.setCharacterEncoding(resp.getCharset().name());
                }
                response.getWriter().print(resp.getStringContent());
            }
            response.flushBuffer();
        }
    }

    /**
     * Same as {@link #loadPageWithAlerts2(String)}... but doesn't verify the alerts.
     * @param html the HTML to use
     * @return the web driver
     * @throws Exception if something goes wrong
     */
    protected final WebDriver loadPage2(final String html) throws Exception {
        return loadPage2(html, URL_FIRST);
    }

    /**
     * Same as {@link #loadPageWithAlerts2(String)}... but doesn't verify the alerts.
     * @param html the HTML to use
     * @param url the url to use to load the page
     * @return the web driver
     * @throws Exception if something goes wrong
     */
    protected final WebDriver loadPage2(final String html, final URL url) throws Exception {
        return loadPage2(html, url, "text/html;charset=ISO-8859-1", ISO_8859_1, null);
    }

    /**
     * Same as {@link #loadPageWithAlerts2(String)}... but doesn't verify the alerts.
     * @param html the HTML to use
     * @param url the url to use to load the page
     * @param contentType the content type to return
     * @param charset the charset
     * @return the web driver
     * @throws Exception if something goes wrong
     */
    protected final WebDriver loadPage2(final String html, final URL url,
            final String contentType, final Charset charset) throws Exception {
        return loadPage2(html, url, contentType, charset, null);
    }

    /**
     * Same as {@link #loadPageWithAlerts2(String)}... but doesn't verify the alerts.
     * @param html the HTML to use
     * @param url the url to use to load the page
     * @param contentType the content type to return
     * @param charset the charset
     * @param serverCharset the charset at the server side.
     * @return the web driver
     * @throws Exception if something goes wrong
     */
    protected final WebDriver loadPage2(String html, final URL url,
            final String contentType, final Charset charset, final Charset serverCharset) throws Exception {
        if (useStandards_ != null) {
            if (html.startsWith(HtmlPageTest.STANDARDS_MODE_PREFIX_)) {
                fail("HTML must not be prefixed with Standards Mode.");
            }
            if (useStandards_) {
                html = HtmlPageTest.STANDARDS_MODE_PREFIX_ + html;
            }
        }
        final MockWebConnection mockWebConnection = getMockWebConnection();
        mockWebConnection.setResponse(url, html, contentType, charset);
        startWebServer(mockWebConnection, serverCharset);

        WebDriver driver = getWebDriver();
        if (!(driver instanceof HtmlUnitDriver)) {
            try {
                resizeIfNeeded(driver);
            }
            catch (final NoSuchSessionException e) {
                // maybe the driver was killed by the test before; setup a new one
                shutDownRealBrowsers();

                driver = getWebDriver();
                resizeIfNeeded(driver);
            }
        }
        driver.get(url.toExternalForm());

        return driver;
    }

    /**
     * Same as {@link #loadPage2(String)} with additional servlet configuration.
     * @param html the HTML to use for the default response
     * @param servlets the additional servlets to configure with their mapping
     * @return the web driver
     * @throws Exception if something goes wrong
     */
    protected final WebDriver loadPage2(final String html,
            final Map<String, Class<? extends Servlet>> servlets) throws Exception {
        return loadPage2(html, URL_FIRST, servlets, null);
    }

    /**
     * Same as {@link #loadPage2(String, URL)}, but with additional servlet configuration.
     * @param html the HTML to use for the default page
     * @param url the URL to use to load the page
     * @param servlets the additional servlets to configure with their mapping
     * @return the web driver
     * @throws Exception if something goes wrong
     */
    protected final WebDriver loadPage2(final String html, final URL url,
            final Map<String, Class<? extends Servlet>> servlets) throws Exception {
        return loadPage2(html, url, servlets, null);
    }

    /**
     * Same as {@link #loadPage2(String, URL)}, but with additional servlet configuration.
     * @param html the HTML to use for the default page
     * @param url the URL to use to load the page
     * @param servlets the additional servlets to configure with their mapping
     * @param servlets2 the additional servlets to configure with their mapping for a second server
     * @return the web driver
     * @throws Exception if something goes wrong
     */
    protected final WebDriver loadPage2(final String html, final URL url,
            final Map<String, Class<? extends Servlet>> servlets,
            final Map<String, Class<? extends Servlet>> servlets2) throws Exception {
        servlets.put("/*", MockWebConnectionServlet.class);
        getMockWebConnection().setResponse(url, html);
        MockWebConnectionServlet.MockConnection_ = getMockWebConnection();

        startWebServer("./", null, servlets);
        if (servlets2 != null) {
            startWebServer2("./", null, servlets2);
        }

        WebDriver driver = getWebDriver();
        if (!(driver instanceof HtmlUnitDriver)) {
            try {
                resizeIfNeeded(driver);
            }
            catch (final NoSuchSessionException e) {
                // maybe the driver was killed by the test before; setup a new one
                shutDownRealBrowsers();

                driver = getWebDriver();
                resizeIfNeeded(driver);
            }
        }
        driver.get(url.toExternalForm());

        return driver;
    }

    protected void resizeIfNeeded(final WebDriver driver) {
        final Dimension size = driver.manage().window().getSize();
        if (size.getWidth() != 1272 || size.getHeight() != 768) {
            // only resize if needed because it may be quite expensive (e.g. IE)
            driver.manage().window().setSize(new Dimension(1272, 768));
        }
    }

    /**
     * Defines the provided HTML as the response for {@link WebTestCase#URL_FIRST}
     * and loads the page with this URL using the current WebDriver version; finally, asserts that the
     * alerts equal the expected alerts (in which "§§URL§§" has been expanded to the default URL).
     * @param html the HTML to use
     * @return the web driver
     * @throws Exception if something goes wrong
     */
    protected final WebDriver loadPageWithAlerts2(final String html) throws Exception {
        return loadPageWithAlerts2(html, URL_FIRST, DEFAULT_WAIT_TIME);
    }

    /**
     * Defines the provided HTML as the response for {@link WebTestCase#URL_FIRST}
     * and loads the page with this URL using the current WebDriver version; finally, asserts that the
     * alerts equal the expected alerts (in which "§§URL§§" has been expanded to the default URL).
     * @param html the HTML to use
     * @param maxWaitTime the maximum time to wait to get the alerts (in millis)
     * @return the web driver
     * @throws Exception if something goes wrong
     */
    protected final WebDriver loadPageWithAlerts2(final String html, final long maxWaitTime) throws Exception {
        return loadPageWithAlerts2(html, URL_FIRST, maxWaitTime);
    }

    /**
     * Same as {@link #loadPageWithAlerts2(String)}, but specifying the default URL.
     * @param html the HTML to use
     * @param url the URL to use to load the page
     * @return the web driver
     * @throws Exception if something goes wrong
     */
    protected final WebDriver loadPageWithAlerts2(final String html, final URL url) throws Exception {
        return loadPageWithAlerts2(html, url, DEFAULT_WAIT_TIME);
    }

    /**
     * Same as {@link #loadPageWithAlerts2(String, long)}, but specifying the default URL.
     * @param html the HTML to use
     * @param url the URL to use to load the page
     * @param maxWaitTime the maximum time to wait to get the alerts (in millis)
     * @return the web driver
     * @throws Exception if something goes wrong
     */
    protected final WebDriver loadPageWithAlerts2(final String html, final URL url, final long maxWaitTime)
            throws Exception {
        expandExpectedAlertsVariables(URL_FIRST);
        final String[] expectedAlerts = getExpectedAlerts();

        final WebDriver driver = loadPage2(html, url);

        verifyAlerts(maxWaitTime, driver, expectedAlerts);
        return driver;
    }

    /**
     * Verifies the captured alerts.
     * @param func actual string producer
     * @param expected the expected string
     * @throws Exception in case of failure
     */
    protected void verifyAlerts(final Supplier<String> func, final String expected) throws Exception {
        verifyAlerts(func, expected, DEFAULT_WAIT_TIME);
    }

    /**
     * Verifies the captured alerts.
     * @param func actual string producer
     * @param expected the expected string
     * @param maxWaitTime the maximum time to wait to get the alerts (in millis)
     * @throws Exception in case of failure
     */
    protected void verifyAlerts(final Supplier<String> func, final String expected,
            final long maxWaitTime) throws Exception {
        final long maxWait = System.currentTimeMillis() + maxWaitTime;

        String actual = null;
        while (System.currentTimeMillis() < maxWait) {
            actual = func.get();

            if (StringUtils.equals(expected, actual)) {
                break;
            }

            Thread.sleep(50);
        }

        assertEquals(expected, actual);
    }

    /**
     * Verifies the captured alerts.
     * @param driver the driver instance
     * @param expectedAlerts the expected alerts
     * @throws Exception in case of failure
     */
    protected void verifyAlerts(final WebDriver driver, final String... expectedAlerts) throws Exception {
        verifyAlerts(DEFAULT_WAIT_TIME, driver, expectedAlerts);
    }

    /**
     * Verifies the captured alerts.
     *
     * @param maxWaitTime the maximum time to wait for the expected alert to be found
     * @param driver the driver instance
     * @param expectedAlerts the expected alerts
     * @throws Exception in case of failure
     */
    protected void verifyAlerts(final long maxWaitTime, final WebDriver driver, final String... expectedAlerts)
            throws Exception {
        final List<String> actualAlerts = getCollectedAlerts(maxWaitTime, driver, expectedAlerts.length);

        assertEquals(expectedAlerts, actualAlerts);
        if (!ignoreExpectationsLength()) {
            assertEquals(expectedAlerts.length, actualAlerts.size());
            for (int i = expectedAlerts.length - 1; i >= 0; i--) {
                assertEquals(expectedAlerts[i], actualAlerts.get(i));
            }
        }
    }

    /**
     * Whether the expectations length must match the actual length or this can be ignored.
     * @return whether to ignore checking the expectations length against the actual one
     */
    protected boolean ignoreExpectationsLength() {
        return false;
    }

    /**
     * Same as {@link #loadPageWithAlerts2(String)} with additional servlet configuration.
     * @param html the HTML to use for the default response
     * @param servlets the additional servlets to configure with their mapping
     * @return the web driver
     * @throws Exception if something goes wrong
     */
    protected final WebDriver loadPageWithAlerts2(final String html,
            final Map<String, Class<? extends Servlet>> servlets) throws Exception {
        return loadPageWithAlerts2(html, URL_FIRST, DEFAULT_WAIT_TIME, servlets);
    }

    /**
     * Same as {@link #loadPageWithAlerts2(String, URL, long)}, but with additional servlet configuration.
     * @param html the HTML to use for the default page
     * @param url the URL to use to load the page
     * @param maxWaitTime the maximum time to wait to get the alerts (in millis)
     * @param servlets the additional servlets to configure with their mapping
     * @return the web driver
     * @throws Exception if something goes wrong
     */
    protected final WebDriver loadPageWithAlerts2(final String html, final URL url, final long maxWaitTime,
            final Map<String, Class<? extends Servlet>> servlets) throws Exception {

        expandExpectedAlertsVariables(URL_FIRST);
        final String[] expectedAlerts = getExpectedAlerts();

        final WebDriver driver = loadPage2(html, url, servlets);
        verifyAlerts(maxWaitTime, driver, expectedAlerts);

        return driver;
    }

    /**
     * Loads the provided URL serving responses from {@link #getMockWebConnection()}
     * and verifies that the captured alerts are correct.
     * @param url the URL to use to load the page
     * @return the web driver
     * @throws Exception if something goes wrong
     */
    protected final WebDriver loadPageWithAlerts2(final URL url) throws Exception {
        return loadPageWithAlerts2(url, DEFAULT_WAIT_TIME);
    }

    /**
     * Same as {@link #loadPageWithAlerts2(URL)}, but using with timeout.
     * @param url the URL to use to load the page
     * @param maxWaitTime the maximum time to wait to get the alerts (in millis)
     * @return the web driver
     * @throws Exception if something goes wrong
     */
    protected final WebDriver loadPageWithAlerts2(final URL url, final long maxWaitTime) throws Exception {
        expandExpectedAlertsVariables(url);
        final String[] expectedAlerts = getExpectedAlerts();

        startWebServer(getMockWebConnection(), null);

        final WebDriver driver = getWebDriver();
        driver.get(url.toExternalForm());

        verifyAlerts(maxWaitTime, driver, expectedAlerts);
        return driver;
    }

    /**
     * Gets the alerts collected by the driver.
     * Note: it currently works only if no new page has been loaded in the window
     * @param driver the driver
     * @return the collected alerts
     * @throws Exception in case of problem
     */
    protected List<String> getCollectedAlerts(final WebDriver driver) throws Exception {
        return getCollectedAlerts(driver, getExpectedAlerts().length);
    }

    /**
     * Gets the alerts collected by the driver.
     * Note: it currently works only if no new page has been loaded in the window
     * @param driver the driver
     * @param alertsLength the expected length of Alerts
     * @return the collected alerts
     * @throws Exception in case of problem
     */
    protected List<String> getCollectedAlerts(final WebDriver driver, final int alertsLength) throws Exception {
        return getCollectedAlerts(DEFAULT_WAIT_TIME, driver, alertsLength);
    }

    /**
     * Gets the alerts collected by the driver.
     * Note: it currently works only if no new page has been loaded in the window
     * @param maxWaitTime the maximum time to wait to get the alerts (in millis)
     * @param driver the driver
     * @param alertsLength the expected length of Alerts
     * @return the collected alerts
     * @throws Exception in case of problem
     */
    protected List<String> getCollectedAlerts(final long maxWaitTime, final WebDriver driver, final int alertsLength)
            throws Exception {
        final List<String> collectedAlerts = new ArrayList<>();

        long maxWait = System.currentTimeMillis() + maxWaitTime;

        while (collectedAlerts.size() < alertsLength && System.currentTimeMillis() < maxWait) {
            try {
                final Alert alert = driver.switchTo().alert();
                final String text = alert.getText();

                collectedAlerts.add(text);
                alert.accept();

                // handling of alerts requires some time
                // at least for tests with many alerts we have to take this into account
                maxWait += 100;

                if (useRealBrowser()) {
                    if (getBrowserVersion().isIE()) {
                        // alerts for real IE are really slow
                        maxWait += 5000;
                    }
                }
            }
            catch (final NoAlertPresentException e) {
                Thread.sleep(10);
            }
        }

        return collectedAlerts;
    }

    /**
     * Returns the HtmlElement of the specified WebElement.
     * @param webElement the webElement
     * @return the HtmlElement
     * @throws Exception if an error occurs
     * @see #getWebWindowOf(HtmlUnitDriver)
     */
    protected HtmlElement toHtmlElement(final WebElement webElement) throws Exception {
        final Field field = HtmlUnitWebElement.class.getDeclaredField("element");
        field.setAccessible(true);
        return (HtmlElement) field.get(webElement);
    }

    /**
     * Loads an expectation file for the specified browser search first for a browser specific resource
     * and falling back in a general resource.
     * @param resourcePrefix the start of the resource name
     * @param resourceSuffix the end of the resource name
     * @return the content of the file
     * @throws Exception in case of error
     */
    protected String loadExpectation(final String resourcePrefix, final String resourceSuffix) throws Exception {
        final Class<?> referenceClass = getClass();
        final BrowserVersion browserVersion = getBrowserVersion();

        String realBrowserNyiExpectation = null;
        String realNyiExpectation = null;
        final String browserExpectation;
        final String expectation;
        if (!useRealBrowser()) {
            // first try nyi
            final String browserSpecificNyiResource
                    = resourcePrefix + "." + browserVersion.getNickname() + "_NYI" + resourceSuffix;
            realBrowserNyiExpectation = loadContent(referenceClass.getResource(browserSpecificNyiResource));

            // next nyi without browser
            final String nyiResource = resourcePrefix + ".NYI" + resourceSuffix;
            realNyiExpectation = loadContent(referenceClass.getResource(nyiResource));
        }

        // implemented - browser specific
        final String browserSpecificResource = resourcePrefix + "." + browserVersion.getNickname() + resourceSuffix;
        browserExpectation = loadContent(referenceClass.getResource(browserSpecificResource));

        // implemented - all browsers
        final String resource = resourcePrefix + resourceSuffix;
        expectation = loadContent(referenceClass.getResource(resource));

        // check for duplicates
        if (realBrowserNyiExpectation != null) {
            if (realNyiExpectation != null) {
                Assert.assertNotEquals("Duplicate NYI Expectation for Browser " + browserVersion.getNickname(),
                        realBrowserNyiExpectation, realNyiExpectation);
            }

            if (browserExpectation == null) {
                if (expectation != null) {
                    Assert.assertNotEquals("NYI Expectation matches the expected "
                            + "result for Browser " + browserVersion.getNickname(),
                            realBrowserNyiExpectation, expectation);
                }
            }
            else {
                Assert.assertNotEquals("NYI Expectation matches the expected "
                        + "browser specific result for Browser " + browserVersion.getNickname(),
                        realBrowserNyiExpectation, browserExpectation);
            }

            return realBrowserNyiExpectation;
        }

        if (realNyiExpectation != null) {
            if (browserExpectation == null) {
                if (expectation != null) {
                    Assert.assertNotEquals("NYI Expectation matches the expected "
                            + "result for Browser " + browserVersion.getNickname(),
                            realNyiExpectation, expectation);
                }
            }
            else {
                Assert.assertNotEquals("NYI Expectation matches the expected "
                        + "browser specific result for Browser " + browserVersion.getNickname(),
                        realNyiExpectation, browserExpectation);
            }
            return realNyiExpectation;
        }

        if (browserExpectation != null) {
            if (expectation != null) {
                Assert.assertNotEquals("Browser specific NYI Expectation matches the expected "
                        + "result for Browser " + browserVersion.getNickname(),
                        browserExpectation, expectation);
            }
            return browserExpectation;
        }
        return expectation;
    }

    private static String loadContent(final URL url) throws URISyntaxException, IOException {
        if (url == null) {
            return null;
        }

        final File file = new File(url.toURI());
        String content = FileUtils.readFileToString(file, UTF_8);
        content = StringUtils.replace(content, "\r\n", "\n");
        return content;
    }

    /**
     * Reads the number of JS threads remaining from unit tests run before.
     * This should be always 0, if {@link #isWebClientCached()} is {@code false}.
     * @throws InterruptedException in case of problems
     */
    @Before
    public void beforeTest() throws InterruptedException {
        if (!isWebClientCached()) {
            if (!getJavaScriptThreads().isEmpty()) {
                Thread.sleep(200);
            }
            assertTrue("There are already JS threads running before the test", getJavaScriptThreads().isEmpty());
        }
    }

    /**
     * Asserts the current title is equal to the expectation string.
     * @param webdriver the driver in use
     * @param expected the expected object
     * @throws Exception in case of failure
     */
    protected void assertTitle(final WebDriver webdriver, final String expected) throws Exception {
        final long maxWait = System.currentTimeMillis() + DEFAULT_WAIT_TIME;

        while (true) {
            try {
                assertEquals(expected, webdriver.getTitle());
                return;
            }
            catch (final ComparisonFailure e) {
                if (System.currentTimeMillis() > maxWait) {
                    throw e;
                }
                Thread.sleep(10);
            }
        }
    }

    // limit resource usage
    private Server buildServer(final int port) {
        final QueuedThreadPool threadPool = new QueuedThreadPool(5, 2);

        final Server server = new Server(threadPool);

        final ServerConnector connector = new ServerConnector(server);
        connector.setPort(port);
        server.setConnectors(new Connector[] {connector});

        return server;
    }

    /**
     * Release resources but DON'T close the browser if we are running with a real browser.
     * Note that HtmlUnitDriver is not cached by default, but that can be configured by {@link #isWebClientCached()}.
     */
    @After
    @Override
    public void releaseResources() {
        final List<String> unhandledAlerts = new ArrayList<>();
        if (webDriver_ != null) {
            UnhandledAlertException ex = null;
            do {
                ex = null;
                try {
                    // getTitle will do an implicit check for open alerts
                    webDriver_.getTitle();
                }
                catch (final NoSuchWindowException e) {
                    // ignore
                }
                catch (final UnhandledAlertException e) {
                    ex = e;
                    unhandledAlerts.add(e.getMessage());
                }
            }
            while (ex != null);
        }

        super.releaseResources();

        if (!isWebClientCached()) {
            boolean rhino = false;
            if (webDriver_ != null) {
                try {
                    rhino = getWebWindowOf(webDriver_).getWebClient().getJavaScriptEngine() instanceof JavaScriptEngine;
                }
                catch (final Exception e) {
                    throw new RuntimeException(e);
                }
                webDriver_.quit();
                webDriver_ = null;
            }
            if (rhino) {
                assertTrue("There are still JS threads running after the test", getJavaScriptThreads().isEmpty());
            }
        }

        if (useRealBrowser()) {
            synchronized (WEB_DRIVERS_REAL_BROWSERS) {
                final WebDriver driver = WEB_DRIVERS_REAL_BROWSERS.get(getBrowserVersion());
                if (driver != null) {
                    try {
                        final String currentWindow = driver.getWindowHandle();

                        final Set<String> handles = driver.getWindowHandles();
                        // close all windows except the current one
                        handles.remove(currentWindow);

                        if (handles.size() > 0) {
                            for (final String handle : handles) {
                                try {
                                    driver.switchTo().window(handle);
                                    driver.close();
                                }
                                catch (final NoSuchWindowException e) {
                                    LOG.error("Error switching to browser window; quit browser.", e);
                                    WEB_DRIVERS_REAL_BROWSERS.remove(getBrowserVersion());
                                    WEB_DRIVERS_REAL_BROWSERS_USAGE_COUNT.remove(getBrowserVersion());
                                    driver.quit();
                                    return;
                                }
                            }

                            // we have to force WebDriver to treat the remaining window
                            // as the one we like to work with from now on
                            // looks like a web driver issue to me (version 2.47.2)
                            driver.switchTo().window(currentWindow);
                        }

                        driver.manage().deleteAllCookies();

                        // in the remaining window, load a blank page
                        driver.get("about:blank");
                    }
                    catch (final WebDriverException e) {
                        shutDownRealBrowsers();
                    }
                }
            }
        }
        assertTrue("There are still unhandled alerts: " + String.join("; ", unhandledAlerts),
                        unhandledAlerts.isEmpty());
    }

    /**
     * Returns the underlying WebWindow of the specified driver.
     *
     * <b>Your test shouldn't depend primarily on WebClient</b>
     *
     * @param driver the driver
     * @return the current web window
     * @throws Exception if an error occurs
     * @see #toHtmlElement(WebElement)
     */
    protected WebWindow getWebWindowOf(final HtmlUnitDriver driver) throws Exception {
        final Field field = HtmlUnitDriver.class.getDeclaredField("currentWindow");
        field.setAccessible(true);
        return (WebWindow) field.get(driver);
    }

    /**
     * Whether {@link WebClient} is cached or not, defaults to {@code false}.
     *
     * <p>This is needed to be {@code true} for huge test class, as we could run out of sockets.
     *
     * @return whether {@link WebClient} is cached or not
     */
    protected boolean isWebClientCached() {
        return false;
    }

    /**
     * Configure {@link WebClientOptions#getTimeout()}.
     *
     * @return null if unchanged otherwise the timeout as int
     */
    protected Integer getWebClientTimeout() {
        return null;
    }

    /**
     * Needed as Jetty starting from 9.4.4 expects UTF-8 encoding by default.
     */
    public static class AsciiEncodingFilter implements Filter {

        private static Charset CHARSET_;

        /**
         * {@inheritDoc}
         */
        @Override
        public void init(final FilterConfig filterConfig) throws ServletException {
        }

        /**
         * {@inheritDoc}
         */
        @Override
        public void doFilter(final ServletRequest request, final ServletResponse response, final FilterChain chain)
                throws IOException, ServletException {
            if (request instanceof Request) {
                ((Request) request).setQueryEncoding(CHARSET_.name());
            }
            chain.doFilter(request, response);
        }

        /**
         * {@inheritDoc}
         */
        @Override
        public void destroy() {
        }
    }
}<|MERGE_RESOLUTION|>--- conflicted
+++ resolved
@@ -1,10 +1,6 @@
 /*
-<<<<<<< HEAD
- * Copyright (c) 2002-2020 Gargoyle Software Inc.
- * Copyright (c) 2005-2020 Xceptance Software Technologies GmbH
-=======
  * Copyright (c) 2002-2021 Gargoyle Software Inc.
->>>>>>> 6cc30901
+ * Copyright (c) 2005-2021 Xceptance Software Technologies GmbH
  *
  * Licensed under the Apache License, Version 2.0 (the "License");
  * you may not use this file except in compliance with the License.
@@ -139,11 +135,7 @@
  *   <li>geckodriver.bin (mandatory if it does not exist in the <i>path</i>): is the location of the GeckoDriver binary
  *   (see <a href="https://firefox-source-docs.mozilla.org/testing/geckodriver/Usage.html">Gecko Driver Usage</a>)</li>
  *   <li>ff.bin (optional): is the location of the FF binary, in Windows use double back-slashes</li>
-<<<<<<< HEAD
- *   <li>ff68.bin (optional): is the location of the FF binary, in Windows use double back-slashes</li>
-=======
  *   <li>ff78.bin (optional): is the location of the FF binary, in Windows use double back-slashes</li>
->>>>>>> 6cc30901
  *   <li>ie.bin (mandatory if it does not exist in the <i>path</i>): is the location of the IEDriverServer binary (see
  *   <a href="http://selenium-release.storage.googleapis.com/index.html">IEDriverServer downloads</a>)</li>
  *   <li>edge.bin (mandatory if it does not exist in the <i>path</i>): is the location of the MicrosoftWebDriver binary
@@ -171,11 +163,7 @@
             Arrays.asList(BrowserVersion.CHROME,
                     BrowserVersion.EDGE,
                     BrowserVersion.FIREFOX,
-<<<<<<< HEAD
-                    BrowserVersion.FIREFOX_68,
-=======
                     BrowserVersion.FIREFOX_78,
->>>>>>> 6cc30901
                     BrowserVersion.INTERNET_EXPLORER));
 
     /**
@@ -194,11 +182,7 @@
     private static String EDGE_BIN_;
     private static String GECKO_BIN_;
     private static String FF_BIN_;
-<<<<<<< HEAD
-    private static String FF68_BIN_;
-=======
     private static String FF78_BIN_;
->>>>>>> 6cc30901
 
     /** The driver cache. */
     protected static final Map<BrowserVersion, WebDriver> WEB_DRIVERS_ = new HashMap<>();
@@ -257,11 +241,7 @@
 
                     GECKO_BIN_ = properties.getProperty("geckodriver.bin");
                     FF_BIN_ = properties.getProperty("ff.bin");
-<<<<<<< HEAD
-                    FF68_BIN_ = properties.getProperty("ff68.bin");
-=======
                     FF78_BIN_ = properties.getProperty("ff78.bin");
->>>>>>> 6cc30901
 
                     final boolean autofix = Boolean.parseBoolean(properties.getProperty("autofix"));
                     System.setProperty(AUTOFIX_, Boolean.toString(autofix));
@@ -504,13 +484,6 @@
                 return new EdgeDriver();
             }
 
-            if (BrowserVersion.EDGE == getBrowserVersion()) {
-                if (EDGE_BIN_ != null) {
-                    System.setProperty(EdgeDriverService.EDGE_DRIVER_EXE_PROPERTY, EDGE_BIN_);
-                }
-                return new EdgeDriver();
-            }
-
             if (BrowserVersion.CHROME == getBrowserVersion()) {
                 if (CHROME_BIN_ != null) {
                     System.setProperty(ChromeDriverService.CHROME_DRIVER_EXE_PROPERTY, CHROME_BIN_);
@@ -529,13 +502,8 @@
                 return createFirefoxDriver(GECKO_BIN_, FF_BIN_);
             }
 
-<<<<<<< HEAD
-            if (BrowserVersion.FIREFOX_68 == getBrowserVersion()) {
-                return createFirefoxDriver(GECKO_BIN_, FF68_BIN_);
-=======
             if (BrowserVersion.FIREFOX_78 == getBrowserVersion()) {
                 return createFirefoxDriver(GECKO_BIN_, FF78_BIN_);
->>>>>>> 6cc30901
             }
 
             throw new RuntimeException("Unexpected BrowserVersion: " + getBrowserVersion());
@@ -588,11 +556,7 @@
         if (browserVersion == BrowserVersion.FIREFOX) {
             return BrowserType.FIREFOX + '-' + browserVersion.getBrowserVersionNumeric();
         }
-<<<<<<< HEAD
-        if (browserVersion == BrowserVersion.FIREFOX_68) {
-=======
         if (browserVersion == BrowserVersion.FIREFOX_78) {
->>>>>>> 6cc30901
             return BrowserType.FIREFOX + '-' + browserVersion.getBrowserVersionNumeric();
         }
         if (browserVersion == BrowserVersion.INTERNET_EXPLORER) {
