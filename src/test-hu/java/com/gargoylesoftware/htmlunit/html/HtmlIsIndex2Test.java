/*
 * Copyright (c) 2002-2021 Gargoyle Software Inc.
 *
 * Licensed under the Apache License, Version 2.0 (the "License");
 * you may not use this file except in compliance with the License.
 * You may obtain a copy of the License at
 * http://www.apache.org/licenses/LICENSE-2.0
 *
 * Unless required by applicable law or agreed to in writing, software
 * distributed under the License is distributed on an "AS IS" BASIS,
 * WITHOUT WARRANTIES OR CONDITIONS OF ANY KIND, either express or implied.
 * See the License for the specific language governing permissions and
 * limitations under the License.
 */
package com.gargoylesoftware.htmlunit.html;

import static com.gargoylesoftware.htmlunit.BrowserRunner.TestedBrowser.IE;

import org.junit.Test;
import org.junit.runner.RunWith;
import org.openqa.selenium.WebDriver;
import org.openqa.selenium.htmlunit.HtmlUnitDriver;

import com.gargoylesoftware.htmlunit.BrowserRunner;
import com.gargoylesoftware.htmlunit.BrowserRunner.Alerts;
import com.gargoylesoftware.htmlunit.BrowserRunner.NotYetImplemented;
import com.gargoylesoftware.htmlunit.WebDriverTestCase;

/**
 * Tests for {@link HtmlIsIndex}.
 *
 * @author <a href="mailto:mbowler@GargoyleSoftware.com">Mike Bowler</a>
 * @author Marc Guillemot
 * @author Ahmed Ashour
 * @author Frank Danek
 * @author Ronald Brill
 */
@RunWith(BrowserRunner.class)
public class HtmlIsIndex2Test extends WebDriverTestCase {

    /**
     * @throws Exception if the test fails
     */
    @Test
<<<<<<< HEAD
    @Alerts(DEFAULT = "null",
            CHROME = "[object HTMLUnknownElement]",
            FF = "[object HTMLUnknownElement]",
            FF68 = "[object HTMLUnknownElement]")
=======
    @Alerts(DEFAULT = "[object HTMLUnknownElement]",
            IE = "null")
>>>>>>> 6cc30901
    @NotYetImplemented(IE)
    public void simpleScriptable() throws Exception {
        final String html = "<html><head>\n"
            + "<script>\n"
            + "  function test() {\n"
            + "    alert(document.getElementById('myId'));\n"
            + "  }\n"
            + "</script>\n"
            + "</head>\n"
            + "<body onload='test()'>\n"
            + "  <form id='form1' method='post'>\n"
            + "    <isindex id='myId' prompt='enterSomeText'></isindex>\n"
            + "  </form>\n"
            + "</body></html>";

        final WebDriver driver = loadPageWithAlerts2(html);
        if (driver instanceof HtmlUnitDriver) {
            final HtmlPage page = (HtmlPage) getWebWindowOf((HtmlUnitDriver) driver).getEnclosedPage();
            assertTrue(HtmlUnknownElement.class.isInstance(page.getHtmlElementById("myId")));
        }
    }
}<|MERGE_RESOLUTION|>--- conflicted
+++ resolved
@@ -42,15 +42,8 @@
      * @throws Exception if the test fails
      */
     @Test
-<<<<<<< HEAD
-    @Alerts(DEFAULT = "null",
-            CHROME = "[object HTMLUnknownElement]",
-            FF = "[object HTMLUnknownElement]",
-            FF68 = "[object HTMLUnknownElement]")
-=======
     @Alerts(DEFAULT = "[object HTMLUnknownElement]",
             IE = "null")
->>>>>>> 6cc30901
     @NotYetImplemented(IE)
     public void simpleScriptable() throws Exception {
         final String html = "<html><head>\n"
