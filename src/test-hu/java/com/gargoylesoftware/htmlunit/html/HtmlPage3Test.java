/*
 * Copyright (c) 2002-2021 Gargoyle Software Inc.
 *
 * Licensed under the Apache License, Version 2.0 (the "License");
 * you may not use this file except in compliance with the License.
 * You may obtain a copy of the License at
 * http://www.apache.org/licenses/LICENSE-2.0
 *
 * Unless required by applicable law or agreed to in writing, software
 * distributed under the License is distributed on an "AS IS" BASIS,
 * WITHOUT WARRANTIES OR CONDITIONS OF ANY KIND, either express or implied.
 * See the License for the specific language governing permissions and
 * limitations under the License.
 */
package com.gargoylesoftware.htmlunit.html;

import static com.gargoylesoftware.htmlunit.BrowserRunner.TestedBrowser.FF;
<<<<<<< HEAD
import static com.gargoylesoftware.htmlunit.BrowserRunner.TestedBrowser.FF68;
=======
import static com.gargoylesoftware.htmlunit.BrowserRunner.TestedBrowser.FF78;
>>>>>>> 6cc30901
import static com.gargoylesoftware.htmlunit.BrowserRunner.TestedBrowser.IE;
import static java.nio.charset.StandardCharsets.ISO_8859_1;

import java.util.List;

import org.junit.Assert;
import org.junit.Test;
import org.junit.runner.RunWith;
import org.openqa.selenium.By;
import org.openqa.selenium.NoSuchElementException;
import org.openqa.selenium.WebDriver;
import org.openqa.selenium.WebElement;

import com.gargoylesoftware.htmlunit.BrowserRunner;
import com.gargoylesoftware.htmlunit.BrowserRunner.Alerts;
import com.gargoylesoftware.htmlunit.BrowserRunner.NotYetImplemented;
import com.gargoylesoftware.htmlunit.WebDriverTestCase;
import com.gargoylesoftware.htmlunit.util.MimeType;

/**
 * Tests for {@link HtmlPage}.
 *
 * @author Ahmed Ashour
 * @author Ronald Brill
 * @author Frank Danek
 * @author Joerg Werner
 */
@RunWith(BrowserRunner.class)
public class HtmlPage3Test extends WebDriverTestCase {

    /**
     * @throws Exception if an error occurs
     */
    @Test
    public void emptyJavaScript() throws Exception {
        final String html = "<body>\n"
            + "<a id='myAnchor' href='javascript:'>Hello</a>\n"
            + "</body>";

        final WebDriver driver = loadPage2(html);
        driver.findElement(By.id("myAnchor")).click();
    }

    /**
     * Test for Bug #1291.
     * @throws Exception if an error occurs
     */
    @Test
    public void formElementCreatedFromJavascript() throws Exception {
        final String html = "<html>\n"
            + "<head>\n"
            + "<script type='text/javascript'>\n"
            + "  function modifyForm() {\n"
            + "    var myForm = document.forms['test_form'];\n"
            + "    var el = document.createElement('input');\n"
            + "    el.setAttribute('addedBy','js');\n"
            + "    el.name = 'myHiddenField';\n"
            + "    el.value = 'myValue';\n"
            + "    el.type = 'hidden';\n"
            + "    myForm.appendChild(el);\n"
            + "}\n"
            + "</script>\n"
            + "</head>\n"
            + "<body onLoad='modifyForm()'>\n"
            + "  <form id='test_form' action='http://www.sourceforge.com/' method='post'>\n"
            + "    <input type='submit' value='click'/>\n"
            + "  </form>\n"
            + "</body>\n"
            + "</html>";

        final WebDriver driver = loadPage2(html);
        final List<WebElement> elements = driver.findElements(By.xpath("//*"));
        assertEquals(7, elements.size());

        assertEquals("html", elements.get(0).getTagName());
        assertEquals("head", elements.get(1).getTagName());
        assertEquals("script", elements.get(2).getTagName());
        assertEquals("body", elements.get(3).getTagName());
        assertEquals("form", elements.get(4).getTagName());
        assertEquals("input", elements.get(5).getTagName());

        final WebElement input = elements.get(6);
        assertEquals("input", input.getTagName());
        assertEquals("myHiddenField", input.getAttribute("name"));
        assertEquals("js", input.getAttribute("addedBy"));
        assertEquals("js", input.getAttribute("addedby"));
    }

    /**
     * @throws Exception if the test fails
     */
    @Test
    @Alerts(DEFAULT = {"windows-1252", "windows-1252", "windows-1252", "undefined"},
            IE = {"ISO-8859-1", "iso-8859-1", "iso-8859-1", "windows-1252"})
    public void getPageEncoding() throws Exception {
        final String htmlContent = "<html><head>\n"
            + "  <title>foo</title>\n"
            + "  <meta http-equiv='Content-Type' content='text/html; charset=Shift_JIS'>\n"
            + "  <script>\n"
            + "    function test() {\n"
            + "      alert(document.inputEncoding);\n"
            + "      alert(document.characterSet);\n"
            + "      alert(document.charset);\n"
            + "      alert(document.defaultCharset);\n"
            + "    }\n"
            + "  </script>\n"
            + "</head><body onload='test()'>\n"
            + "<table><tr><td>\n"
            + "<meta name=vs_targetSchema content=\"http://schemas.microsoft.com/intellisense/ie5\">\n"
            + "<form name='form1'>\n"
            + "  <input type='text' name='textfield1' id='textfield1' value='foo' />\n"
            + "  <input type='text' name='textfield2' id='textfield2'/>\n"
            + "</form>\n"
            + "</td></tr></table>\n"
            + "</body></html>";
        loadPageWithAlerts2(htmlContent);
    }

    /**
     * Regression test for {@code window.onload} property.
     * @throws Exception if the test fails
     */
    @Test
    public void onLoadHandler_ScriptNameRead() throws Exception {
        final String html = "<html><head><title>foo</title>\n"
            + "<script type='text/javascript'>\n"
            + "  load = function() {};\n"
            + "  onload = load;\n"
            + "  alert(onload);\n"
            + "</script></head><body></body></html>";

        final WebDriver driver = loadPage2(html);
        final List<String> alerts = getCollectedAlerts(driver, 1);
        assertEquals(1, alerts.size());
        assertTrue(alerts.get(0).startsWith("function"));
    }

    /**
     * @exception Exception If the test fails
     */
    @Test
    public void constructor() throws Exception {
        final String html = "<html>\n"
            + "<head><title>foo</title></head>\n"
            + "<body>\n"
            + "<p>hello world</p>\n"
            + "<form id='form1' action='/formSubmit' method='post'>\n"
            + "  <input type='text' NAME='textInput1' value='textInput1'/>\n"
            + "  <input type='text' name='textInput2' value='textInput2'/>\n"
            + "  <input type='hidden' name='hidden1' value='hidden1'/>\n"
            + "  <input type='submit' name='submitInput1' value='push me'/>\n"
            + "</form>\n"
            + "</body></html>";

        final WebDriver driver = loadPageWithAlerts2(html);
        assertTitle(driver, "foo");
    }

    /**
     * @throws Exception if the test fails
     */
    @Test
    public void getInputByName() throws Exception {
        final String html = "<html>\n"
            + "<head><title>foo</title></head>\n"
            + "<body>\n"
            + "<p>hello world</p>\n"
            + "<form id='form1' action='/formSubmit' method='post'>\n"
            + "  <input type='text' NAME='textInput1' value='textInput1'/>\n"
            + "  <input type='text' name='textInput2' value='textInput2'/>\n"
            + "  <input type='hidden' name='hidden1' value='hidden1'/>\n"
            + "  <input type='submit' name='submitInput1' value='push me'/>\n"
            + "</form>\n"
            + "</body></html>";

        final WebDriver driver = loadPageWithAlerts2(html);

        final WebElement form = driver.findElement(By.id("form1"));
        final WebElement input = form.findElement(By.name("textInput1"));
        assertEquals("name", "textInput1", input.getAttribute("name"));

        assertEquals("value", "textInput1", input.getAttribute("value"));
        assertEquals("type", "text", input.getAttribute("type"));
    }

    /**
     * @exception Exception if the test fails
     */
    @Test
    @Alerts({"[object HTMLInputElement]", "1"})
    public void write_getElementById_afterParsing() throws Exception {
        final String html = "<html>\n"
            + "<head><title>foo</title><script>\n"
            + "  function test() {\n"
            + "    document.write(\"<input id='sendemail'>\");\n"
            + "    alert(document.getElementById('sendemail'));\n"
            + "    document.write(\"<input name='sendemail2'>\");\n"
            + "    alert(document.getElementsByName('sendemail2').length);\n"
            + "  }\n"
            + "</script></head>\n"
            + "<body onload='test()'>\n"
            + "</body></html>";

        // [IE] real IE waits for the page to load until infinity
        if (useRealBrowser() && getBrowserVersion().isIE()) {
            Assert.fail("Blocks real IE");
        }

        loadPageWithAlerts2(html);
    }

    /**
     * @exception Exception if the test fails
     */
    @Test
    @Alerts({"[object HTMLInputElement]", "1"})
    public void write_getElementById_duringParsing() throws Exception {
        final String html = "<html>\n"
            + "<head><title>foo</title></head>\n"
            + "<body><script>\n"
            + "  document.write(\"<input id='sendemail'>\");\n"
            + "  alert(document.getElementById('sendemail'));\n"
            + "  document.write(\"<input name='sendemail2'>\");\n"
            + "  alert(document.getElementsByName('sendemail2').length);\n"
            + "</script></body></html>";
        loadPageWithAlerts2(html);
    }

    /**
     * @throws Exception if the test fails
     */
    @Test
    @Alerts("Hello")
    public void application_javascript_type() throws Exception {
        final String html = "<html>\n"
            + "<body>\n"
            + "  <script type='application/javascript'>\n"
            + "    alert('Hello');\n"
            + "  </script>\n"
            + "</body></html>";

        loadPageWithAlerts2(html);
    }

    /**
     * @throws Exception if the test fails
     */
    @Test
    @Alerts("Hello")
    public void application_x_javascript_type() throws Exception {
        final String html = "<html>\n"
            + "<body>\n"
            + "  <script type='application/x-javascript'>\n"
            + "    alert('Hello');\n"
            + "  </script>\n"
            + "</body></html>";

        loadPageWithAlerts2(html);
    }

    /**
     * @throws Exception if the test fails
     */
    @Test
    public void basePath()  throws Exception {
        basePath("base_path", URL_SECOND + "path");
    }

    private void basePath(final String baseUrl, final String expected) throws Exception {
        final String html = "<html>\n"
            + "<head>\n"
            + "  <base href='" + baseUrl + "'>\n"
            + "</head>\n"
            + "<body>\n"
            + "  <a id='testLink' href='path'>click me</a>\n"
            + "</body></html>";
        getMockWebConnection().setDefaultResponse("Error: not found", 404, "Not Found", MimeType.TEXT_HTML);
        final WebDriver webDriver = loadPage2(html, URL_SECOND);
        webDriver.findElement(By.id("testLink")).click();
        assertEquals(expected, webDriver.getCurrentUrl());
    }

    /**
     * @throws Exception if the test fails
     */
    @Test
    public void basePathAndSlash()  throws Exception {
        basePath("base_path/", URL_SECOND + "base_path/path");
    }

    /**
     * @throws Exception if the test fails
     */
    @Test
    public void basePathAfterSlash()  throws Exception {
        basePath("/base_path", "http://localhost:" + PORT + "/path");
    }

    /**
     * @throws Exception if the test fails
     */
    @Test
    public void basePathSlashes()  throws Exception {
        basePath("/base_path/", URL_FIRST + "base_path/path");
    }

    /**
     * @throws Exception if the test fails
     */
    @Test
    public void basePathFullyQualified()  throws Exception {
        basePath("http://localhost:" + PORT + "/base_path", "http://localhost:" + PORT + "/path");
    }

    /**
     * @throws Exception if the test fails
     */
    @Test
    public void basePathFullyQualifiedSlash()  throws Exception {
        basePath("http://localhost:" + PORT + "/base_path/", "http://localhost:" + PORT + "/base_path/path");
    }

    /**
     * @throws Exception if the test fails
     */
    @Test
    //TODO: fails with ChromeDriver if run with other tests
    public void basePathNoProtocol()  throws Exception {
        basePath("//localhost:" + PORT + "/base_path", "http://localhost:" + PORT + "/path");
    }

    /**
     * @throws Exception if the test fails
     */
    @Test
    public void basePathNoProtocolSlash()  throws Exception {
        basePath("//localhost:" + PORT + "/base_path/", "http://localhost:" + PORT + "/base_path/path");
    }

    /**
     * @throws Exception if the test fails
     */
    @Test
    public void basePathInvalid()  throws Exception {
        basePath("---****://==", URL_SECOND + "---****://path");
    }

    /**
     * @throws Exception if the test fails
     */
    @Test
    public void basePathLeadingAndTrailingWhitespace()  throws Exception {
        basePath(" \t\n" + "http://localhost:" + PORT + "/base_path/" + "\n\t ",
                "http://localhost:" + PORT + "/base_path/path");
    }

    /**
     * @throws Exception if the test fails
     */
    @Test
    public void basePathEmpty()  throws Exception {
        basePath("", "http://localhost:" + PORT + "/second/path");
    }

    /**
     * @throws Exception if the test fails
     */
    @Test
    public void basePathWhitespaceOnly()  throws Exception {
        basePath(" \t\n ", "http://localhost:" + PORT + "/second/path");
    }

    /**
     * @throws Exception if the test fails
     */
    @Test
    @Alerts({"[object SVGSVGElement]", "http://www.w3.org/2000/svg",
            "[object SVGRectElement]", "http://www.w3.org/2000/svg"})
    public void htmlPageEmbeddedSvgWithoutNamespace() throws Exception {
        final String content
            = "<?xml version=\"1.0\" encoding=\"utf-8\"?>\n"
            + "<head>\n"
            + "<title>foo</title>\n"
            + "<script>\n"
            + "  function test() {\n"
            + "    alert(document.getElementById('mySvg'));\n"
            + "    alert(document.getElementById('mySvg').namespaceURI);\n"
            + "    alert(document.getElementById('myRect'));\n"
            + "    alert(document.getElementById('myRect').namespaceURI);\n"
            + "  }\n"
            + "</script>\n"
            + "</head>\n"
            + "<body onload='test()'>\n"
            + "  <svg id='mySvg'>\n"
            + "    <rect id='myRect' />\n"
            + "  </svg>\n"
            + "</body>\n"
            + "</html>";

        loadPageWithAlerts2(content);
    }

    /**
     * @throws Exception if the test fails
     */
    @Test
    @Alerts("HTML")
    public void htmlPage() throws Exception {
        final String content
            = "<?xml version=\"1.0\" encoding=\"utf-8\"?>\n"
            + "<svg xmlns=\"http://www.w3.org/2000/svg\">\n"
            + "  <rect id='rect' width='50' height='50' fill='green' />\n"
            + "<head>\n"
            + "<title>foo</title>\n"
            + "<script>\n"
            + "  function test() {\n"
            + "    alert(document.documentElement.tagName);\n"
            + "  }\n"
            + "</script>\n"
            + "</head>\n"
            + "<body onload='test()'>\n"
            + "</body>\n"
            + "</svg>";

        loadPageWithAlerts2(content);
    }

    /**
     * @throws Exception if the test fails
     */
    @Test
    @Alerts("[object HTMLHtmlElement]")
    public void htmlSvgPage() throws Exception {
        final String content
            = "<html xmlns=\"http://www.w3.org/2000/svg\">\n"
            + "  <rect id='rect' width='50' height='50' fill='green' />\n"
            + "<body>\n"
            + "<script>\n"
            + "  alert(document.documentElement);\n"
            + "</script>\n"
            + "</body>\n"
            + "</html>";

        loadPageWithAlerts2(content);
    }

    /**
     * @throws Exception if an error occurs
     */
    @Test
    @Alerts(DEFAULT = "error",
            CHROME = "Something",
            EDGE = "Something")
<<<<<<< HEAD
    @NotYetImplemented({IE, FF, FF68})
=======
    @NotYetImplemented({IE, FF, FF78})
>>>>>>> 6cc30901
    public void shouldBeAbleToFindElementByXPathInXmlDocument() throws Exception {
        final String html = "<?xml version='1.0' encoding='UTF-8'?>\n"
            + "<html xmlns='http://www.w3.org/1999/xhtml'\n"
            + "      xmlns:svg='http://www.w3.org/2000/svg'\n"
            + "      xmlns:xlink='http://www.w3.org/1999/xlink'>\n"
            + "<body>\n"
            + "  <svg:svg id='chart_container' height='220' width='400'>\n"
            + "    <svg:text y='16' x='200' text-anchor='middle'>Something</svg:text>\n"
            + "  </svg:svg>\n"
            + "</body>\n"
            + "</html>\n";

        final WebDriver driver = loadPage2(html, URL_FIRST, "application/xhtml+xml", ISO_8859_1, null);
        String actual;
        try {
            final WebElement element = driver.findElement(By.xpath("//svg:svg//svg:text"));
            actual = element.getText();
        }
        catch (final NoSuchElementException e) {
            actual = "error";
        }
        assertEquals(getExpectedAlerts()[0], actual);
    }

    /**
     * @throws Exception if the test fails
     */
    @Test
    @Alerts("interactive")
    public void readyStateInDOMContentLoaded() throws Exception {
        final String html =
                "<html>\n"
                + "  <head>\n"
                + "    <script>\n"
                + "      document.addEventListener('DOMContentLoaded', function () {\n"
                + "        alert(document.readyState);\n"
                + "      });\n"
                + "    </script>\n"
                + "  </head>\n"
                + "  <body>test</body>\n"
                + "</html>";

        loadPageWithAlerts2(html);
    }
}<|MERGE_RESOLUTION|>--- conflicted
+++ resolved
@@ -15,11 +15,7 @@
 package com.gargoylesoftware.htmlunit.html;
 
 import static com.gargoylesoftware.htmlunit.BrowserRunner.TestedBrowser.FF;
-<<<<<<< HEAD
-import static com.gargoylesoftware.htmlunit.BrowserRunner.TestedBrowser.FF68;
-=======
 import static com.gargoylesoftware.htmlunit.BrowserRunner.TestedBrowser.FF78;
->>>>>>> 6cc30901
 import static com.gargoylesoftware.htmlunit.BrowserRunner.TestedBrowser.IE;
 import static java.nio.charset.StandardCharsets.ISO_8859_1;
 
@@ -473,11 +469,7 @@
     @Alerts(DEFAULT = "error",
             CHROME = "Something",
             EDGE = "Something")
-<<<<<<< HEAD
-    @NotYetImplemented({IE, FF, FF68})
-=======
     @NotYetImplemented({IE, FF, FF78})
->>>>>>> 6cc30901
     public void shouldBeAbleToFindElementByXPathInXmlDocument() throws Exception {
         final String html = "<?xml version='1.0' encoding='UTF-8'?>\n"
             + "<html xmlns='http://www.w3.org/1999/xhtml'\n"
