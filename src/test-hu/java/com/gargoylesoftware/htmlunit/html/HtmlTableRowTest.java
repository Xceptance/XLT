--- conflicted
+++ resolved
@@ -17,11 +17,7 @@
 import static com.gargoylesoftware.htmlunit.BrowserRunner.TestedBrowser.CHROME;
 import static com.gargoylesoftware.htmlunit.BrowserRunner.TestedBrowser.EDGE;
 import static com.gargoylesoftware.htmlunit.BrowserRunner.TestedBrowser.FF;
-<<<<<<< HEAD
-import static com.gargoylesoftware.htmlunit.BrowserRunner.TestedBrowser.FF68;
-=======
 import static com.gargoylesoftware.htmlunit.BrowserRunner.TestedBrowser.FF78;
->>>>>>> 6cc30901
 
 import org.junit.Before;
 import org.junit.Test;
@@ -239,11 +235,7 @@
      * Ensure that a script can set the disabled property on a DOM node.
      */
     @Test
-<<<<<<< HEAD
-    @NotYetImplemented({CHROME, FF, FF68})
-=======
     @NotYetImplemented({CHROME, EDGE, FF, FF78})
->>>>>>> 6cc30901
     public void cloneScriptCanSetDisabledOnCell() {
         final String cmd = "document.getElementById('cell').disabled = 'true'";
         page_.executeJavaScript(cmd);
@@ -280,11 +272,7 @@
      * that same attribute on the clone.
      */
     @Test
-<<<<<<< HEAD
-    @NotYetImplemented({CHROME, FF, FF68})
-=======
     @NotYetImplemented({CHROME, EDGE, FF, FF78})
->>>>>>> 6cc30901
     public void cloneScriptSetDisabledIndependentOfOriginal() {
         final String cmd = "document.getElementById('cell').disabled = 'true'";
         page_.executeJavaScript(cmd);
