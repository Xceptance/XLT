--- conflicted
+++ resolved
@@ -78,11 +78,7 @@
     @Test
     @Alerts("§§URL§§")
     @BuggyWebDriver(FF = "WebDriverException",
-<<<<<<< HEAD
-                    FF68 = "WebDriverException",
-=======
                     FF78 = "WebDriverException",
->>>>>>> 6cc30901
                     IE = "WebDriverException")
     public void referer() throws Exception {
         expandExpectedAlertsVariables(URL_FIRST);
@@ -291,11 +287,7 @@
      */
     @Test
     @Alerts("clicked")
-<<<<<<< HEAD
-    @BuggyWebDriver(FF = "Todo", FF68 = "Todo")
-=======
     @BuggyWebDriver(FF = "Todo", FF78 = "Todo")
->>>>>>> 6cc30901
     public void click_javascriptUrlMixedCase() throws Exception {
         try (InputStream is = getClass().getClassLoader().getResourceAsStream("testfiles/tiny-jpg.img")) {
             final byte[] directBytes = IOUtils.toByteArray(is);
@@ -337,11 +329,7 @@
      */
     @Test
     @Alerts("clicked")
-<<<<<<< HEAD
-    @BuggyWebDriver(FF = "Todo", FF68 = "Todo")
-=======
     @BuggyWebDriver(FF = "Todo", FF78 = "Todo")
->>>>>>> 6cc30901
     public void click_javascriptUrlLeadingWhitespace() throws Exception {
         try (InputStream is = getClass().getClassLoader().getResourceAsStream("testfiles/tiny-jpg.img")) {
             final byte[] directBytes = IOUtils.toByteArray(is);
@@ -383,11 +371,7 @@
      */
     @Test
     @Alerts("true")
-<<<<<<< HEAD
-    @BuggyWebDriver(FF = "Todo", FF68 = "Todo")
-=======
     @BuggyWebDriver(FF = "Todo", FF78 = "Todo")
->>>>>>> 6cc30901
     public void thisInJavascriptHref() throws Exception {
         try (InputStream is = getClass().getClassLoader().getResourceAsStream("testfiles/tiny-jpg.img")) {
             final byte[] directBytes = IOUtils.toByteArray(is);
