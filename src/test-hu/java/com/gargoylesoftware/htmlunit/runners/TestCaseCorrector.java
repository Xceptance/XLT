/*
 * Copyright (c) 2002-2021 Gargoyle Software Inc.
 *
 * Licensed under the Apache License, Version 2.0 (the "License");
 * you may not use this file except in compliance with the License.
 * You may obtain a copy of the License at
 * http://www.apache.org/licenses/LICENSE-2.0
 *
 * Unless required by applicable law or agreed to in writing, software
 * distributed under the License is distributed on an "AS IS" BASIS,
 * WITHOUT WARRANTIES OR CONDITIONS OF ANY KIND, either express or implied.
 * See the License for the specific language governing permissions and
 * limitations under the License.
 */
package com.gargoylesoftware.htmlunit.runners;

import static java.nio.charset.StandardCharsets.UTF_8;

import java.io.File;
import java.io.IOException;
import java.util.ArrayList;
import java.util.Arrays;
import java.util.Collections;
import java.util.HashSet;
import java.util.Iterator;
import java.util.List;
import java.util.Locale;
import java.util.Set;

import org.apache.commons.io.FileUtils;
import org.apache.commons.text.StringEscapeUtils;
import org.junit.ComparisonFailure;
import org.junit.runners.model.FrameworkMethod;

import com.gargoylesoftware.htmlunit.BrowserVersion;
import com.gargoylesoftware.htmlunit.CodeStyleTest;
import com.gargoylesoftware.htmlunit.general.HostExtractor;

/**
 * This is meant to automatically correct the test case to put either the real browser expectations,
 * or the {@link com.gargoylesoftware.htmlunit.BrowserRunner.NotYetImplemented} annotation for HtmlUnit.
 *
 * @author Ahmed Ashour
 * @author Ronald Brill
 */
final class TestCaseCorrector {

    private TestCaseCorrector() {
    }

    static void correct(final FrameworkMethod method, final boolean realBrowser, final BrowserVersion browserVersion,
            final boolean notYetImplemented, final Throwable t) throws IOException {
        final String testRoot = "src/test/java/";
        final String browserString = browserVersion.getNickname().toUpperCase(Locale.ROOT);
        final File file = new File(testRoot + method.getDeclaringClass().getName().replace('.', '/') + ".java");
        final List<String> lines = FileUtils.readLines(file, UTF_8);
        final String methodLine = "    public void " + method.getName() + "()";
        if (realBrowser) {
            String defaultExpectation = null;
            for (int i = 0; i < lines.size(); i++) {
                if ("    @Default".equals(lines.get(i))) {
                    defaultExpectation = getDefaultExpectation(lines, i);
                }
                if (lines.get(i).startsWith(methodLine)) {
                    i = addExpectation(lines, i, browserString, (ComparisonFailure) t);
                    break;
                }
                if (i == lines.size() - 2) {
                    addMethodWithExpectation(lines, i, browserString, method.getName(), (ComparisonFailure) t,
                            defaultExpectation);
                    break;
                }
            }
        }
        else if (!notYetImplemented) {
            String defaultExpectation = null;
            for (int i = 0; i < lines.size(); i++) {
                if ("    @Default".equals(lines.get(i))) {
                    defaultExpectation = getDefaultExpectation(lines, i);
                }
                if (lines.get(i).startsWith(methodLine)) {
                    addNotYetImplemented(lines, i, browserString);
                    break;
                }
                if (i == lines.size() - 2) {
                    addNotYetImplementedMethod(lines, i, browserString, method.getName(), defaultExpectation);
                    break;
                }
            }
        }
        else {
            for (int i = 0; i < lines.size(); i++) {
                if (lines.get(i).startsWith(methodLine)) {
                    removeNotYetImplemented(lines, i, browserString);
                    break;
                }
            }
        }
        FileUtils.writeLines(file, UTF_8.name(), lines);
    }

    private static String getDefaultExpectation(final List<String> lines, final int defaultIndex) {
        int index = defaultIndex;
        while (index >= 0 && !lines.get(index).contains("Alerts")) {
            index--;
        }
        if (index >= 0) {
            final String line = lines.get(index);
            return line.substring(line.indexOf('"') + 1, line.lastIndexOf('"'));
        }
        return null;
    }

    private static int addExpectation(final List<String> lines, int i,
            final String browserString, final ComparisonFailure comparisonFailure) {
        while (!lines.get(i).startsWith("    @Alerts")) {
            i--;
        }
        final List<String> alerts = CodeStyleTest.alertsToList(lines, i);
        for (final Iterator<String> it = alerts.iterator(); it.hasNext();) {
            if (it.next().startsWith(browserString + " = ")) {
                it.remove();
            }
        }
        alerts.add(browserString + " = " + getActualString(comparisonFailure));
        lines.remove(i);
        while (lines.get(i).startsWith("        ")) {
            lines.remove(i);
        }

        Collections.sort(alerts);
        String defaultAlert = null;
        for (final String alert : alerts) {
            if (alert.startsWith("DEFAULT = ")) {
                defaultAlert = alert;
                break;
            }
        }

        if (defaultAlert != null) {
            alerts.remove(defaultAlert);
            alerts.add(0, defaultAlert);
        }

        for (int x = 0; x < alerts.size(); x++) {
            String line = alerts.get(x);
            if (x == 0) {
                if (!line.contains(" = ")) {
                    line = "DEFAULT = " + line;
                }
                line = "    @Alerts(" + line;
            }
            else {
                line = "            " + line;
            }
            if (x < alerts.size() - 1) {
                line += ",";
            }
            else {
                line += ")";
            }
            lines.add(i++, line);
        }
        return i;
    }

    private static String getActualString(final ComparisonFailure failure) {
        String actual = failure.getActual();
        actual = actual.substring(1, actual.length() - 1);
        actual = StringEscapeUtils.escapeJava(actual);
        if (actual.length() > 96) {
            final StringBuilder builder = new StringBuilder();
            while (!actual.isEmpty()) {
                int length = actual.lastIndexOf(',', 96) + 1;
                if (length == 0 && !actual.isEmpty()) {
                    length = Math.min(96, actual.length());
                }
                if (builder.length() != 0) {
                    builder.append(System.lineSeparator()).append("                + ");
                }
                builder.append('"').append(actual.substring(0, length)).append('"');
                actual = actual.substring(length);
            }
            return builder.toString();
        }
        return "\"" + actual + "\"";
    }

    private static void removeNotYetImplemented(final List<String> lines,
            final int i, final String browserString) {
        final String previous = lines.get(i - 1);
        if (previous.contains("@NotYetImplemented")) {
            if (previous.indexOf('(') != -1) {
                final int p0 = previous.indexOf('(') + 1;
                final int p1 = previous.lastIndexOf(')');
                String browsers = previous.substring(p0, p1);
                if (browsers.indexOf('{') != -1) {
                    browsers = browsers.substring(1, browsers.length() - 1).trim();
                }
                final Set<String> browserSet = new HashSet<>();
                for (final String browser : browsers.split(",")) {
                    browserSet.add(browser.trim());
                }
                browserSet.remove(browserString);
                if (browserSet.size() == 1) {
                    lines.set(i - 1, "    @NotYetImplemented(" + browserSet.iterator().next() + ")");
                }
                else if (browserSet.size() > 1) {
                    lines.set(i - 1, "    @NotYetImplemented({" + String.join(", ", browserSet) + "})");
                }
                else {
                    lines.remove(i - 1);
                }
            }
            else {
<<<<<<< HEAD
                final List<String> allBrowsers = new ArrayList<>(Arrays.asList("CHROME", "EDGE", "FF", "FF68", "IE"));
=======
                final List<String> allBrowsers = new ArrayList<>(Arrays.asList("CHROME", "EDGE", "FF", "FF78", "IE"));
>>>>>>> 6cc30901
                for (final Iterator<String> it = allBrowsers.iterator(); it.hasNext();) {
                    if (it.next().equals(browserString)) {
                        it.remove();
                    }
                }
                lines.set(i - 1, "    @NotYetImplemented({" + String.join(", ", allBrowsers) + "})");
            }
        }
    }

    private static void addNotYetImplementedMethod(final List<String> lines,
            int i, final String browserString, final String methodName, final String defaultExpectations) {
        String parent = methodName;
        final String child = parent.substring(parent.lastIndexOf('_') + 1);
        parent = parent.substring(1, parent.indexOf('_', 1));

        if (!lines.get(i).isEmpty()) {
            i++;
        }
        lines.add(i++, "");
        lines.add(i++, "    /**");
        lines.add(i++, "     * @throws Exception if the test fails");
        lines.add(i++, "     */");
        lines.add(i++, "    @Test");
        lines.add(i++, "    @Alerts(\"" + defaultExpectations + "\")");
        lines.add(i++, "    @NotYetImplemented(" + browserString + ")");
        lines.add(i++, "    public void _" + parent + "_" + child + "() throws Exception {");
        lines.add(i++, "        test(\"" + parent + "\", \"" + child + "\");");
        lines.add(i++, "    }");
        lines.add(i++, "}");
        while (lines.size() > i) {
            lines.remove(i);
        }
    }

    private static void addNotYetImplemented(final List<String> lines, final int i, final String browserString) {
        final String previous = lines.get(i - 1);
        if (previous.contains("@NotYetImplemented")) {
            if (previous.indexOf('(') != -1 && !previous.contains(browserString)) {
                final int p0 = previous.indexOf('(') + 1;
                final int p1 = previous.lastIndexOf(')');
                String browsers = previous.substring(p0, p1);
                if (browsers.indexOf('{') != -1) {
                    browsers = browsers.substring(1, browsers.length() - 1).trim();
                }
                browsers += ", " + browserString;
                lines.set(i - 1, "    @NotYetImplemented({" + browsers + "})");
            }
        }
        else {
            lines.add(i, "    @NotYetImplemented(" + browserString + ")");
        }
    }

    private static void addMethodWithExpectation(final List<String> lines,
            int i, final String browserString, final String methodName, final ComparisonFailure comparisonFailure,
            final String defaultExpectations) {
        String parent = methodName;
        final String child = parent.substring(parent.lastIndexOf('_') + 1);
        final int index = parent.indexOf('_', 1);
        if (index != -1) {
            parent = parent.substring(1, index);
        }
        else {
            parent = parent.substring(1);
        }

        if (!lines.get(i).isEmpty()) {
            i++;
        }
        lines.add(i++, "");
        lines.add(i++, "    /**");
        lines.add(i++, "     * @throws Exception if the test fails");
        lines.add(i++, "     */");
        lines.add(i++, "    @Test");
        lines.add(i++, "    @Alerts(DEFAULT = \"" + defaultExpectations + "\",");
        lines.add(i++, "            " + browserString + " = " + getActualString(comparisonFailure) + ")");
        if (index != -1) {
            lines.add(i++, "    public void _" + parent + "_" + child + "() throws Exception {");
            lines.add(i++, "        test(\"" + parent + "\", \"" + child + "\");");
        }
        else {
            String method = parent;
            for (final String prefix : HostExtractor.PREFIXES_) {
                if (method.startsWith(prefix)) {
                    method = prefix.toLowerCase(Locale.ROOT) + method.substring(prefix.length());
                    break;
                }
            }
            if (Character.isUpperCase(method.charAt(0))) {
                method = Character.toLowerCase(method.charAt(0)) + method.substring(1);
            }
            lines.add(i++, "    public void " + method + "() throws Exception {");
            lines.add(i++, "        test(\"" + parent + "\");");
        }
        lines.add(i++, "    }");
        lines.add(i++, "}");
        while (lines.size() > i) {
            lines.remove(i);
        }
    }
}<|MERGE_RESOLUTION|>--- conflicted
+++ resolved
@@ -213,11 +213,7 @@
                 }
             }
             else {
-<<<<<<< HEAD
-                final List<String> allBrowsers = new ArrayList<>(Arrays.asList("CHROME", "EDGE", "FF", "FF68", "IE"));
-=======
                 final List<String> allBrowsers = new ArrayList<>(Arrays.asList("CHROME", "EDGE", "FF", "FF78", "IE"));
->>>>>>> 6cc30901
                 for (final Iterator<String> it = allBrowsers.iterator(); it.hasNext();) {
                     if (it.next().equals(browserString)) {
                         it.remove();
