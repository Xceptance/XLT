--- conflicted
+++ resolved
@@ -88,11 +88,7 @@
                         BrowserVersionClassRunner.isDefined(alerts.DEFAULT())
                         && BrowserVersionClassRunner.isDefined(alerts.CHROME())
                         && BrowserVersionClassRunner.isDefined(alerts.FF())
-<<<<<<< HEAD
-                        && BrowserVersionClassRunner.isDefined(alerts.FF68())
-=======
                         && BrowserVersionClassRunner.isDefined(alerts.FF78())
->>>>>>> 6cc30901
                         && BrowserVersionClassRunner.isDefined(alerts.IE())
                         && BrowserVersionClassRunner.isDefined(alerts.EDGE()));
 
@@ -100,11 +96,7 @@
                         BrowserVersionClassRunner.isDefined(alerts.DEFAULT())
                         && BrowserVersionClassRunner.isDefined(alerts.CHROME())
                         && BrowserVersionClassRunner.isDefined(alerts.FF())
-<<<<<<< HEAD
-                        && BrowserVersionClassRunner.isDefined(alerts.FF68())
-=======
                         && BrowserVersionClassRunner.isDefined(alerts.FF78())
->>>>>>> 6cc30901
                         && BrowserVersionClassRunner.isDefined(alerts.IE())
                         && BrowserVersionClassRunner.isDefined(alerts.EDGE()));
 
@@ -112,11 +104,7 @@
                 assertNotEquals(BrowserVersion.EDGE, alerts.EDGE(), alerts.DEFAULT());
                 assertNotEquals(BrowserVersion.CHROME, alerts.CHROME(), alerts.DEFAULT());
                 assertNotEquals(BrowserVersion.FIREFOX, alerts.FF(), alerts.DEFAULT());
-<<<<<<< HEAD
-                assertNotEquals(BrowserVersion.FIREFOX_68, alerts.FF68(), alerts.DEFAULT());
-=======
                 assertNotEquals(BrowserVersion.FIREFOX_78, alerts.FF78(), alerts.DEFAULT());
->>>>>>> 6cc30901
             }
 
             final HtmlUnitNYI nyiAlerts = method_.getAnnotation(HtmlUnitNYI.class);
@@ -128,16 +116,15 @@
                 else if (BrowserVersionClassRunner.isDefined(alerts.DEFAULT())
                         && BrowserVersionClassRunner.isDefined(nyiAlerts.CHROME())) {
                     assertNotEquals(BrowserVersion.CHROME, alerts.DEFAULT(), nyiAlerts.CHROME());
-<<<<<<< HEAD
-                }
-
-                if (BrowserVersionClassRunner.isDefined(alerts.FF68())
-                        && BrowserVersionClassRunner.isDefined(nyiAlerts.FF68())) {
-                    assertNotEquals(BrowserVersion.FIREFOX_68, alerts.FF68(), nyiAlerts.FF68());
-                }
-                else if (BrowserVersionClassRunner.isDefined(alerts.DEFAULT())
-                        && BrowserVersionClassRunner.isDefined(nyiAlerts.FF68())) {
-                    assertNotEquals(BrowserVersion.FIREFOX_68, alerts.DEFAULT(), nyiAlerts.FF68());
+                }
+
+                if (BrowserVersionClassRunner.isDefined(alerts.FF78())
+                        && BrowserVersionClassRunner.isDefined(nyiAlerts.FF78())) {
+                    assertNotEquals(BrowserVersion.FIREFOX_78, alerts.FF78(), nyiAlerts.FF78());
+                }
+                else if (BrowserVersionClassRunner.isDefined(alerts.DEFAULT())
+                        && BrowserVersionClassRunner.isDefined(nyiAlerts.FF78())) {
+                    assertNotEquals(BrowserVersion.FIREFOX_78, alerts.DEFAULT(), nyiAlerts.FF78());
                 }
 
                 if (BrowserVersionClassRunner.isDefined(alerts.FF())
@@ -148,27 +135,6 @@
                         && BrowserVersionClassRunner.isDefined(nyiAlerts.FF())) {
                     assertNotEquals(BrowserVersion.FIREFOX, alerts.DEFAULT(), nyiAlerts.FF());
                 }
-=======
-                }
-
-                if (BrowserVersionClassRunner.isDefined(alerts.FF78())
-                        && BrowserVersionClassRunner.isDefined(nyiAlerts.FF78())) {
-                    assertNotEquals(BrowserVersion.FIREFOX_78, alerts.FF78(), nyiAlerts.FF78());
-                }
-                else if (BrowserVersionClassRunner.isDefined(alerts.DEFAULT())
-                        && BrowserVersionClassRunner.isDefined(nyiAlerts.FF78())) {
-                    assertNotEquals(BrowserVersion.FIREFOX_78, alerts.DEFAULT(), nyiAlerts.FF78());
-                }
-
-                if (BrowserVersionClassRunner.isDefined(alerts.FF())
-                        && BrowserVersionClassRunner.isDefined(nyiAlerts.FF())) {
-                    assertNotEquals(BrowserVersion.FIREFOX, alerts.FF(), nyiAlerts.FF());
-                }
-                else if (BrowserVersionClassRunner.isDefined(alerts.DEFAULT())
-                        && BrowserVersionClassRunner.isDefined(nyiAlerts.FF())) {
-                    assertNotEquals(BrowserVersion.FIREFOX, alerts.DEFAULT(), nyiAlerts.FF());
-                }
->>>>>>> 6cc30901
 
                 if (BrowserVersionClassRunner.isDefined(alerts.IE())
                         && BrowserVersionClassRunner.isDefined(nyiAlerts.IE())) {
@@ -197,11 +163,7 @@
                         BrowserVersionClassRunner.isDefined(alerts2.DEFAULT())
                         && BrowserVersionClassRunner.isDefined(alerts2.CHROME())
                         && BrowserVersionClassRunner.isDefined(alerts2.FF())
-<<<<<<< HEAD
-                        && BrowserVersionClassRunner.isDefined(alerts2.FF68())
-=======
                         && BrowserVersionClassRunner.isDefined(alerts2.FF78())
->>>>>>> 6cc30901
                         && BrowserVersionClassRunner.isDefined(alerts2.IE())
                         && BrowserVersionClassRunner.isDefined(alerts2.EDGE()));
 
@@ -209,11 +171,7 @@
                 assertNotEquals(BrowserVersion.EDGE, alerts2.EDGE(), alerts2.DEFAULT());
                 assertNotEquals(BrowserVersion.CHROME, alerts2.CHROME(), alerts2.DEFAULT());
                 assertNotEquals(BrowserVersion.FIREFOX, alerts2.FF(), alerts2.DEFAULT());
-<<<<<<< HEAD
-                assertNotEquals(BrowserVersion.FIREFOX_68, alerts2.FF68(), alerts2.DEFAULT());
-=======
                 assertNotEquals(BrowserVersion.FIREFOX_78, alerts2.FF78(), alerts2.DEFAULT());
->>>>>>> 6cc30901
             }
         }
     }
