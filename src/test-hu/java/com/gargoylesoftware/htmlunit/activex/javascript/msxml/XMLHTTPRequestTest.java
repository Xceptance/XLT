/*
 * Copyright (c) 2002-2021 Gargoyle Software Inc.
 *
 * Licensed under the Apache License, Version 2.0 (the "License");
 * you may not use this file except in compliance with the License.
 * You may obtain a copy of the License at
 * http://www.apache.org/licenses/LICENSE-2.0
 *
 * Unless required by applicable law or agreed to in writing, software
 * distributed under the License is distributed on an "AS IS" BASIS,
 * WITHOUT WARRANTIES OR CONDITIONS OF ANY KIND, either express or implied.
 * See the License for the specific language governing permissions and
 * limitations under the License.
 */
package com.gargoylesoftware.htmlunit.activex.javascript.msxml;

import static com.gargoylesoftware.htmlunit.BrowserRunner.TestedBrowser.IE;
import static com.gargoylesoftware.htmlunit.activex.javascript.msxml.MSXMLTestHelper.ACTIVEX_CHECK;
import static com.gargoylesoftware.htmlunit.activex.javascript.msxml.MSXMLTestHelper.CREATE_XMLHTTPREQUEST_FUNCTION;
import static com.gargoylesoftware.htmlunit.activex.javascript.msxml.MSXMLTestHelper.CREATE_XMLHTTPREQUEST_FUNCTION_NAME;
import static com.gargoylesoftware.htmlunit.activex.javascript.msxml.MSXMLTestHelper.callCreateXMLHTTPRequest;
import static com.gargoylesoftware.htmlunit.activex.javascript.msxml.MSXMLTestHelper.createTestHTML;
import static java.nio.charset.StandardCharsets.UTF_8;

import java.io.IOException;
import java.io.Writer;
import java.util.ArrayList;
import java.util.Arrays;
import java.util.HashMap;
import java.util.Map;

import javax.servlet.Servlet;
import javax.servlet.ServletException;
import javax.servlet.http.HttpServlet;
import javax.servlet.http.HttpServletRequest;
import javax.servlet.http.HttpServletResponse;

import org.junit.After;
import org.junit.Test;
import org.junit.runner.RunWith;

import com.gargoylesoftware.htmlunit.BrowserRunner;
import com.gargoylesoftware.htmlunit.BrowserRunner.Alerts;
import com.gargoylesoftware.htmlunit.BrowserRunner.NotYetImplemented;
import com.gargoylesoftware.htmlunit.HttpHeader;
import com.gargoylesoftware.htmlunit.WebDriverTestCase;
import com.gargoylesoftware.htmlunit.WebRequest;
import com.gargoylesoftware.htmlunit.javascript.host.xml.XMLHttpRequestTest.BasicAuthenticationServlet;
import com.gargoylesoftware.htmlunit.util.MimeType;
import com.gargoylesoftware.htmlunit.util.NameValuePair;

/**
 * Tests for {@link XMLHTTPRequest}.
 *
 * @author Frank Danek
 * @author Ronald Brill
 */
@RunWith(BrowserRunner.class)
public class XMLHTTPRequestTest extends WebDriverTestCase {

    /**
     * Closes the real IE; otherwise tests are failing because of cached responses.
     */
    @After
    public void shutDownRealBrowsersAfter() {
        shutDownRealIE();
    }

    /**
     * @throws Exception if the test fails
     */
    @Test
    @Alerts(DEFAULT = "no ActiveX",
            IE = "[object Object]")
    public void createRequest_Microsoft_XMLHTTP() throws Exception {
        createRequest("Microsoft.XMLHTTP");
    }

    /**
     * @throws Exception if the test fails
     */
    @Test
    @Alerts(DEFAULT = "no ActiveX",
            IE = "[object Object]")
    public void createRequest_Msxml2_XMLHTTP() throws Exception {
        createRequest("Msxml2.XMLHTTP");
    }

    /**
     * @throws Exception if the test fails
     */
    @Test
    @Alerts(DEFAULT = "no ActiveX",
            IE = "[object Object]")
    public void createRequest_Msxml2_XMLHTTP_3() throws Exception {
        createRequest("Msxml2.XMLHTTP.3.0");
    }

    /**
     * @throws Exception if the test fails
     */
    @Test
    @Alerts(DEFAULT = "no ActiveX",
            IE = "[object Object]")
    public void createRequest_Msxml2_XMLHTTP_6() throws Exception {
        createRequest("Msxml2.XMLHTTP.6.0");
    }

    private void createRequest(final String activeXName) throws Exception {
        final String html = ""
            + "  function test() {\n"
            + ACTIVEX_CHECK
            + "    var xhr = " + callCreateXMLHTTPRequest() + ";\n"
            + "    alert(Object.prototype.toString.call(xhr));\n"
            + "  }\n"
            + "  function " + CREATE_XMLHTTPREQUEST_FUNCTION_NAME + "() {\n"
            + "    return new ActiveXObject('" + activeXName + "');\n"
            + "  }\n";
        getMockWebConnection().setDefaultResponse("Error: not found", 404, "Not Found", MimeType.TEXT_HTML);

        loadPageWithAlerts2(createTestHTML(html));
    }

    /**
     * @throws Exception if the test fails
     */
    @Test
    @Alerts(DEFAULT = "no ActiveX",
            IE = "[object Object]")
    public void scriptableToString() throws Exception {
        tester("alert(Object.prototype.toString.call(xhr));\n");
    }

    /**
     * @throws Exception if an error occurs
     */
    @Test
    @Alerts(DEFAULT = "no ActiveX",
            IE = "0")
    public void properties_caseSensitive() throws Exception {
        final String html = ""
            + "  function test() {\n"
            + ACTIVEX_CHECK
            + "    var xhr = " + callCreateXMLHTTPRequest() + ";\n"
            + "    alert(xhr.reAdYsTaTe);\n"
            + "  }\n"
            + CREATE_XMLHTTPREQUEST_FUNCTION;
        loadPageWithAlerts2(createTestHTML(html));
    }

    /**
     * @throws Exception if the test fails
     */
    @Test
    @Alerts(DEFAULT = "no ActiveX",
            IE = "undefined")
    public void onreadystatechange_created() throws Exception {
        property("onreadystatechange");
    }

    /**
     * @throws Exception if the test fails
     */
    @Test
    @Alerts(DEFAULT = "no ActiveX",
            IE = {"orsc:1", "opened 1", "orsc:1", "orsc:2", "orsc:3", "orsc:4", "sent 1", "opened 2", "sent 2"})
    public void onreadystatechange_sync() throws Exception {
        final String test = ""
            + "xhr.onreadystatechange = onStateChange;\n"
            // open
            + "xhr.open(\"GET\", \"" + URL_SECOND + "\", false);\n"
            + "alert('opened 1');\n"
            // send
            + "xhr.send();\n"
            + "alert('sent 1');\n"
            // re-open
            + "xhr.open(\"GET\", \"" + URL_SECOND + "\", false);\n"
            + "alert('opened 2');\n"
            // send
            + "xhr.send();\n"
            + "alert('sent 2');\n";

        tester(test);
    }

    /**
     * @throws Exception if the test fails
     */
    @Test
    @Alerts(DEFAULT = "no ActiveX",
            IE = {"orsc:1", "opened 1", "orsc:1", "sent 1", "orsc:2", "orsc:3", "orsc:4"})
    public void onreadystatechange_async() throws Exception {
        final String test = ""
            + "xhr.onreadystatechange = onStateChange;\n"
            // open
            + "xhr.open(\"GET\", \"" + URL_SECOND + "delay500/\", true);\n"
            + "alert('opened 1');\n"
            // send
            + "xhr.send();\n"
            + "alert('sent 1');\n";
        getMockWebConnection().setDefaultResponse("Error: not found", 404, "Not Found", MimeType.TEXT_HTML);

        tester(test);
    }

    /**
     * @throws Exception if the test fails
     */
    @Test
    @Alerts(DEFAULT = "no ActiveX",
            IE = {"0", "1", "4", "1", "4"})
    public void readyState_sync() throws Exception {
        property_lifecycleSync("readyState");
    }

    /**
     * @throws Exception if the test fails
     */
    @Test
    @Alerts(DEFAULT = "no ActiveX",
            IE = {"1:1", "1:1", "2:2", "3:3", "4:4"})
    public void readyState_async() throws Exception {
        property_lifecycleAsync("readyState");
    }

    /**
     * @throws Exception if the test fails
     */
    @Test
    @Alerts(DEFAULT = "no ActiveX",
            IE = {"exception-created",
                   "exception-opened",
                   "<root/>",
                   "exception-reopened",
                   "<root/>"})
    public void responseText_sync() throws Exception {
        property_lifecycleSync("responseText");
    }

    /**
     * @throws Exception if the test fails
     */
    @Test
    @Alerts(DEFAULT = "no ActiveX",
            IE = {"1:exception-async",
                   "1:exception-async",
                   "2:exception-async",
                   "3:exception-async",
                   "4:<root/>"})
    public void responseText_async() throws Exception {
        property_lifecycleAsync("responseText");
    }

    /**
     * @throws Exception if the test fails
     */
    @Test
    @Alerts(DEFAULT = "no ActiveX",
            IE = "<root/>")
    public void responseText_contentTypeNull() throws Exception {
        final String html = ""
            + "  var xhr;\n"
            + "  function test() {\n"
            + ACTIVEX_CHECK
            + "    xhr = " + callCreateXMLHTTPRequest() + ";\n"
            + "    try {\n"
            + "      xhr.open(\"GET\", \"" + URL_SECOND + "\", false);\n"
            + "      xhr.send();\n"
            + "      try {\n"
            + "        alert(xhr.responseText);\n"
            + "      } catch(e) { alert('exception-text'); }\n"
            + "    } catch(e) { alert('exception'); }\n"
            + "  }\n"
            + CREATE_XMLHTTPREQUEST_FUNCTION;

        getMockWebConnection().setResponse(URL_SECOND, "<root/>", null);
        loadPageWithAlerts2(createTestHTML(html));
    }

    /**
     * @throws Exception if the test fails
     */
    @Test
    @Alerts(DEFAULT = "no ActiveX",
            IE = "<root/>")
    public void responseText_contentTypeText() throws Exception {
        final String html = ""
            + "  var xhr;\n"
            + "  function test() {\n"
            + ACTIVEX_CHECK
            + "    xhr = " + callCreateXMLHTTPRequest() + ";\n"
            + "    try {\n"
            + "      xhr.open(\"GET\", \"" + URL_SECOND + "\", false);\n"
            + "      xhr.send();\n"
            + "      try {\n"
            + "        alert(xhr.responseText);\n"
            + "      } catch(e) { alert('exception-text'); }\n"
            + "    } catch(e) { alert('exception'); }\n"
            + "  }\n"
            + CREATE_XMLHTTPREQUEST_FUNCTION;

        getMockWebConnection().setResponse(URL_SECOND, "<root/>", MimeType.TEXT_PLAIN);
        loadPageWithAlerts2(createTestHTML(html));
    }

    /**
     * @throws Exception if the test fails
     */
    @Test
    @Alerts(DEFAULT = "no ActiveX",
            IE = "<root/>")
    public void responseText_contentTypeApplicationXML() throws Exception {
        final String html = ""
            + "  var xhr;\n"
            + "  function test() {\n"
            + ACTIVEX_CHECK
            + "    xhr = " + callCreateXMLHTTPRequest() + ";\n"
            + "    try {\n"
            + "      xhr.open(\"GET\", \"" + URL_SECOND + "\", false);\n"
            + "      xhr.send();\n"
            + "      try {\n"
            + "        alert(xhr.responseText);\n"
            + "      } catch(e) { alert('exception-text'); }\n"
            + "    } catch(e) { alert('exception'); }\n"
            + "  }\n"
            + CREATE_XMLHTTPREQUEST_FUNCTION;

        getMockWebConnection().setResponse(URL_SECOND, "<root/>", "application/xml");
        loadPageWithAlerts2(createTestHTML(html));
    }

    /**
     * Verifies that the default encoding of <code>responseText</code> is UTF-8.
     * @throws Exception if the test fails
     */
    @Test
    @Alerts(DEFAULT = "no ActiveX",
            IE = "ol\u00E9")
    public void responseText_defaultEncodingIsUTF8() throws Exception {
        final String html = ""
            + "  var xhr;\n"
            + "  function test() {\n"
            + ACTIVEX_CHECK
            + "    xhr = " + callCreateXMLHTTPRequest() + ";\n"
            + "    try {\n"
            + "      xhr.open('GET', '" + URL_SECOND + "', false);\n"
            + "      xhr.send();\n"
            + "      try {\n"
            + "        alert(xhr.responseText);\n"
            + "      } catch(e) { alert('exception-text'); }\n"
            + "    } catch(e) { alert('exception'); }\n"
            + "  }\n"
            + CREATE_XMLHTTPREQUEST_FUNCTION;

        final String response = "ol\u00E9";
        final byte[] responseBytes = response.getBytes(UTF_8);

        getMockWebConnection().setResponse(URL_SECOND, responseBytes, 200, "OK", MimeType.TEXT_PLAIN,
            new ArrayList<NameValuePair>());
        loadPageWithAlerts2(createTestHTML(html));
    }

    /**
     * @throws Exception if the test fails
     */
    @Test
    @Alerts(DEFAULT = "no ActiveX",
            IE = {"exception-created",
                   "",
                   "<root/>\\r\\n",
                   "",
                   "<root/>\\r\\n"})
    public void responseXML_sync() throws Exception {
        property_lifecycleSync("responseXML.xml");
    }

    /**
     * @throws Exception if the test fails
     */
    @Test
    @Alerts(DEFAULT = "no ActiveX",
            IE = {"1:", "1:", "2:", "3:", "4:<root/>\\r\\n"})
    public void responseXML_async() throws Exception {
        property_lifecycleAsync("responseXML.xml");
    }

    /**
     * @throws Exception if the test fails
     */
    @Test
    @Alerts(DEFAULT = "no ActiveX",
            IE = "")
    public void responseXML_contentTypeNull() throws Exception {
        final String html = ""
            + "  var xhr;\n"
            + "  function test() {\n"
            + ACTIVEX_CHECK
            + "    xhr = " + callCreateXMLHTTPRequest() + ";\n"
            + "    try {\n"
            + "      xhr.open(\"GET\", \"" + URL_SECOND + "\", false);\n"
            + "      xhr.send();\n"
            + "      try {\n"
            + "        alert(xhr.responseXML.xml);\n"
            + "      } catch(e) { alert('exception-xml'); }\n"
            + "    } catch(e) { alert('exception'); }\n"
            + "  }\n"
            + CREATE_XMLHTTPREQUEST_FUNCTION;

        getMockWebConnection().setResponse(URL_SECOND, "<root/>", null);
        loadPageWithAlerts2(createTestHTML(html));
    }

    /**
     * @throws Exception if the test fails
     */
    @Test
    @Alerts(DEFAULT = "no ActiveX",
            IE = "")
    public void responseXML_contentTypeText() throws Exception {
        final String html = ""
            + "  var xhr;\n"
            + "  function test() {\n"
            + ACTIVEX_CHECK
            + "    xhr = " + callCreateXMLHTTPRequest() + ";\n"
            + "    try {\n"
            + "      xhr.open(\"GET\", \"" + URL_SECOND + "\", false);\n"
            + "      xhr.send();\n"
            + "      try {\n"
            + "        alert(xhr.responseXML.xml);\n"
            + "      } catch(e) { alert('exception-xml'); }\n"
            + "    } catch(e) { alert('exception'); }\n"
            + "  }\n"
            + CREATE_XMLHTTPREQUEST_FUNCTION;

        getMockWebConnection().setResponse(URL_SECOND, "<root/>", MimeType.TEXT_PLAIN);
        loadPageWithAlerts2(createTestHTML(html));
    }

    /**
     * @throws Exception if the test fails
     */
    @Test
    @Alerts(DEFAULT = "no ActiveX",
            IE = "<root/>\\r\\n")
    public void responseXML_contentTypeApplicationXML() throws Exception {
        final String html = ""
            + "  var xhr;\n"
            + "  function test() {\n"
            + ACTIVEX_CHECK
            + "    xhr = " + callCreateXMLHTTPRequest() + ";\n"
            + "    try {\n"
            + "      xhr.open(\"GET\", \"" + URL_SECOND + "\", false);\n"
            + "      xhr.send();\n"
            + "      try {\n"
            + "        var txt = xhr.responseXML.xml;\n"
            + "        txt = txt.replace(/\\r/g, '\\\\r');\n"
            + "        txt = txt.replace(/\\n/g, '\\\\n');\n"
            + "        alert(txt);\n"
            + "      } catch(e) { alert('exception-xml'); }\n"
            + "    } catch(e) { alert('exception'); }\n"
            + "  }\n"
            + CREATE_XMLHTTPREQUEST_FUNCTION;

        getMockWebConnection().setResponse(URL_SECOND, "<root/>", "application/xml");
        loadPageWithAlerts2(createTestHTML(html));
    }

    /**
     * Verifies that the default encoding of <code>responseXML</code> is UTF-8.
     * @throws Exception if the test fails
     */
    @Test
    @Alerts(DEFAULT = "no ActiveX",
            IE = "<root>ol\u00E9</root>\\r\\n")
    public void responseXML_defaultEncodingIsUTF8() throws Exception {
        final String html = ""
            + "  var xhr;\n"
            + "  function test() {\n"
            + ACTIVEX_CHECK
            + "    xhr = " + callCreateXMLHTTPRequest() + ";\n"
            + "    try {\n"
            + "      xhr.open('GET', '" + URL_SECOND + "', false);\n"
            + "      xhr.send();\n"
            + "      try {\n"
            + "        var txt = xhr.responseXML.xml;\n"
            + "        txt = txt.replace(/\\r/g, '\\\\r');\n"
            + "        txt = txt.replace(/\\n/g, '\\\\n');\n"
            + "        alert(txt);\n"
            + "      } catch(e) { alert('exception-xml'); }\n"
            + "    } catch(e) { alert('exception'); }\n"
            + "  }\n"
            + CREATE_XMLHTTPREQUEST_FUNCTION;

        final String response = "<root>ol\u00E9</root>";
        final byte[] responseBytes = response.getBytes(UTF_8);

        getMockWebConnection().setResponse(URL_SECOND, responseBytes, 200, "OK", MimeType.TEXT_XML,
            new ArrayList<NameValuePair>());
        loadPageWithAlerts2(createTestHTML(html));
    }

    /**
     * @throws Exception if the test fails
     */
    @Test
    @Alerts(DEFAULT = "no ActiveX",
            IE = {"exception-created",
                   "exception-opened",
                   "200",
                   "exception-reopened",
                   "200"})
    public void status_sync() throws Exception {
        property_lifecycleSync("status");
    }

    /**
     * @throws Exception if the test fails
     */
    @Test
    @Alerts(DEFAULT = "no ActiveX",
            IE = {"1:exception-async",
                   "1:exception-async",
                   "2:exception-async",
                   "3:exception-async",
                   "4:200"})
    public void status_async() throws Exception {
        property_lifecycleAsync("status");
    }

    /**
     * @throws Exception if the test fails
     */
    @Test
    @Alerts(DEFAULT = "no ActiveX",
            IE = {"exception-created",
                   "exception-opened",
                   "OK",
                   "exception-reopened",
                   "OK"})
    public void statusText_sync() throws Exception {
        property_lifecycleSync("statusText");
    }

    /**
     * @throws Exception if the test fails
     */
    @Test
    @Alerts(DEFAULT = "no ActiveX",
            IE = {"1:exception-async",
                   "1:exception-async",
                   "2:exception-async",
                   "3:exception-async",
                   "4:OK"})
    public void statusText_async() throws Exception {
        property_lifecycleAsync("statusText");
    }

    /**
     * @throws Exception if the test fails
     */
    @Test
    @Alerts(DEFAULT = "no ActiveX",
            IE = {"0:ex status ex text ex xml",
                   "0:ex status ex text ex xml"})
    public void abort_created() throws Exception {
        final String test = ""
            + "debugRequest(xhr);\n"
            + "try {\n"
            + "  xhr.abort();\n"
            + "} catch(e) { alert('exception-abort'); }\n"
            + "debugRequest(xhr);\n";

        tester(test);
    }

    /**
     * @throws Exception if the test fails
     */
    @Test
    @Alerts(DEFAULT = "no ActiveX",
            IE = {"1:ex status ex text ",
                   "0:ex status ex text ex xml"})
    public void abort_opened() throws Exception {
        final String test = ""
            + "xhr.open(\"GET\", \"" + URL_SECOND + "\", false);\n"
            + "debugRequest(xhr);\n"
            + "try {\n"
            + "  xhr.abort();\n"
            + "} catch(e) { alert('exception-abort'); }\n"
            + "debugRequest(xhr);\n";

        tester(test);
    }

    /**
     * @throws Exception if the test fails
     */
    @Test
    @Alerts(DEFAULT = "no ActiveX",
            IE = {"4:200 <root/> <root/>\\r\\n",
                   "0:ex status ex text ex xml"})
    public void abort_sentSync() throws Exception {
        final String test = ""
            + "xhr.open(\"GET\", \"" + URL_SECOND + "\", false);\n"
            + "xhr.send();\n"
            + "debugRequest(xhr);\n"
            + "try {\n"
            + "  xhr.abort();\n"
            + "} catch(e) { alert('exception-abort'); }\n"
            + "debugRequest(xhr);\n";

        tester(test);
    }

    /**
     * @throws Exception if the test fails
     */
    @Test
    @Alerts(DEFAULT = "no ActiveX",
            IE = {"1:ex status ex text ",
                   "1:ex status ex text ",
                   "2:ex status ex text ",
                   "0:ex status ex text ex xml"})
    // currently the started asynchronous request is not interrupted on abortion
    public void abort_sentAsync() throws Exception {
        final String test = ""
            + "xhr.onreadystatechange = function() {\n"
            + "  debugRequest(xhr);\n"
            + "  if (xhr.readyState == 2) {\n"
            + "    xhr.abort();\n"
            + "    debugRequest(xhr);\n"
            + "  }\n"
            + "};\n"
            + "xhr.open(\"GET\", \"" + URL_SECOND + "\", true);\n"
            + "xhr.send();\n";

        tester(test);
    }

    /**
     * @throws Exception if the test fails
     */
    @Test
    @Alerts(DEFAULT = "no ActiveX",
            IE = {"exception-created",
                   "exception-opened",
                   "Date XYZ GMT\\r\\n"
                   + "Content-Type: text/xml;charset=iso-8859-1\\r\\n"
                   + "Transfer-Encoding: chunked\\r\\nServer: Jetty(XXX)\\r\\n\\r\\n"})
    public void getAllResponseHeaders() throws Exception {
        final String test = ""
            // create
            + "try {\n"
            + "  alert(xhr.getAllResponseHeaders());\n"
            + "} catch(e) { alert('exception-created'); }\n"
            // open
            + "xhr.open('GET', '" + URL_SECOND + "', false);\n"
            + "try {\n"
            + "  alert(xhr.getAllResponseHeaders());\n"
            + "} catch(e) { alert('exception-opened'); }\n"
            // send
            + "xhr.send();\n"
            + "try {\n"
            + "  var txt = xhr.getAllResponseHeaders();\n"
            + "  txt = txt.replace(/Jetty\\(.*\\)/, 'Jetty(XXX)');\n"
            + "  txt = txt.replace(/Date.*GMT/, 'Date XYZ GMT');\n"
            + "  txt = txt.replace(/\\r/g, '\\\\r');\n"
            + "  txt = txt.replace(/\\n/g, '\\\\n');\n"
            + "  alert(txt);\n"
            + "} catch(e) { alert('exception-sent'); }\n";

        tester(test, "<root/>");
    }

    /**
     * @throws Exception if the test fails
     */
    @Test
    @Alerts(DEFAULT = "no ActiveX",
            IE = {"exception-created",
                   "exception-opened",
                   "text/xml;charset=iso-8859-1",
                   "exception-getNull",
                   "exception-getEmpty",
                   "",
                   "text/xml;charset=iso-8859-1"})
    public void getResponseHeader() throws Exception {
        final String test = ""
            + "try {\n"
            + "  alert(xhr.getResponseHeader('Content-Type'));\n"
            + "} catch(e) { alert('exception-created'); }\n"
            + "xhr.open('GET', '" + URL_SECOND + "', false);\n"
            + "try {\n"
            + "  alert(xhr.getResponseHeader('Content-Type'));\n"
            + "} catch(e) { alert('exception-opened'); }\n"
            + "xhr.send();\n"
            // normal
            + "try {\n"
            + "  alert(xhr.getResponseHeader('Content-Type'));\n"
            + "} catch(e) { alert('exception-sent'); }\n"
            // null
            + "try {\n"
            + "  alert(xhr.getResponseHeader(null));\n"
            + "} catch(e) { alert('exception-getNull'); }\n"
            // empty
            + "try {\n"
            + "  alert(xhr.getResponseHeader(''));\n"
            + "} catch(e) { alert('exception-getEmpty'); }\n"
            // unknown
            + "try {\n"
            + "  alert(xhr.getResponseHeader('XXX'));\n"
            + "} catch(e) { alert('exception-getUnknown'); }\n"
            // case-sensitive
            + "try {\n"
            + "  alert(xhr.getResponseHeader('cOntEnt-typE'));\n"
            + "} catch(e) { alert('exception-getCase'); }\n";

        tester(test, "<root/>");
    }

    /**
     * @throws Exception if the test fails
     */
    @Test
    @Alerts(DEFAULT = "no ActiveX",
            IE = {"4:200 GET localhost/bounce?null,-1 ",
                   "4:200 POST localhost/bounce?null,0 ",
                   "4:200 PUT localhost/bounce?null,0 ",
                   "4:200  ",
                   "exception-methodTRACE", "0:ex status ex text ex xml",
                   "exception-methodNull", "0:ex status ex text ex xml",
                   "exception-methodEmpty", "0:ex status ex text ex xml",
                   "1:ex status ex text ", "4:  "})
    public void open_method() throws Exception {
        final String test = ""
            // GET
            + "try {\n"
            + "  xhr.open('GET', '/bounce', false);\n"
            + "  xhr.send();\n"
            + "  debugRequest(xhr);\n"
            + "} catch(e) { alert('exception-methodGET'); }\n"
            // POST
            + "try {\n"
            + "  xhr.open('POST', '/bounce', false);\n"
            + "  xhr.send();\n"
            + "  debugRequest(xhr);\n"
            + "} catch(e) { alert('exception-methodPOST'); }\n"
            // PUT
            + "try {\n"
            + "  xhr.open('PUT', '/bounce', false);\n"
            + "  xhr.send();\n"
            + "  debugRequest(xhr);\n"
            + "} catch(e) { alert('exception-methodPUT'); }\n"
            // HEAD
            + "try {\n"
            + "  xhr.open('HEAD', '/bounce', false);\n"
            + "  xhr.send();\n"
            + "  debugRequest(xhr);\n"
            + "} catch(e) { alert('exception-methodHEAD'); }\n"
            // TRACE
            + "try {\n"
            + "  xhr.open('TRACE', '/bounce', false);\n"
            + "} catch(e) { alert('exception-methodTRACE'); }\n"
            + "debugRequest(xhr);\n"
            // null
            + "try {\n"
            + "  xhr.open(null, '/bounce', false);\n"
            + "} catch(e) { alert('exception-methodNull'); }\n"
            + "debugRequest(xhr);\n"
            // empty
            + "try {\n"
            + "  xhr.open('', '/bounce', false);\n"
            + "} catch(e) { alert('exception-methodEmpty'); }\n"
            + "debugRequest(xhr);\n"
            // invalid
            + "try {\n"
            + "  xhr.open('XXX', '/bounce', false);\n"
            + "  debugRequest(xhr);\n"
            + "  xhr.send();\n"
            // debug without status
            + "  var msg = xhr.readyState + ':';\n"
            + "  try {\n"
            + "    msg += ' ' + xhr.responseText;\n"
            + "  } catch(e) { msg += ' ex text'; }\n"
            + "  try {\n"
            + "    msg += ' ' + xhr.responseXML.xml;\n"
            + "  } catch(e) { msg += ' ex xml'; }\n"
            + "  alert(msg);\n"
            + "} catch(e) { alert('exception-methodInvalid'); }\n";

        tester_bounce(test);
    }

    /**
     * @throws Exception if the test fails
     */
    @Test
    @Alerts(DEFAULT = "no ActiveX",
            IE = {"4:200 DELETE localhost/bounce?null,0 ",
                   "4:200 OPTIONS localhost/bounce?null,0 "})
    @NotYetImplemented(IE)
    // HtmlUnit does not send a body for DELETE and OPTIONS requests
    public void open_method2() throws Exception {
        final String test = ""
            // DELETE
            + "try {\n"
            + "  xhr.open('DELETE', '/bounce', false);\n"
            + "  xhr.send();\n"
            + "  debugRequest(xhr);\n"
            + "} catch(e) { alert('exception-methodDELETE'); }\n"
            // OPTIONS
            + "try {\n"
            + "  xhr.open('OPTIONS', '/bounce', false);\n"
            + "  xhr.send();\n"
            + "  debugRequest(xhr);\n"
            + "} catch(e) { alert('exception-methodOPTIONS'); }\n";

        tester_bounce(test);
    }

    /**
     * @throws Exception if the test fails
     */
    @Test
    @Alerts(DEFAULT = "no ActiveX",
            IE = {"4:200 GET localhost/bounce?null,-1 ",
                   "4:200 GET localhost/bounce?null,-1 ",
                   "exception-urlNull", "4:200 GET localhost/bounce?null,-1 ",
                   "exception-urlEmpty", "0:ex status ex text ex xml",
                   "exception-urlNotFound", "4:  "})
    public void open_url() throws Exception {
        final String test = ""
            // relative
            + "try {\n"
            + "  xhr.open('GET', '/bounce', false);\n"
            + "  xhr.send();\n"
            + "  debugRequest(xhr);\n"
            + "} catch(e) { alert('exception-urlRelative'); }\n"
            // absolute
            + "try {\n"
            + "  xhr.open('GET', '" + URL_FIRST + "bounce', false);\n"
            + "  xhr.send();\n"
            + "  debugRequest(xhr);\n"
            + "} catch(e) { alert('exception-urlAbsolute'); }\n"
            // null
            + "try {\n"
            + "  xhr.open('GET', null, false);\n"
            + "} catch(e) { alert('exception-urlNull'); }\n"
            + "debugRequest(xhr);\n"
            // empty
            + "try {\n"
            + "  xhr.open('GET', '', false);\n"
            + "} catch(e) { alert('exception-urlEmpty'); }\n"
            + "debugRequest(xhr);\n"
            // not found
            + "try {\n"
            + "  xhr.open('GET', 'http://localhost:9876/doesntexist', false);\n"
            + "  xhr.send();\n"
            + "} catch(e) { alert('exception-urlNotFound'); }\n"
            // debug without status
            + "var msg = xhr.readyState + ':';\n"
            + "try {\n"
            + "  msg += ' ' + xhr.responseText;\n"
            + "} catch(e) { msg += ' ex text'; }\n"
            + "try {\n"
            + "  msg += ' ' + xhr.responseXML.xml;\n"
            + "} catch(e) { msg += ' ex xml'; }\n"
            + "alert(msg);\n";

        tester_bounce(test);
    }

    /**
     * @throws Exception if the test fails
     */
    @Test
    @Alerts(DEFAULT = "no ActiveX",
            IE = "4:200 Basic:Zm9vOmJhcg== ")
    public void open_authentication() throws Exception {
        final String test = ""
            + "try {\n"
            + "  xhr.open('GET', '/protected/token', false, 'foo', 'bar');\n"
            + "  xhr.send();\n"
            + "  debugRequest(xhr);\n"
            + "} catch(e) { alert('exception-auth'); }\n";

        final String html = ""
            + "  var xhr;\n"
            + "  function test() {\n"
            + ACTIVEX_CHECK
            + "    xhr = " + callCreateXMLHTTPRequest() + ";\n"
            + "    try {\n"
            + test
            + "    } catch(e) { alert('exception'); }\n"
            + "  }\n"
            + "  function debugRequest(r) {\r"
            + "    var msg = r.readyState + ':';\n"
            + "    try {\n"
            + "      msg += r.status;\n"
            + "    } catch(e) { msg += 'ex status'; }\n"
            + "    try {\n"
            + "      msg += ' ' + r.responseText;\n"
            + "    } catch(e) { msg += ' ex text'; }\n"
            + "    try {\n"
            + "      msg += ' ' + r.responseXML.xml;\n"
            + "    } catch(e) { msg += ' ex xml'; }\n"
            + "    alert(msg);\n"
            + "  }\n"
            + CREATE_XMLHTTPREQUEST_FUNCTION;

        final Map<String, Class<? extends Servlet>> servlets = new HashMap<>();
        servlets.put("/protected/token", BasicAuthenticationServlet.class);

        loadPageWithAlerts2(createTestHTML(html), servlets);
    }

    /**
     * @throws Exception if the test fails
     */
    @Test
    @Alerts(DEFAULT = "no ActiveX",
            IE = {"4:200 GET localhost/bounce?null,-1 ",
                   "4:200 GET localhost/bounce?null,-1 ",
                   "4:200 GET localhost/bounce?null,-1 ",
                   "4:200 POST localhost/bounce?null,4 "})
    public void send_get() throws Exception {
        final String test = ""
            // no parameter
            + "try {\n"
            + "  xhr.open('GET', '/bounce', false);\n"
            + "  xhr.send();\n"
            + "  debugRequest(xhr);\n"
            + "} catch(e) { alert('exception-sendNoParameter'); }\n"
            // null
            + "try {\n"
            + "  xhr.open('GET', '/bounce', false);\n"
            + "  xhr.send(null);\n"
            + "  debugRequest(xhr);\n"
            + "} catch(e) { alert('exception-sendNull'); }\n"
            // empty
            + "try {\n"
            + "  xhr.open('GET', '/bounce', false);\n"
            + "  xhr.send('');\n"
            + "  debugRequest(xhr);\n"
            + "} catch(e) { alert('exception-sendEmpty'); }\n"
            // normal
            + "try {\n"
            + "  xhr.open('GET', '/bounce', false);\n"
            + "  xhr.send('test');\n"
            + "  debugRequest(xhr);\n"
            + "} catch(e) { alert('exception-send'); }\n";

        tester_bounce(test);
    }

    /**
     * @throws Exception if the test fails
     */
    @Test
    @Alerts(DEFAULT = "no ActiveX",
            IE = {"4:200 POST localhost/bounce?null,0 ",
                   "4:200 POST localhost/bounce?null,0 ",
                   "4:200 POST localhost/bounce?null,0 ",
                   "4:200 POST localhost/bounce?null,4 "})
    public void send_post() throws Exception {
        final String test = ""
            // no parameter
            + "try {\n"
            + "  xhr.open('POST', '/bounce', false);\n"
            + "  xhr.send();\n"
            + "  debugRequest(xhr);\n"
            + "} catch(e) { alert('exception-sendNoParameter'); }\n"
            // null
            + "try {\n"
            + "  xhr.open('POST', '/bounce', false);\n"
            + "  xhr.send(null);\n"
            + "  debugRequest(xhr);\n"
            + "} catch(e) { alert('exception-sendNull'); }\n"
            // empty
            + "try {\n"
            + "  xhr.open('POST', '/bounce', false);\n"
            + "  xhr.send('');\n"
            + "  debugRequest(xhr);\n"
            + "} catch(e) { alert('exception-sendEmpty'); }\n"
            // normal
            + "try {\n"
            + "  xhr.open('POST', '/bounce', false);\n"
            + "  xhr.send('test');\n"
            + "  debugRequest(xhr);\n"
            + "} catch(e) { alert('exception-send'); }\n";

        tester_bounce(test);
    }

    /**
     * @throws Exception if the test fails
     */
    @Test
    @Alerts(DEFAULT = "no ActiveX",
            IE = {"4:200 PUT localhost/bounce?null,0 ",
                   "4:200 PUT localhost/bounce?null,0 ",
                   "4:200 PUT localhost/bounce?null,0 ",
                   "4:200 PUT localhost/bounce?null,4 "})
    public void send_put() throws Exception {
        final String test = ""
            // no parameter
            + "try {\n"
            + "  xhr.open('PUT', '/bounce', false);\n"
            + "  xhr.send();\n"
            + "  debugRequest(xhr);\n"
            + "} catch(e) { alert('exception-sendNoParameter'); }\n"
            // null
            + "try {\n"
            + "  xhr.open('PUT', '/bounce', false);\n"
            + "  xhr.send(null);\n"
            + "  debugRequest(xhr);\n"
            + "} catch(e) { alert('exception-sendNull'); }\n"
            // empty
            + "try {\n"
            + "  xhr.open('PUT', '/bounce', false);\n"
            + "  xhr.send('');\n"
            + "  debugRequest(xhr);\n"
            + "} catch(e) { alert('exception-sendEmpty'); }\n"
            // normal
            + "try {\n"
            + "  xhr.open('PUT', '/bounce', false);\n"
            + "  xhr.send('test');\n"
            + "  debugRequest(xhr);\n"
            + "} catch(e) { alert('exception-send'); }\n";

        tester_bounce(test);
    }

    /**
     * @throws Exception if the test fails
     */
    @Test
    @Alerts(DEFAULT = "no ActiveX",
            IE = {"4:200  ",
                   "4:200  ",
                   "4:200  ",
                   "4:200  "})
    public void send_head() throws Exception {
        final String test = ""
            // no parameter
            + "try {\n"
            + "  xhr.open('HEAD', '/bounce', false);\n"
            + "  xhr.send();\n"
            + "  debugRequest(xhr);\n"
            + "} catch(e) { alert('exception-sendNoParameter'); }\n"
            // null
            + "try {\n"
            + "  xhr.open('HEAD', '/bounce', false);\n"
            + "  xhr.send(null);\n"
            + "  debugRequest(xhr);\n"
            + "} catch(e) { alert('exception-sendNull'); }\n"
            // empty
            + "try {\n"
            + "  xhr.open('HEAD', '/bounce', false);\n"
            + "  xhr.send('');\n"
            + "  debugRequest(xhr);\n"
            + "} catch(e) { alert('exception-sendEmpty'); }\n"
            // normal
            + "try {\n"
            + "  xhr.open('HEAD', '/bounce', false);\n"
            + "  xhr.send('test');\n"
            + "  debugRequest(xhr);\n"
            + "} catch(e) { alert('exception-send'); }\n";

        tester_bounce(test);
    }

    /**
     * @throws Exception if the test fails
     */
    @Test
    @Alerts(DEFAULT = "no ActiveX",
            IE = {"4:200 DELETE localhost/bounce?null,0 ",
                   "4:200 DELETE localhost/bounce?null,0 ",
                   "4:200 DELETE localhost/bounce?null,0 ",
                   "4:200 DELETE localhost/bounce?null,4 "})
    @NotYetImplemented(IE)
    // HtmlUnit does not send a body for DELETE and OPTIONS requests
    public void send_delete() throws Exception {
        final String test = ""
            // no parameter
            + "try {\n"
            + "  xhr.open('DELETE', '/bounce', false);\n"
            + "  xhr.send();\n"
            + "  debugRequest(xhr);\n"
            + "} catch(e) { alert('exception-sendNoParameter'); }\n"
            // null
            + "try {\n"
            + "  xhr.open('DELETE', '/bounce', false);\n"
            + "  xhr.send(null);\n"
            + "  debugRequest(xhr);\n"
            + "} catch(e) { alert('exception-sendNull'); }\n"
            // empty
            + "try {\n"
            + "  xhr.open('DELETE', '/bounce', false);\n"
            + "  xhr.send('');\n"
            + "  debugRequest(xhr);\n"
            + "} catch(e) { alert('exception-sendEmpty'); }\n"
            // normal
            + "try {\n"
            + "  xhr.open('DELETE', '/bounce', false);\n"
            + "  xhr.send('test');\n"
            + "  debugRequest(xhr);\n"
            + "} catch(e) { alert('exception-send'); }\n";

        tester_bounce(test);
    }

    /**
     * @throws Exception if the test fails
     */
    @Test
    @Alerts(DEFAULT = "no ActiveX",
            IE = {"4:200 OPTIONS localhost/bounce?null,0 ",
                   "4:200 OPTIONS localhost/bounce?null,0 ",
                   "4:200 OPTIONS localhost/bounce?null,0 ",
                   "4:200 OPTIONS localhost/bounce?null,4 "})
    @NotYetImplemented(IE)
    // HtmlUnit does not send a body for DELETE and OPTIONS requests
    public void send_options() throws Exception {
        final String test = ""
            // no parameter
            + "try {\n"
            + "  xhr.open('OPTIONS', '/bounce', false);\n"
            + "  xhr.send();\n"
            + "  debugRequest(xhr);\n"
            + "} catch(e) { alert('exception-sendNoParameter'); }\n"
            // null
            + "try {\n"
            + "  xhr.open('OPTIONS', '/bounce', false);\n"
            + "  xhr.send(null);\n"
            + "  debugRequest(xhr);\n"
            + "} catch(e) { alert('exception-sendNull'); }\n"
            // empty
            + "try {\n"
            + "  xhr.open('OPTIONS', '/bounce', false);\n"
            + "  xhr.send('');\n"
            + "  debugRequest(xhr);\n"
            + "} catch(e) { alert('exception-sendEmpty'); }\n"
            // normal
            + "try {\n"
            + "  xhr.open('OPTIONS', '/bounce', false);\n"
            + "  xhr.send('test');\n"
            + "  debugRequest(xhr);\n"
            + "} catch(e) { alert('exception-send'); }\n";

        tester_bounce(test);
    }

    /**
     * @throws Exception if the test fails
     */
    @Test
    @Alerts(DEFAULT = "no ActiveX",
            IE = {"exception-resend",
                   "4:200 GET localhost/bounce?null,-1 "})
    public void send_resend() throws Exception {
        final String test = ""
            + "xhr.open('GET', '/bounce', false);\n"
            + "xhr.send();\n"
            + "try {\n"
            + "  xhr.send();\n"
            + "} catch(e) { alert('exception-resend'); }\n"
            + "debugRequest(xhr);\n";

        tester_bounce(test);
    }

    /**
     * @throws Exception if the test fails
     */
    @Test
    @Alerts(DEFAULT = "no ActiveX",
            IE = {"*/*",
                   "gzip, deflate",
                   "null",
                   "localhost:12345",
                   "§§URL§§"})
    public void send_headersDefaultEmpty() throws Exception {
        expandExpectedAlertsVariables(URL_FIRST);
        final String[] expectedHeaders = getExpectedAlerts();
        if (getExpectedAlerts().length > 1) {
            setExpectedAlerts();
        }

        final String test = ""
            + "try {\n"
            + "  xhr.open('GET', '" + URL_SECOND + "', false);\n"
            + "  xhr.send();\n"
            + "} catch(e) { alert('exception-send'); }\n";

        tester(test, "");

        if (getExpectedAlerts().length > 1) {
            final WebRequest lastRequest = getMockWebConnection().getLastWebRequest();
            final Map<String, String> headers = lastRequest.getAdditionalHeaders();
            assertEquals(expectedHeaders[0], "" + headers.get(HttpHeader.ACCEPT));
            assertEquals(expectedHeaders[1], "" + headers.get(HttpHeader.ACCEPT_ENCODING));
            assertEquals(expectedHeaders[2], "" + headers.get(HttpHeader.CONTENT_LENGTH));
            assertEquals(expectedHeaders[3], "" + headers.get(HttpHeader.HOST));
            assertEquals(expectedHeaders[4], "" + headers.get(HttpHeader.REFERER));
        }
    }

    /**
     * @throws Exception if the test fails
     */
    @Test
    @Alerts(DEFAULT = "no ActiveX",
            IE = {"*/*",
                   "gzip, deflate",
                   "4",
                   "localhost:12345",
                   "§§URL§§"})
    public void send_headersDefaultBody() throws Exception {
        expandExpectedAlertsVariables(URL_FIRST);
        final String[] expectedHeaders = getExpectedAlerts();
        if (getExpectedAlerts().length > 1) {
            setExpectedAlerts();
        }

        final String test = ""
            + "try {\n"
            + "  xhr.open('GET', '" + URL_SECOND + "', false);\n"
            + "  xhr.send('1234');\n"
            + "} catch(e) { alert('exception-send'); }\n";

        tester(test, "");

        if (getExpectedAlerts().length > 1) {
            final WebRequest lastRequest = getMockWebConnection().getLastWebRequest();
            final Map<String, String> headers = lastRequest.getAdditionalHeaders();
            assertEquals(expectedHeaders[0], "" + headers.get(HttpHeader.ACCEPT));
            assertEquals(expectedHeaders[1], "" + headers.get(HttpHeader.ACCEPT_ENCODING));
            assertEquals(expectedHeaders[2], "" + headers.get(HttpHeader.CONTENT_LENGTH));
            assertEquals(expectedHeaders[3], "" + headers.get(HttpHeader.HOST));
            assertEquals(expectedHeaders[4], "" + headers.get(HttpHeader.REFERER));
        }
    }

    /**
     * @throws Exception if the test fails
     */
    @Test
    @Alerts(DEFAULT = {"null", "text/html,application/xhtml+xml,application/xml;"
<<<<<<< HEAD
=======
                    + "q=0.9,image/avif,image/webp,image/apng,*/*;q=0.8,application/signed-exchange;v=b3;q=0.9",
                        "null", "null", "no ActiveX"},
            EDGE = {"null", "text/html,application/xhtml+xml,application/xml;"
>>>>>>> 6cc30901
                    + "q=0.9,image/webp,image/apng,*/*;q=0.8,application/signed-exchange;v=b3;q=0.9",
                        "null", "null", "no ActiveX"},
            FF = {"null", "text/html,application/xhtml+xml,application/xml;q=0.9,image/webp,*/*;q=0.8",
                        "null", "null", "no ActiveX"},
<<<<<<< HEAD
            FF68 = {"null", "text/html,application/xhtml+xml,application/xml;q=0.9,*/*;q=0.8",
=======
            FF78 = {"null", "text/html,application/xhtml+xml,application/xml;q=0.9,image/webp,*/*;q=0.8",
>>>>>>> 6cc30901
                        "null", "null", "no ActiveX"},
            IE = {"bar",
                   "application/javascript",
                   "null",
                   "null",
                   "exception-unopened",
                   "exception-setNameNull",
                   "exception-setNameEmpty",
                   "exception-setValueNull"})
    public void setRequestHeader() throws Exception {
        final String[] expectedAlerts = getExpectedAlerts();
        setExpectedAlerts(
                Arrays.copyOfRange(expectedAlerts, 4, expectedAlerts.length));
        final String[] expectedHeaders =
                Arrays.copyOfRange(expectedAlerts, 0, 4);

        final String test = ""
            // before open
            + "try {\n"
            + "  xhr.setRequestHeader('Foo', 'bar');\n"
            + "} catch(e) { alert('exception-unopened'); }\n"
            + "xhr.open('GET', '" + URL_SECOND + "', false);\n"
            // normal
            + "try {\n"
            + "  xhr.setRequestHeader('foo', 'bar');\n"
            + "} catch(e) { alert('exception-set'); }\n"
            // overwrite
            + "try {\n"
            + "  xhr.setRequestHeader('Accept', 'application/javascript');\n"
            + "} catch(e) { alert('exception-setOverwrite'); }\n"
            // null name
            + "try {\n"
            + "  xhr.setRequestHeader(null, 'NameNull');\n"
            + "} catch(e) { alert('exception-setNameNull'); }\n"
            // empty name
            + "try {\n"
            + "  xhr.setRequestHeader('', 'NameEmpty');\n"
            + "} catch(e) { alert('exception-setNameEmpty'); }\n"
            // null value
            + "try {\n"
            + "  xhr.setRequestHeader('ValueNull', null);\n"
            + "} catch(e) { alert('exception-setValueNull'); }\n"
            // empty value
            + "try {\n"
            + "  xhr.setRequestHeader('ValueEmpty', '');\n"
            + "} catch(e) { alert('exception-setValueEmpty'); }\n"
            // blank value
            + "try {\n"
            + "  xhr.setRequestHeader('ValueEmpty', ' ');\n"
            + "} catch(e) { alert('exception-setValueBlank'); }\n"
            + "xhr.send();\n";

        tester(test, "");
        Thread.sleep(100);

        final WebRequest lastRequest = getMockWebConnection().getLastWebRequest();
        final Map<String, String> headers = lastRequest.getAdditionalHeaders();
        assertEquals(expectedHeaders[0], String.valueOf(headers.get("foo")));
        assertEquals(expectedHeaders[1], String.valueOf(headers.get(HttpHeader.ACCEPT)));
        assertEquals(expectedHeaders[2], String.valueOf(headers.get("ValueEmpty")));
        assertEquals(expectedHeaders[3], String.valueOf(headers.get("ValueBlank")));
    }

    /**
     * @throws Exception if the test fails
     */
    @Test
    @Alerts(DEFAULT = "no ActiveX",
            IE = {})
    public void setRequestHeader_contentLength() throws Exception {
        setRequestHeader_contentLength(null, null);
        setRequestHeader_contentLength("", null);
        setRequestHeader_contentLength("1234", getExpectedAlerts().length == 0 ? "4" : null);
    }

    private void setRequestHeader_contentLength(final String content, final String contentLength) throws Exception {
        String test = ""
            + "xhr.open('GET', '" + URL_SECOND + "', false);\n"
            + "try {\n"
            + "  xhr.setRequestHeader('Content-Length', '20');\n"
            + "} catch(e) { alert('exception-set'); }\n";
        if (content == null) {
            test += "xhr.send();\n";
        }
        else {
            test += "xhr.send('" + content + "');\n";
        }

        tester(test, "");

        final WebRequest lastRequest = getMockWebConnection().getLastWebRequest();
        final Map<String, String> headers = lastRequest.getAdditionalHeaders();
        assertEquals(contentLength, headers.get(HttpHeader.CONTENT_LENGTH));
    }

    private void property(final String property) throws Exception {
        tester("alert(xhr." + property + ");\n");
    }

    private void property_lifecycleSync(final String property) throws Exception {
        final String test = ""
            // create
            + "try {\n"
            + "  var txt = '' + xhr." + property + ";\n"
            + "  txt = txt.replace(/\\r/g, '\\\\r');\n"
            + "  txt = txt.replace(/\\n/g, '\\\\n');\n"
            + "  alert(txt);\n"
            + "} catch(e) { alert('exception-created'); }\n"
            // open
            + "xhr.open(\"GET\", \"" + URL_SECOND + "\", false);\n"
            + "try {\n"
            + "  txt = '' + xhr." + property + ";\n"
            + "  txt = txt.replace(/\\r/g, '\\\\r');\n"
            + "  txt = txt.replace(/\\n/g, '\\\\n');\n"
            + "  alert(txt);\n"
            + "} catch(e) { alert('exception-opened'); }\n"
            // send
            + "xhr.send();\n"
            + "try {\n"
            + "  txt = '' + xhr." + property + ";\n"
            + "  txt = txt.replace(/\\r/g, '\\\\r');\n"
            + "  txt = txt.replace(/\\n/g, '\\\\n');\n"
            + "  alert(txt);\n"
            + "} catch(e) { alert('exception-sent'); }\n"
            // re-open
            + "xhr.open(\"GET\", \"" + URL_SECOND + "\", false);\n"
            + "try {\n"
            + "  txt = '' + xhr." + property + ";\n"
            + "  txt = txt.replace(/\\r/g, '\\\\r');\n"
            + "  txt = txt.replace(/\\n/g, '\\\\n');\n"
            + "  alert(txt);\n"
            + "} catch(e) { alert('exception-reopened'); }\n"
            // send
            + "xhr.send();\n"
            + "try {\n"
            + "  txt = '' + xhr." + property + ";\n"
            + "  txt = txt.replace(/\\r/g, '\\\\r');\n"
            + "  txt = txt.replace(/\\n/g, '\\\\n');\n"
            + "  alert(txt);\n"
            + "} catch(e) { alert('exception-sent'); }\n";

        tester(test);
    }

    private void property_lifecycleAsync(final String property) throws Exception {
        final String test = ""
            + "xhr.onreadystatechange = function() {\n"
            + "  try {\n"
            + "    var txt = xhr.readyState + ':' + xhr." + property + ";\n"
            + "    txt = txt.replace(/\\r/g, '\\\\r');\n"
            + "    txt = txt.replace(/\\n/g, '\\\\n');\n"
            + "    alert(txt);\n"
            + "  } catch(e) { alert(xhr.readyState + ':exception-async'); }\n"
            + "};\n"
            // open
            + "xhr.open(\"GET\", \"" + URL_SECOND + "\", false);\n"
            // send
            + "xhr.send();\n"
            // re-open
            + "xhr.open(\"GET\", \"" + URL_SECOND + "\", false);\n"
            // send
            + "xhr.send();\n";

        tester(test);
    }

    private void tester(final String test) throws Exception {
        tester(test, "<root/>");
    }

    private void tester(final String test, final String xml) throws Exception {
        final String html = ""
            + "  var xhr;\n"
            + "  function test() {\n"
            + ACTIVEX_CHECK
            + "    xhr = " + callCreateXMLHTTPRequest() + ";\n"
            + "    try {\n"
            + test
            + "    } catch(e) { alert('exception'); }\n"
            + "  }\n"
            + "  function onStateChange() {\n"
            + "    alert('orsc:' + xhr.readyState);\n"
            + "  }\n"
            + "  function debugRequest(r) {\r"
            + "    var msg = r.readyState + ':';\n"
            + "    try {\n"
            + "      msg += r.status;\n"
            + "    } catch(e) { msg += 'ex status'; }\n"
            + "    try {\n"
            + "      msg += ' ' + r.responseText;\n"
            + "    } catch(e) { msg += ' ex text'; }\n"
            + "    try {\n"
            + "      var txt = r.responseXML.xml;\n"
            + "      txt = txt.replace(/\\r/g, '\\\\r');\n"
            + "      txt = txt.replace(/\\n/g, '\\\\n');\n"
            + "      msg += ' ' + txt;\n"
            + "    } catch(e) { msg += ' ex xml'; }\n"
            + "    alert(msg);\n"
            + "  }\n"
            + CREATE_XMLHTTPREQUEST_FUNCTION;

        getMockWebConnection().setResponse(URL_SECOND, xml, MimeType.TEXT_XML);
        loadPageWithAlerts2(createTestHTML(html), URL_FIRST, 10 * DEFAULT_WAIT_TIME);
    }

    private void tester_bounce(final String test) throws Exception {
        final String html = ""
            + "  var xhr;\n"
            + "  function test() {\n"
            + ACTIVEX_CHECK
            + "    xhr = " + callCreateXMLHTTPRequest() + ";\n"
            + "    try {\n"
            + test
            + "    } catch(e) { alert('exception'); }\n"
            + "  }\n"
            + "  function onStateChange() {\n"
            + "    alert('orsc:' + xhr.readyState);\n"
            + "  }\n"
            + "  function debugRequest(r) {\r"
            + "    var msg = r.readyState + ':';\n"
            + "    try {\n"
            + "      msg += r.status;\n"
            + "    } catch(e) { msg += 'ex status'; }\n"
            + "    try {\n"
            + "      msg += ' ' + r.responseText;\n"
            + "    } catch(e) { msg += ' ex text'; }\n"
            + "    try {\n"
            + "      msg += ' ' + r.responseXML.xml;\n"
            + "    } catch(e) { msg += ' ex xml'; }\n"
            + "    alert(msg);\n"
            + "  }\n"
            + CREATE_XMLHTTPREQUEST_FUNCTION;

        final Map<String, Class<? extends Servlet>> servlets = new HashMap<>();
        servlets.put("/bounce", BounceServlet.class);

        loadPageWithAlerts2(createTestHTML(html), URL_FIRST, DEFAULT_WAIT_TIME * 2, servlets);
    }

    /**
     * Servlet bouncing requests.
     */
    public static class BounceServlet extends HttpServlet {

        @Override
        protected void doGet(final HttpServletRequest req, final HttpServletResponse resp)
            throws ServletException, IOException {
            bounce(req, resp);
        }

        @Override
        protected void doHead(final HttpServletRequest req, final HttpServletResponse resp)
            throws ServletException, IOException {
            bounce(req, resp);
        }

        @Override
        protected void doPost(final HttpServletRequest req, final HttpServletResponse resp)
            throws ServletException, IOException {
            bounce(req, resp);
        }

        @Override
        protected void doPut(final HttpServletRequest req, final HttpServletResponse resp)
            throws ServletException, IOException {
            bounce(req, resp);
        }

        @Override
        protected void doDelete(final HttpServletRequest req, final HttpServletResponse resp)
            throws ServletException, IOException {
            bounce(req, resp);
        }

        @Override
        protected void doOptions(final HttpServletRequest req, final HttpServletResponse resp)
            throws ServletException, IOException {
            bounce(req, resp);
        }

        @Override
        protected void doTrace(final HttpServletRequest req, final HttpServletResponse resp)
            throws ServletException, IOException {
            bounce(req, resp);
        }

        private static void bounce(final HttpServletRequest req, final HttpServletResponse resp) throws IOException {
            try (Writer writer = resp.getWriter()) {
                writer.write(req.getMethod() + " " + req.getServerName() + req.getRequestURI()
                    + "?" + req.getQueryString() + ',' + req.getContentLength());
            }
        }
    }
}<|MERGE_RESOLUTION|>--- conflicted
+++ resolved
@@ -1248,21 +1248,14 @@
      */
     @Test
     @Alerts(DEFAULT = {"null", "text/html,application/xhtml+xml,application/xml;"
-<<<<<<< HEAD
-=======
                     + "q=0.9,image/avif,image/webp,image/apng,*/*;q=0.8,application/signed-exchange;v=b3;q=0.9",
                         "null", "null", "no ActiveX"},
             EDGE = {"null", "text/html,application/xhtml+xml,application/xml;"
->>>>>>> 6cc30901
                     + "q=0.9,image/webp,image/apng,*/*;q=0.8,application/signed-exchange;v=b3;q=0.9",
                         "null", "null", "no ActiveX"},
             FF = {"null", "text/html,application/xhtml+xml,application/xml;q=0.9,image/webp,*/*;q=0.8",
                         "null", "null", "no ActiveX"},
-<<<<<<< HEAD
-            FF68 = {"null", "text/html,application/xhtml+xml,application/xml;q=0.9,*/*;q=0.8",
-=======
             FF78 = {"null", "text/html,application/xhtml+xml,application/xml;q=0.9,image/webp,*/*;q=0.8",
->>>>>>> 6cc30901
                         "null", "null", "no ActiveX"},
             IE = {"bar",
                    "application/javascript",
