--- conflicted
+++ resolved
@@ -321,14 +321,8 @@
                 + "<head>"
                 + "  <title>foo</title>"
                 + "</head>"
-<<<<<<< HEAD
-                + "<body>"
-                + "  <body onLoad='ready()'>"
-                + "</body>"
-=======
                 + "  <body onLoad='ready()'>"
                 + "  </body>"
->>>>>>> 6cc30901
                 + "</html>";
 
         try (WebClient webClient = new WebClient(getBrowserVersion(), false, null, -1)) {
@@ -340,8 +334,6 @@
      * @throws Exception if something goes wrong
      */
     @Test
-<<<<<<< HEAD
-=======
     public void checkingWithNoJS() throws Exception {
         final String html = "<html>"
                 + "<head>"
@@ -370,7 +362,6 @@
      * @throws Exception if something goes wrong
      */
     @Test
->>>>>>> 6cc30901
     public void frameSetWithNoJS() throws Exception {
         final String html = "<html>\n"
                 + "<head>\n"
@@ -397,15 +388,9 @@
         final String html = "<html>\n"
                 + "<head>\n"
                 + "</head>\n"
-<<<<<<< HEAD
-                + "<body>\n"
-                + "<img onerror='doSomething(this)' />\n"
-                + "</body>\n"
-=======
                 + "  <body>\n"
                 + "    <img onerror='doSomething(this)' />\n"
                 + "  </body>\n"
->>>>>>> 6cc30901
                 + "</html>";
 
         try (WebClient webClient = new WebClient(getBrowserVersion(), false, null, -1)) {
