/*
<<<<<<< HEAD
 * Copyright (c) 2002-2021 Gargoyle Software Inc.
 * Copyright (c) 2005-2021 Xceptance Software Technologies GmbH
=======
 * Copyright (c) 2002-2022 Gargoyle Software Inc.
>>>>>>> 3997a09d
 *
 * Licensed under the Apache License, Version 2.0 (the "License");
 * you may not use this file except in compliance with the License.
 * You may obtain a copy of the License at
 * https://www.apache.org/licenses/LICENSE-2.0
 *
 * Unless required by applicable law or agreed to in writing, software
 * distributed under the License is distributed on an "AS IS" BASIS,
 * WITHOUT WARRANTIES OR CONDITIONS OF ANY KIND, either express or implied.
 * See the License for the specific language governing permissions and
 * limitations under the License.
 */
package com.gargoylesoftware.htmlunit;

import static org.eclipse.jetty.http.HttpVersion.HTTP_1_1;
import static org.junit.Assume.assumeTrue;

import java.io.IOException;
import java.net.MalformedURLException;
import java.net.Socket;
import java.net.SocketException;
import java.net.URL;

import org.eclipse.jetty.server.SslConnectionFactory;
import org.eclipse.jetty.util.ssl.SslContextFactory;
import org.eclipse.jetty.util.ssl.SslContextFactory.Server;
import org.junit.Test;
import org.junit.runner.RunWith;

import com.gargoylesoftware.htmlunit.html.HtmlPage;
import com.gargoylesoftware.htmlunit.junit.BrowserRunner;

/**
 * Tests for SOCKS proxy support.
 * This test {@link org.junit.Assume assumes} a SOCKS proxy to be available on port
 * {@link WebTestCase#SOCKS_PROXY_PORT} of {@link WebTestCase#SOCKS_PROXY_HOST}.
 *
 * @author Marc Guillemot
 * @author Ahmed Ashour
 * @author Ronald Brill
 */
@RunWith(BrowserRunner.class)
@org.junit.Ignore("Expects a SOCKS proxy on port 55555")
public class SocksProxyTest extends WebServerTestCase {

    /**
     * @throws Exception if an error occurs
     */
    @Test
    public void http() throws Exception {
        assumeSocksProxyInUse();
        doHttpTest(getWebClientWithSocksProxy());
    }

    /**
     * Ensure that an error occurs if no SOCKS proxy runs on the configured port.
     * @throws Exception if an error occurs
     */
    @Test(expected = SocketException.class)
    public void httpWithBadProxyPortShouldFail() throws Exception {
        doHttpTest(getWebClientWithWrongSocksProxy());
    }

    private void doHttpTest(final WebClient client) throws Exception, IOException, MalformedURLException {
        final URL http = new URL("http://localhost:" + PORT + "/");
        final HtmlPage page = client.getPage(http);
        assertEquals("hello", page.getTitleText());
    }

    /**
     * @throws Exception if an error occurs
     */
    @Test
    public void https() throws Exception {
        assumeSocksProxyInUse();
        doHttpsTest(getWebClientWithSocksProxy());
    }

    /**
     * If the SOCKS proxy port is wrong, an exception should occur otherwise
     * it shows that the proxy isn't used.
     * @throws Exception if an error occurs
     */
    @Test(expected = SocketException.class)
    public void httpsWithBadProxyPortShouldFail() throws Exception {
        doHttpsTest(getWebClientWithWrongSocksProxy());
    }

    private void doHttpsTest(final WebClient webClient) throws Exception {
        webClient.getOptions().setUseInsecureSSL(true);

        final URL https = new URL("https://localhost:" + PORT2 + "/");
        loadPage("<div>test</div>", https);
    }

    private static void assumeSocksProxyInUse() {
        try {
            try (Socket socket = new Socket(SOCKS_PROXY_HOST, SOCKS_PROXY_PORT)) {
                // nothing
            }
        }
        catch (final IOException e) {
            assumeTrue("Socks proxy is not available", false);
        }
    }

    private WebClient getWebClientWithWrongSocksProxy() {
        final WebClient client = getWebClient();
        client.getOptions().setProxyConfig(new ProxyConfig(SOCKS_PROXY_HOST, SOCKS_PROXY_PORT + 1, null, true));
        return client;
    }

    private WebClient getWebClientWithSocksProxy() {
        final WebClient client = getWebClient();
        client.getOptions().setTimeout(10_000);
        client.getOptions().setProxyConfig(new ProxyConfig(SOCKS_PROXY_HOST, SOCKS_PROXY_PORT, null, true));
        return client;
    }


    @Override
    protected boolean isHttps() {
        return true;
    }

    @Override
    public SslConnectionFactory getSslConnectionFactory() {
        final URL url = HttpWebConnectionInsecureSSLWithClientCertificateTest.class
                .getClassLoader().getResource("insecureSSL.pfx");

        final SslContextFactory contextFactory = new Server.Server();
        contextFactory.setKeyStorePath(url.toExternalForm());
        contextFactory.setKeyStorePassword("nopassword");
        return new SslConnectionFactory(contextFactory, HTTP_1_1.toString());
    }
}<|MERGE_RESOLUTION|>--- conflicted
+++ resolved
@@ -1,10 +1,6 @@
 /*
-<<<<<<< HEAD
- * Copyright (c) 2002-2021 Gargoyle Software Inc.
- * Copyright (c) 2005-2021 Xceptance Software Technologies GmbH
-=======
  * Copyright (c) 2002-2022 Gargoyle Software Inc.
->>>>>>> 3997a09d
+ * Copyright (c) 2005-2022 Xceptance Software Technologies GmbH
  *
  * Licensed under the Apache License, Version 2.0 (the "License");
  * you may not use this file except in compliance with the License.
@@ -94,7 +90,7 @@
     }
 
     private void doHttpsTest(final WebClient webClient) throws Exception {
-        webClient.getOptions().setUseInsecureSSL(true);
+            webClient.getOptions().setUseInsecureSSL(true);
 
         final URL https = new URL("https://localhost:" + PORT2 + "/");
         loadPage("<div>test</div>", https);
@@ -128,7 +124,7 @@
     @Override
     protected boolean isHttps() {
         return true;
-    }
+        }
 
     @Override
     public SslConnectionFactory getSslConnectionFactory() {
