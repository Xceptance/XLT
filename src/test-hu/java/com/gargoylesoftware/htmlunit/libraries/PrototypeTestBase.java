/*
<<<<<<< HEAD
 * Copyright (c) 2002-2020 Gargoyle Software Inc.
 * Copyright (c) 2005-2020 Xceptance Software Technologies GmbH
=======
 * Copyright (c) 2002-2021 Gargoyle Software Inc.
>>>>>>> 6cc30901
 *
 * Licensed under the Apache License, Version 2.0 (the "License");
 * you may not use this file except in compliance with the License.
 * You may obtain a copy of the License at
 * http://www.apache.org/licenses/LICENSE-2.0
 *
 * Unless required by applicable law or agreed to in writing, software
 * distributed under the License is distributed on an "AS IS" BASIS,
 * WITHOUT WARRANTIES OR CONDITIONS OF ANY KIND, either express or implied.
 * See the License for the specific language governing permissions and
 * limitations under the License.
 */
package com.gargoylesoftware.htmlunit.libraries;

import static java.nio.charset.StandardCharsets.UTF_8;
import static org.junit.Assert.fail;

import java.io.File;
import java.util.List;

import org.apache.commons.io.FileUtils;
import org.apache.commons.lang3.StringUtils;
import org.apache.commons.logging.Log;
import org.apache.commons.logging.LogFactory;
import org.eclipse.jetty.server.Server;
import org.junit.AfterClass;
import org.openqa.selenium.By;
import org.openqa.selenium.NoSuchElementException;
import org.openqa.selenium.WebDriver;
import org.openqa.selenium.WebElement;
import org.openqa.selenium.htmlunit.HtmlUnitDriver;

import com.gargoylesoftware.htmlunit.WebDriverTestCase;

/**
 * Base class for tests for compatibility with <a href="http://prototype.conio.net/">Prototype</a>.
 *
 * @author Daniel Gredler
 * @author Ahmed Ashour
 * @author Marc Guillemot
 * @author Ronald Brill
 */
public abstract class PrototypeTestBase extends WebDriverTestCase {

    private static final Log LOG = LogFactory.getLog(PrototypeTestBase.class);
    /** The server. */
    protected static Server SERVER_;

    /**
     * Gets the prototype tested version.
     * @return the version
     */
    protected abstract String getVersion();

    /**
     * Helper, because the element was different for the
     * different versions.
     * @param driver the WebDriver
     * @return the WebElement
     */
    protected boolean testFinished(final WebDriver driver) {
        final List<WebElement> status = driver.findElements(By.cssSelector("div.logsummary"));
        for (final WebElement webElement : status) {
            if (!webElement.getText().contains("errors")) {
                return false;
            }
        }
        return true;
    }

    /**
     * Runs the specified test.
     * @param filename the test file to run
     * @throws Exception if the test fails
     */
    protected void test(final String filename) throws Exception {
        final WebDriver driver = getWebDriver();
        if (!(driver instanceof HtmlUnitDriver)) {
            resizeIfNeeded(driver);
        }
        driver.get(getBaseUrl() + filename);

        // wait
        final long runTime = 60 * DEFAULT_WAIT_TIME;
        final long endTime = System.currentTimeMillis() + runTime;

        while (!testFinished(driver)) {
            Thread.sleep(100);

            if (System.currentTimeMillis() > endTime) {
                fail("Test '" + filename + "' runs too long (longer than " + runTime / 1000 + "s)");
            }
        }

        final String expFileName = StringUtils.substringBeforeLast(filename, ".");
        final String resourcePrefix = "/libraries/prototype/" + getVersion() + "/expected." + expFileName;
        String expected = loadExpectation(resourcePrefix, ".txt");

        WebElement testlog = driver.findElement(By.id("testlog"));
        String actual = testlog.getText();

        try {
            testlog = driver.findElement(By.id("testlog_2"));
            actual = actual + "\n" + testlog.getText();
        }
        catch (final NoSuchElementException e) {
            // ignore
        }

        // ignore Info lines
        expected = expected.replaceAll("Info:.*", "Info: -- skipped for comparison --");
        actual = actual.replaceAll("Info:.*", "Info: -- skipped for comparison --");

        // normalize line break
        expected = expected.replaceAll("\r\n", "\n");
        actual = actual.replaceAll("\r\n", "\n");

        // dump the result page if not ok
        if (System.getProperty(PROPERTY_GENERATE_TESTPAGES) != null && !expected.equals(actual)) {
            final File tmpDir = new File(System.getProperty("java.io.tmpdir"));
            final File f = new File(tmpDir, "prototype" + getVersion() + "_result_" + filename);
            FileUtils.writeStringToFile(f, driver.getPageSource(), UTF_8);
            LOG.info("Test result for " + filename + " written to: " + f.getAbsolutePath());
        }

        assertEquals(expected, actual);
    }

<<<<<<< HEAD
    private String getExpectations(final BrowserVersion browserVersion, final String filename)
        throws IOException {
        final String fileNameBase = StringUtils.substringBeforeLast(filename, ".");
        final String baseName = "src/test-hu/resources/libraries/prototype/" + getVersion() + "/expected." + fileNameBase;

        File expectationsFile = null;
        // version specific to this browser (or browser group)?
        String browserSuffix = "." + browserVersion.getNickname();
        while (!browserSuffix.isEmpty()) {
            final File file = new File(baseName + browserSuffix + ".txt");
            if (file.exists()) {
                expectationsFile = file;
                break;
            }
            browserSuffix = browserSuffix.substring(0, browserSuffix.length() - 1);
        }

        // generic version
        if (expectationsFile == null) {
            expectationsFile = new File(baseName + ".txt");
            if (!expectationsFile.exists()) {
                throw new FileNotFoundException("Can't find expectations file ("
                        + expectationsFile.getName() + ") for test " + filename
                        + "(" + browserVersion.getNickname() + ")");
            }
        }

        return FileUtils.readFileToString(expectationsFile, UTF_8);
    }

=======
>>>>>>> 6cc30901
    /**
     * @throws Exception if an error occurs
     */
    @AfterClass
    public static void stopServer() throws Exception {
        if (SERVER_ != null) {
            SERVER_.stop();
            SERVER_.destroy();
            SERVER_ = null;
        }
    }

    /**
     * @return the resource base URL
     */
    protected String getBaseUrl() {
        return URL_FIRST.toExternalForm();
    }
}<|MERGE_RESOLUTION|>--- conflicted
+++ resolved
@@ -1,10 +1,5 @@
 /*
-<<<<<<< HEAD
- * Copyright (c) 2002-2020 Gargoyle Software Inc.
- * Copyright (c) 2005-2020 Xceptance Software Technologies GmbH
-=======
  * Copyright (c) 2002-2021 Gargoyle Software Inc.
->>>>>>> 6cc30901
  *
  * Licensed under the Apache License, Version 2.0 (the "License");
  * you may not use this file except in compliance with the License.
@@ -133,39 +128,6 @@
         assertEquals(expected, actual);
     }
 
-<<<<<<< HEAD
-    private String getExpectations(final BrowserVersion browserVersion, final String filename)
-        throws IOException {
-        final String fileNameBase = StringUtils.substringBeforeLast(filename, ".");
-        final String baseName = "src/test-hu/resources/libraries/prototype/" + getVersion() + "/expected." + fileNameBase;
-
-        File expectationsFile = null;
-        // version specific to this browser (or browser group)?
-        String browserSuffix = "." + browserVersion.getNickname();
-        while (!browserSuffix.isEmpty()) {
-            final File file = new File(baseName + browserSuffix + ".txt");
-            if (file.exists()) {
-                expectationsFile = file;
-                break;
-            }
-            browserSuffix = browserSuffix.substring(0, browserSuffix.length() - 1);
-        }
-
-        // generic version
-        if (expectationsFile == null) {
-            expectationsFile = new File(baseName + ".txt");
-            if (!expectationsFile.exists()) {
-                throw new FileNotFoundException("Can't find expectations file ("
-                        + expectationsFile.getName() + ") for test " + filename
-                        + "(" + browserVersion.getNickname() + ")");
-            }
-        }
-
-        return FileUtils.readFileToString(expectationsFile, UTF_8);
-    }
-
-=======
->>>>>>> 6cc30901
     /**
      * @throws Exception if an error occurs
      */
