--- conflicted
+++ resolved
@@ -153,11 +153,7 @@
                     "test_close_window",
                     "test_createlink", "test_selected_element", "test_dom_path"},
             FF = "test_createlink",
-<<<<<<< HEAD
-            FF68 = "test_createlink",
-=======
             FF78 = "test_createlink",
->>>>>>> 6cc30901
             IE = {"test_bold", "test_createlink"})
     @NotYetImplemented
     public void editor() throws Exception {
