/*
 * Copyright (c) 2002-2024 Gargoyle Software Inc.
 * Copyright (c) 2005-2024 Xceptance Software Technologies GmbH
 *
 * Licensed under the Apache License, Version 2.0 (the "License");
 * you may not use this file except in compliance with the License.
 * You may obtain a copy of the License at
 * https://www.apache.org/licenses/LICENSE-2.0
 *
 * Unless required by applicable law or agreed to in writing, software
 * distributed under the License is distributed on an "AS IS" BASIS,
 * WITHOUT WARRANTIES OR CONDITIONS OF ANY KIND, either express or implied.
 * See the License for the specific language governing permissions and
 * limitations under the License.
 */
package org.htmlunit;

import static org.junit.Assert.fail;

import java.io.BufferedInputStream;
import java.io.ByteArrayInputStream;
import java.io.ByteArrayOutputStream;
import java.io.File;
import java.io.IOException;
import java.io.InputStream;
import java.io.OutputStream;
import java.io.Writer;
import java.lang.reflect.Field;
import java.lang.reflect.Method;
import java.net.URL;
import java.util.ArrayList;
import java.util.HashMap;
import java.util.List;
import java.util.Map;

import javax.servlet.Servlet;
import javax.servlet.ServletException;
import javax.servlet.http.HttpServlet;
import javax.servlet.http.HttpServletRequest;
import javax.servlet.http.HttpServletResponse;

import org.apache.commons.io.IOUtils;
import org.apache.commons.lang3.StringUtils;
import org.apache.http.HttpEntity;
import org.apache.http.HttpResponse;
import org.apache.http.ProtocolVersion;
import org.apache.http.StatusLine;
import org.apache.http.client.methods.HttpUriRequest;
import org.apache.http.entity.StringEntity;
import org.apache.http.entity.mime.MultipartEntityBuilder;
import org.apache.http.impl.client.HttpClientBuilder;
import org.apache.http.message.BasicHttpResponse;
import org.apache.http.message.BasicStatusLine;
import org.htmlunit.html.HtmlPage;
import org.htmlunit.httpclient.HttpClientConverter;
import org.htmlunit.junit.BrowserRunner;
import org.htmlunit.util.KeyDataPair;
import org.htmlunit.util.MimeType;
import org.htmlunit.util.NameValuePair;
import org.htmlunit.util.ServletContentWrapper;
import org.junit.Test;
import org.junit.runner.RunWith;

/**
 * Tests methods in {@link HttpWebConnection}.
 *
 * @author David D. Kilzer
 * @author Marc Guillemot
 * @author Ahmed Ashour
 * @author Ronald Brill
 * @author Carsten Steul
 */
@RunWith(BrowserRunner.class)
public class HttpWebConnectionTest extends WebServerTestCase {

    /**
     * Assert that the two byte arrays are equal.
     * @param expected the expected value
     * @param actual the actual value
     */
    public static void assertEquals(final byte[] expected, final byte[] actual) {
        assertEquals(null, expected, actual, expected.length);
    }

    /**
     * Assert that the two byte arrays are equal.
     * @param message the message to display on failure
     * @param expected the expected value
     * @param actual the actual value
     * @param length How many characters at the beginning of each byte array will be compared
     */
    public static void assertEquals(
            final String message, final byte[] expected, final byte[] actual, final int length) {
        if (expected == null && actual == null) {
            return;
        }
        if (expected == null || expected.length < length) {
            fail(message);
        }
        if (actual == null || actual.length < length) {
            fail(message);
        }
        for (int i = 0; i < length; i++) {
            assertEquals(message, expected[i], actual[i]);
        }
    }

    /**
     * Assert that the two input streams are the same.
     * @param expected the expected value
     * @param actual the actual value
     * @throws IOException if an IO problem occurs during comparison
     */
    public static void assertEquals(final InputStream expected, final InputStream actual) throws IOException {
        assertEquals(null, expected, actual);
    }

    /**
     * Assert that the two input streams are the same.
     * @param message the message to display on failure
     * @param expected the expected value
     * @param actual the actual value
     * @throws IOException if an IO problem occurs during comparison
     */
    public static void assertEquals(final String message, final InputStream expected,
            final InputStream actual) throws IOException {

        if (expected == null && actual == null) {
            return;
        }

        if (expected == null || actual == null) {
            try {
                fail(message);
            }
            finally {
                try {
                    if (expected != null) {
                        expected.close();
                    }
                }
                finally {
                    if (actual != null) {
                        actual.close();
                    }
                }
            }
        }

        try (InputStream expectedBuf = new BufferedInputStream(expected)) {
            try (InputStream actualBuf = new BufferedInputStream(actual)) {

                final byte[] expectedArray = new byte[2048];
                final byte[] actualArray = new byte[2048];

                int expectedLength = expectedBuf.read(expectedArray);
                while (true) {

                    final int actualLength = actualBuf.read(actualArray);
                    assertEquals(message, expectedLength, actualLength);

                    if (expectedLength == -1) {
                        break;
                    }

                    assertEquals(message, expectedArray, actualArray, expectedLength);
                    expectedLength = expectedBuf.read(expectedArray);
                }
            }
        }
    }

    /**
<<<<<<< HEAD
     * Tests creation of a web response.
     * @throws Exception if the test fails
     */
    @Test
    public void makeWebResponse() throws Exception {
        final URL url = new URL("http://htmlunit.sourceforge.net/");
        final String content = "<html><head></head><body></body></html>";
        final DownloadedContent downloadedContent = new DownloadedContent.InMemory(content.getBytes());
        final long loadTime = 500L;

        final ProtocolVersion protocolVersion = new ProtocolVersion("HTTP", 1, 0);
        final StatusLine statusLine = new BasicStatusLine(protocolVersion, HttpClientConverter.OK, null);
        final HttpResponse httpResponse = new BasicHttpResponse(statusLine);

        final HttpEntity responseEntity = new StringEntity(content);
        httpResponse.setEntity(responseEntity);

        final HttpWebConnection connection = new HttpWebConnection(getWebClient());
        final Method method = connection.getClass().getDeclaredMethod("makeWebResponse",
                HttpResponse.class, WebRequest.class, DownloadedContent.class, long.class);
        method.setAccessible(true);
        final WebResponse response = (WebResponse) method.invoke(connection,
                httpResponse, new WebRequest(url), downloadedContent, new Long(loadTime));

        assertEquals(HttpClientConverter.OK, response.getStatusCode());
        assertEquals(url, response.getWebRequest().getUrl());
        assertEquals(loadTime, response.getLoadTime());
        assertEquals(content, response.getContentAsString());
        assertEquals(content.getBytes(), IOUtils.toByteArray(response.getContentAsStream()));
        assertEquals(new ByteArrayInputStream(content.getBytes()), response.getContentAsStream());
    }

    /**
=======
>>>>>>> 9410bb16
     * Tests Jetty.
     * @throws Exception on failure
     */
    @Test
    public void jettyProofOfConcept() throws Exception {
        startWebServer("./");

        final WebClient client = getWebClient();
        final Page page = client.getPage(URL_FIRST + "src/test-hu/resources/event_coordinates.html");
        final WebConnection defaultConnection = client.getWebConnection();
        assertTrue(
                "HttpWebConnection should be the default",
                HttpWebConnection.class.isInstance(defaultConnection));
        assertTrue("Response should be valid HTML", HtmlPage.class.isInstance(page));
    }

    /**
     * Test for feature request 1438216: HttpWebConnection should allow extension to create the HttpClient.
     * @throws Exception if the test fails
     */
    @Test
    public void designedForExtension() throws Exception {
        startWebServer("./");

        final WebClient webClient = getWebClient();
        final boolean[] tabCalled = {false};
        final WebConnection myWebConnection = new HttpWebConnection(webClient) {
            @Override
            protected HttpClientBuilder createHttpClientBuilder() {
                tabCalled[0] = true;

                final HttpClientBuilder builder = HttpClientBuilder.create();
                builder.setConnectionManagerShared(true);
                return builder;
            }
        };

        webClient.setWebConnection(myWebConnection);
        webClient.getPage(URL_FIRST + "build.xml");
        assertTrue("createHttpClient has not been called", tabCalled[0]);
    }

    /**
     * Test that the HttpClient is reinitialised after being shutdown.
     * @throws Exception if the test fails
     */
    @Test
    public void reinitialiseAfterClosing() throws Exception {
        startWebServer("./");

        final WebClient webClient = getWebClient();
        try (HttpWebConnection webConnection = new HttpWebConnection(webClient)) {
            webClient.setWebConnection(webConnection);
            webClient.getPage(URL_FIRST + "build.xml");
            webConnection.close();
            webClient.getPage(URL_FIRST + "pom.xml");
        }
    }

    /**
     * Test that the right file part is built for a file that doesn't exist.
     * @throws Exception if the test fails
     */
    @Test
    public void buildFilePart() throws Exception {
        final String encoding = "ISO8859-1";
        final KeyDataPair pair = new KeyDataPair("myFile", new File("this/doesnt_exist.txt"), "something",
                MimeType.TEXT_PLAIN, encoding);
        final MultipartEntityBuilder builder = MultipartEntityBuilder.create().setLaxMode();
        try (HttpWebConnection webConnection = new HttpWebConnection(getWebClient())) {
            webConnection.buildFilePart(pair, builder);
        }
        final ByteArrayOutputStream baos = new ByteArrayOutputStream();
        builder.build().writeTo(baos);
        final String part = baos.toString(encoding);

        final String expected = "--(.*)\r\n"
                + "Content-Disposition: form-data; name=\"myFile\"; filename=\"doesnt_exist.txt\"\r\n"
                + "Content-Type: text/plain\r\n"
                + "\r\n"
                + "\r\n"
                + "--\\1--\r\n";
        assertTrue(part, part.matches(expected));
    }

    /**
     * @throws Exception on failure
     */
    @Test
    public void unicode() throws Exception {
        startWebServer("./");
        final WebClient client = getWebClient();
        client.getPage(URL_FIRST + "src/test-hu/resources/event_coordinates.html?param=\u00F6");
    }

    /**
     * @throws Exception if an error occurs
     */
    @Test
    public void emptyPut() throws Exception {
        final Map<String, Class<? extends Servlet>> servlets = new HashMap<>();
        servlets.put("/test", EmptyPutServlet.class);
        startWebServer("./", null, servlets);

        final String[] expectedAlerts = {"1"};
        final WebClient client = getWebClient();
        client.setAjaxController(new NicelyResynchronizingAjaxController());
        final List<String> collectedAlerts = new ArrayList<>();
        client.setAlertHandler(new CollectingAlertHandler(collectedAlerts));

        assertEquals(0, client.getCookieManager().getCookies().size());
        client.getPage(URL_FIRST + "test");
        assertEquals(expectedAlerts, collectedAlerts);
        assertEquals(1, client.getCookieManager().getCookies().size());
    }

    /**
     * Servlet for {@link #emptyPut()}.
     */
    public static class EmptyPutServlet extends ServletContentWrapper {
        /** Constructor. */
        public EmptyPutServlet() {
            super("<html>\n"
                + "<head>\n"
                + "  <script>\n"
                + "    function test() {\n"
                + "      var xhr = window.ActiveXObject?new ActiveXObject('Microsoft.XMLHTTP'):new XMLHttpRequest();\n"
                + "      xhr.open('PUT', '" + URL_FIRST + "test" + "', true);\n"
                + "      xhr.send();\n"
                + "      alert(1);\n"
                + "    }\n"
                + "  </script>\n"
                + "</head>\n"
                + "<body onload='test()'></body>\n"
                + "</html>");
        }

        @Override
        protected void doGet(final HttpServletRequest request,
                final HttpServletResponse response)
            throws ServletException, IOException {
            request.getSession().setAttribute("trigger", "session");
            super.doGet(request, response);
        }
    }

    /**
     * @throws Exception if the test fails
     */
    @Test
    public void cookiesEnabledAfterDisable() throws Exception {
        final Map<String, Class<? extends Servlet>> servlets = new HashMap<>();
        servlets.put("/test1", Cookie1Servlet.class);
        servlets.put("/test2", Cookie2Servlet.class);
        startWebServer("./", null, servlets);

        final WebClient client = getWebClient();

        client.getCookieManager().setCookiesEnabled(false);
        HtmlPage page = client.getPage(URL_FIRST + "test1");
        assertTrue(page.asNormalizedText().contains("No Cookies"));

        client.getCookieManager().setCookiesEnabled(true);
        page = client.getPage(URL_FIRST + "test1");
        assertTrue(page.asNormalizedText().contains("key1=value1"));
    }

    /**
     * Servlet for {@link #cookiesEnabledAfterDisable()}.
     */
    public static class Cookie1Servlet extends HttpServlet {

        /**
         * {@inheritDoc}
         */
        @Override
        protected void doGet(final HttpServletRequest request, final HttpServletResponse response) throws IOException {
            response.addCookie(new javax.servlet.http.Cookie("key1", "value1"));
            response.setStatus(HttpServletResponse.SC_MOVED_TEMPORARILY);
            final String location = request.getRequestURL().toString().replace("test1", "test2");
            response.setHeader("Location", location);
        }
    }

    /**
     * Servlet for {@link #cookiesEnabledAfterDisable()}.
     */
    public static class Cookie2Servlet extends HttpServlet {

        /**
         * {@inheritDoc}
         */
        @Override
        protected void doGet(final HttpServletRequest request, final HttpServletResponse response) throws IOException {
            response.setContentType(MimeType.TEXT_HTML);
            final Writer writer = response.getWriter();
            if (request.getCookies() == null || request.getCookies().length == 0) {
                writer.write("No Cookies");
            }
            else {
                for (final javax.servlet.http.Cookie c : request.getCookies()) {
                    writer.write(c.getName() + '=' + c.getValue());
                }
            }
        }
    }

    /**
     * @throws Exception if the test fails
     */
    @Test
    public void remotePort() throws Exception {
        final Map<String, Class<? extends Servlet>> servlets = new HashMap<>();
        servlets.put("/test", RemotePortServlet.class);
        startWebServer("./", null, servlets);

        final WebClient client = getWebClient();

        String firstPort = null;

        for (int i = 0; i < 5; i++) {
            final HtmlPage page = client.getPage(URL_FIRST + "test");
            final String port = page.asNormalizedText();
            if (firstPort == null) {
                firstPort = port;
            }
            assertEquals(firstPort, port);
        }
    }

    /**
     * Servlet for {@link #remotePort()}.
     */
    public static class RemotePortServlet extends HttpServlet {

        /**
         * {@inheritDoc}
         */
        @Override
        protected void doGet(final HttpServletRequest request, final HttpServletResponse response) throws IOException {
            response.setContentType(MimeType.TEXT_HTML);
            response.getWriter().write(String.valueOf(request.getRemotePort()));
        }
    }

    /**
     * @throws Exception if an error occurs
     */
    @Test
    public void contentLengthSmallerThanContent() throws Exception {
        final Map<String, Class<? extends Servlet>> servlets = new HashMap<>();
        servlets.put("/contentLengthSmallerThanContent", ContentLengthSmallerThanContentServlet.class);
        startWebServer("./", null, servlets);

        final WebClient client = getWebClient();
        final HtmlPage page = client.getPage(URL_FIRST + "contentLengthSmallerThanContent");
        assertEquals("visible text", page.asNormalizedText());
    }

    /**
     * Servlet for {@link #contentLengthSmallerThanContent()}.
     */
    public static class ContentLengthSmallerThanContentServlet extends ServletContentWrapper {

        /** Constructor. */
        public ContentLengthSmallerThanContentServlet() {
            super("<html>\n"
                + "<body>\n"
                + "  <p>visible text</p>\n"
                + "  <p>missing text</p>\n"
                + "</body>\n"
                + "</html>");
        }

        @Override
        protected void doGet(final HttpServletRequest request, final HttpServletResponse response)
            throws IOException, ServletException {
            response.setContentLength(getContent().indexOf("<p>missing text</p>"));
            super.doGet(request, response);
        }
    }

    /**
     * @throws Exception if an error occurs
     */
    @Test
    public void contentLengthSmallerThanContentLargeContent() throws Exception {
        final Map<String, Class<? extends Servlet>> servlets = new HashMap<>();
        servlets.put("/contentLengthSmallerThanContent", ContentLengthSmallerThanContentLargeContentServlet.class);
        startWebServer("./", null, servlets);

        final WebClient client = getWebClient();
        final HtmlPage page = client.getPage(URL_FIRST + "contentLengthSmallerThanContent");
        assertTrue(page.asNormalizedText(), page.asNormalizedText().endsWith("visible text"));
    }

    /**
     * Servlet for {@link #contentLengthSmallerThanContentLargeContent()}.
     */
    public static class ContentLengthSmallerThanContentLargeContentServlet extends ServletContentWrapper {

        /** Constructor. */
        public ContentLengthSmallerThanContentLargeContentServlet() {
            super("<html>\n"
                + "<body>\n"
                + "  <p>"
                + StringUtils.repeat("HtmlUnit  ", 1024 * 1024)
                + "</p>\n"
                + "  <p>visible text</p>\n"
                + "  <p>missing text</p>\n"
                + "</body>\n"
                + "</html>");
        }

        @Override
        protected void doGet(final HttpServletRequest request, final HttpServletResponse response)
            throws IOException, ServletException {
            response.setContentLength(getContent().indexOf("<p>missing text</p>"));
            super.doGet(request, response);
        }
    }

    /**
     * @throws Exception if an error occurs
     */
    @Test
    public void contentLengthLargerThanContent() throws Exception {
        final String response = "HTTP/1.1 200 OK\r\n"
                + "Content-Length: 2000\r\n"
                + "Content-Type: text/html\r\n"
                + "\r\n"
                + "<html><body><p>visible text</p></body></html>";

        try (PrimitiveWebServer primitiveWebServer = new PrimitiveWebServer(null, response, null)) {
            final WebClient client = getWebClient();

            final HtmlPage page = client.getPage("http://localhost:" + primitiveWebServer.getPort());
            assertEquals("visible text", page.asNormalizedText());
        }
    }

    /**
     * Test for bug #1861.
     *
     * @throws Exception if the test fails
     */
    @Test
    public void userAgent() throws Exception {
        final WebClient webClient = getWebClient();
        final HttpWebConnection connection = (HttpWebConnection) webClient.getWebConnection();
        final HttpClientBuilder builder = connection.getHttpClientBuilder();
        final String userAgent = get(builder, "userAgent");
        assertEquals(webClient.getBrowserVersion().getUserAgent(), userAgent);
    }

    @SuppressWarnings("unchecked")
    private static <T> T get(final Object o, final String fieldName) throws Exception {
        final Field field = o.getClass().getDeclaredField(fieldName);
        field.setAccessible(true);
        return (T) field.get(o);
    }

    /**
     * Tests creation of a web response.
     * @throws Exception if the test fails
     */
    @Test
    public void makeWebResponse() throws Exception {
        final URL url = new URL("http://htmlunit.sourceforge.net/");
        final String content = "<html><head></head><body></body></html>";
        final DownloadedContent downloadedContent = new DownloadedContent.InMemory(content.getBytes());
        final long loadTime = 500L;

        final ProtocolVersion protocolVersion = new ProtocolVersion("HTTP", 1, 0);
        final StatusLine statusLine = new BasicStatusLine(protocolVersion, HttpClientConverter.OK, null);
        final HttpResponse httpResponse = new BasicHttpResponse(statusLine);

        final HttpEntity responseEntity = new StringEntity(content);
        httpResponse.setEntity(responseEntity);

        try (HttpWebConnection connection = new HttpWebConnection(getWebClient())) {
            final Method method = connection.getClass().getDeclaredMethod("makeWebResponse",
                    HttpResponse.class, WebRequest.class, DownloadedContent.class, long.class);
            final WebResponse response = (WebResponse) method.invoke(connection,
                    httpResponse, new WebRequest(url), downloadedContent, Long.valueOf(loadTime));

            assertEquals(HttpClientConverter.OK, response.getStatusCode());
            assertEquals(url, response.getWebRequest().getUrl());
            assertEquals(loadTime, response.getLoadTime());
            assertEquals(content, response.getContentAsString());
            try (InputStream is = response.getContentAsStream()) {
                assertEquals(content.getBytes(), IOUtils.toByteArray(is));
            }
            try (InputStream is = response.getContentAsStream()) {
                assertEquals(new ByteArrayInputStream(content.getBytes()), is);
            }
        }
    }

    /**
     * Test for overwriting the
     * {@link HttpWebConnection#downloadResponse(HttpUriRequest, WebRequest, HttpResponse, long)}
     * method.
     *
     * @throws Exception if the test fails
     */
    @Test
    public void contentBlocking() throws Exception {
        final byte[] content = new byte[] {77, 44};
        final List<NameValuePair> headers = new ArrayList<>();
        headers.add(new NameValuePair("Content-Encoding", "gzip"));
        headers.add(new NameValuePair(HttpHeader.CONTENT_LENGTH, String.valueOf(content.length)));

        final MockWebConnection conn = getMockWebConnection();
        conn.setResponse(URL_FIRST, content, 200, "OK", MimeType.APPLICATION_JSON, headers);

        startWebServer(conn);

        final WebClient client = getWebClient();
        client.setWebConnection(new HttpWebConnection(client) {
            @Override
            protected WebResponse downloadResponse(final HttpUriRequest httpMethod,
                    final WebRequest webRequest, final HttpResponse httpResponse,
                    final long startTime) {

                httpMethod.abort();

                final DownloadedContent downloaded = new DownloadedContent.InMemory(null);
                final long endTime = System.currentTimeMillis();
                final WebResponse response = makeWebResponse(httpResponse, webRequest, downloaded, endTime - startTime);
                response.markAsBlocked("test blocking");
                return response;
            }
        });

        final UnexpectedPage page = client.getPage(URL_FIRST);
        assertTrue(page.getWebResponse().wasBlocked());
        assertEquals("test blocking", page.getWebResponse().getBlockReason());
    }

    /**
     * Test for overwriting the
     * {@link HttpWebConnection#downloadResponse(HttpUriRequest, WebRequest, HttpResponse, long)}
     * method.
     *
     * @throws Exception if the test fails
     */
    @Test
    public void contentSizeBlocking() throws Exception {
        stopWebServer();

        final Map<String, Class<? extends Servlet>> servlets = new HashMap<>();
        servlets.put("/big", BigContentServlet.class);
        startWebServer("./", null, servlets);

        final WebClient client = getWebClient();
        client.setWebConnection(new HttpWebConnection(client) {
            @Override
            protected WebResponse downloadResponse(final HttpUriRequest httpMethod,
                    final WebRequest webRequest, final HttpResponse httpResponse,
                    final long startTime) throws IOException {

                final int contentLenght = Integer.parseInt(
                        httpResponse.getFirstHeader(HttpHeader.CONTENT_LENGTH).getValue());

                if (contentLenght < 1_000) {
                    return super.downloadResponse(httpMethod, webRequest, httpResponse, startTime);
                }

                httpMethod.abort();

                final DownloadedContent downloaded = new DownloadedContent.InMemory(null);
                final long endTime = System.currentTimeMillis();
                final WebResponse response = makeWebResponse(httpResponse, webRequest, downloaded, endTime - startTime);
                response.markAsBlocked("blocking " + contentLenght);
                return response;
            }
        });

        final TextPage page = client.getPage(URL_FIRST + "big");
        assertTrue(page.getWebResponse().wasBlocked());
        assertEquals("blocking 10240000", page.getWebResponse().getBlockReason());
        assertTrue("blocks sent " + BigContentServlet.SENT_, BigContentServlet.SENT_ < 5000);

        BigContentServlet.CANCEL_ = true;
    }

    /**
     * Servlet for bigContent().
     */
    public static class BigContentServlet extends HttpServlet {

        /** Helper. */
        public static int SENT_;
        /** Helper. */
        public static boolean CANCEL_;

        /**
         * {@inheritDoc}
         */
        @Override
        protected void doGet(final HttpServletRequest request, final HttpServletResponse response) throws IOException {
            final int blockSize = 1024;
            final int blockCount = 10_000;

            response.setHeader(HttpHeader.CONTENT_LENGTH, String.valueOf(blockSize * blockCount));

            final byte[] buffer = new byte[blockSize];
            try (OutputStream out = response.getOutputStream()) {
                for (int i = 0; i < blockCount && !CANCEL_; i++) {
                    SENT_++;
                    out.write(buffer);
                }
            }
        }
    }
}<|MERGE_RESOLUTION|>--- conflicted
+++ resolved
@@ -171,42 +171,6 @@
     }
 
     /**
-<<<<<<< HEAD
-     * Tests creation of a web response.
-     * @throws Exception if the test fails
-     */
-    @Test
-    public void makeWebResponse() throws Exception {
-        final URL url = new URL("http://htmlunit.sourceforge.net/");
-        final String content = "<html><head></head><body></body></html>";
-        final DownloadedContent downloadedContent = new DownloadedContent.InMemory(content.getBytes());
-        final long loadTime = 500L;
-
-        final ProtocolVersion protocolVersion = new ProtocolVersion("HTTP", 1, 0);
-        final StatusLine statusLine = new BasicStatusLine(protocolVersion, HttpClientConverter.OK, null);
-        final HttpResponse httpResponse = new BasicHttpResponse(statusLine);
-
-        final HttpEntity responseEntity = new StringEntity(content);
-        httpResponse.setEntity(responseEntity);
-
-        final HttpWebConnection connection = new HttpWebConnection(getWebClient());
-        final Method method = connection.getClass().getDeclaredMethod("makeWebResponse",
-                HttpResponse.class, WebRequest.class, DownloadedContent.class, long.class);
-        method.setAccessible(true);
-        final WebResponse response = (WebResponse) method.invoke(connection,
-                httpResponse, new WebRequest(url), downloadedContent, new Long(loadTime));
-
-        assertEquals(HttpClientConverter.OK, response.getStatusCode());
-        assertEquals(url, response.getWebRequest().getUrl());
-        assertEquals(loadTime, response.getLoadTime());
-        assertEquals(content, response.getContentAsString());
-        assertEquals(content.getBytes(), IOUtils.toByteArray(response.getContentAsStream()));
-        assertEquals(new ByteArrayInputStream(content.getBytes()), response.getContentAsStream());
-    }
-
-    /**
-=======
->>>>>>> 9410bb16
      * Tests Jetty.
      * @throws Exception on failure
      */
