--- conflicted
+++ resolved
@@ -1,10 +1,6 @@
 /*
-<<<<<<< HEAD
- * Copyright (c) 2002-2023 Gargoyle Software Inc.
- * Copyright (c) 2005-2023 Xceptance Software Technologies GmbH
-=======
  * Copyright (c) 2002-2024 Gargoyle Software Inc.
->>>>>>> 803907fc
+ * Copyright (c) 2005-2024 Xceptance Software Technologies GmbH
  *
  * Licensed under the Apache License, Version 2.0 (the "License");
  * you may not use this file except in compliance with the License.
