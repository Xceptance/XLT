/*
 * Copyright (c) 2002-2024 Gargoyle Software Inc.
 * Copyright (c) 2005-2024 Xceptance Software Technologies GmbH
 *
 * Licensed under the Apache License, Version 2.0 (the "License");
 * you may not use this file except in compliance with the License.
 * You may obtain a copy of the License at
 * https://www.apache.org/licenses/LICENSE-2.0
 *
 * Unless required by applicable law or agreed to in writing, software
 * distributed under the License is distributed on an "AS IS" BASIS,
 * WITHOUT WARRANTIES OR CONDITIONS OF ANY KIND, either express or implied.
 * See the License for the specific language governing permissions and
 * limitations under the License.
 */
package org.htmlunit.html;

import static org.junit.Assert.fail;

import java.io.ByteArrayOutputStream;
import java.io.IOException;
import java.io.InputStream;
import java.io.ObjectOutputStream;
import java.net.URL;

import org.apache.commons.io.IOUtils;
import org.htmlunit.HttpHeader;
import org.htmlunit.WebClient;
import org.htmlunit.WebResponse;
import org.htmlunit.WebServerTestCase;
import org.htmlunit.junit.BrowserRunner;
import org.htmlunit.platform.image.ImageData;
import org.htmlunit.platform.image.ImageIOImageData;
import org.junit.After;
import org.junit.Test;
import org.junit.runner.RunWith;

/**
 * Tests for {@link HtmlImage}.
 *
 * @author Knut Johannes Dahle
 * @author Ahmed Ashour
 * @author Marc Guillemot
 * @author Lukas Botsch
 */
@RunWith(BrowserRunner.class)
public class HtmlImageDownloadTest extends WebServerTestCase {
<<<<<<< HEAD
    private static final String base_file_path_ = "src/test-hu/resources/org/htmlunit/html";
=======
    private static final String BASE_FILE_PATH = "src/test/resources/org/htmlunit/html";
>>>>>>> f2d9ef76

    /**
     * Constructor.
     * @throws Exception if an exception occurs
     */
    public HtmlImageDownloadTest() throws Exception {
        startWebServer(BASE_FILE_PATH);
    }

    /**
     * @throws Exception if the test fails
     */
    @Test
    public void imageHeight() throws Exception {
        final HtmlImage htmlImage = getHtmlElementToTest("image1");
        assertEquals("Image height", 612, htmlImage.getHeight());
    }

    /**
     * @throws Exception if the test fails
     */
    @Test
    public void imageWidth() throws Exception {
        final HtmlImage htmlImage = getHtmlElementToTest("image1");
        assertEquals("Image width", 879, htmlImage.getWidth());
    }

    /**
     * @throws Exception if the test fails
     */
    @Test
    public void imageFileSize() throws Exception {
        final HtmlImage htmlImage = getHtmlElementToTest("image1");
        try (InputStream in = htmlImage.getWebResponse(true).getContentAsStream()) {
            assertEquals("Image filesize", 140144,
                    IOUtils.toByteArray(in).length);
        }
    }

    /**
     * @throws Exception if the test fails
     */
    @Test
    public void getImageData() throws Exception {
        final HtmlImage htmlImage = getHtmlElementToTest("image1");
        assertNotNull("ImageData should not be null", htmlImage.getImageData());
        assertNotNull("ImageReader should not be null", ((ImageIOImageData) htmlImage.getImageData()).getImageReader());
    }

    /**
     * @throws Exception if the test fails
     */
    @Test
    public void getImageDataNoneSupportedImage() throws Exception {
        final HtmlImage htmlImage = getHtmlElementToTest("image1");
        final String url = "/HtmlImageDownloadTest.html";
        htmlImage.setAttribute("src", url);
        try {
            htmlImage.getImageData();
            fail("it was not an image!");
        }
        catch (final IOException expected) {
        }
    }

    /**
     * @throws Exception if the test fails
     */
    @Test
    public void getWebResponse() throws Exception {
        final HtmlImage htmlImage = getHtmlElementToTest("image1");
        final URL url = htmlImage.getPage().getUrl();
        // per default images are not downloaded
        assertNull(htmlImage.getWebResponse(false));
        final WebResponse resp = htmlImage.getWebResponse(true);
        assertNotNull(resp);
        assertEquals(url.toExternalForm(), resp.getWebRequest().getAdditionalHeaders().get(HttpHeader.REFERER));
    }

    /**
     * The image should be redownloaded when the src attribute changes.
     * @throws Exception if the test fails
     */
    @Test
    public void redownloadOnSrcAttributeChanged() throws Exception {
        final HtmlImage htmlImage = getHtmlElementToTest("image1");

        final ImageData imageData = htmlImage.getImageData();

        htmlImage.setAttribute("src", htmlImage.getSrcAttribute() + "#changed");

        assertFalse("Src attribute changed but ImageData was not reloaded",
                imageData.equals(htmlImage.getImageData()));
    }

    /**
     * Common code for the tests to load the test page and fetch the HtmlImage object.
     * @param id value of image id attribute
     * @return the found HtmlImage
     * @throws Exception if an error occurs
     */
    private HtmlImage getHtmlElementToTest(final String id) throws Exception {
        final String url = URL_FIRST + "HtmlImageDownloadTest.html";
        final WebClient client = getWebClient();
        final HtmlPage page = client.getPage(url);
        return (HtmlImage) page.getElementById(id);
    }

    /**
     * {@inheritDoc}
     */
    @Override
    @After
    public void tearDown() throws Exception {
        Thread.sleep(100);
        super.tearDown();
    }

    /**
     * @throws Exception if the test fails
     */
    @Test
    public void serialize() throws Exception {
        final HtmlImage htmlImage = getHtmlElementToTest("image1");
        htmlImage.getImageData();

        try (ByteArrayOutputStream baos = new ByteArrayOutputStream()) {
            try (ObjectOutputStream out = new ObjectOutputStream(baos)) {
                out.writeObject(htmlImage);
            }
        }
    }

}<|MERGE_RESOLUTION|>--- conflicted
+++ resolved
@@ -45,11 +45,7 @@
  */
 @RunWith(BrowserRunner.class)
 public class HtmlImageDownloadTest extends WebServerTestCase {
-<<<<<<< HEAD
-    private static final String base_file_path_ = "src/test-hu/resources/org/htmlunit/html";
-=======
-    private static final String BASE_FILE_PATH = "src/test/resources/org/htmlunit/html";
->>>>>>> f2d9ef76
+    private static final String BASE_FILE_PATH = "src/test-hu/resources/org/htmlunit/html";
 
     /**
      * Constructor.
