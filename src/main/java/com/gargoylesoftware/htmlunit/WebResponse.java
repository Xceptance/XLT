--- conflicted
+++ resolved
@@ -1,10 +1,6 @@
 /*
-<<<<<<< HEAD
- * Copyright (c) 2002-2021 Gargoyle Software Inc.
- * Copyright (c) 2005-2021 Xceptance Software Technologies GmbH
-=======
  * Copyright (c) 2002-2022 Gargoyle Software Inc.
->>>>>>> 3997a09d
+ * Copyright (c) 2005-2022 Xceptance Software Technologies GmbH
  *
  * Licensed under the Apache License, Version 2.0 (the "License");
  * you may not use this file except in compliance with the License.
@@ -328,59 +324,6 @@
         defaultCharsetUtf8_ = true;
     }
 
-<<<<<<< HEAD
-    // TODO: HA start (XLT#1233)
-    private int rawSize;
-
-    /**
-     * Returns the raw size of this response.
-     * @return this response's raw size
-     * @deprecated For internal use only. Will be removed in next release.
-     */
-    @Deprecated
-    public int getRawSize()
-    {
-        return rawSize;
-    }
-
-    /**
-     * Sets the raw size of this response.
-     * @param size the raw size in bytes
-     * @deprecated For internal use only. Will be removed in next release.
-     */
-    @Deprecated
-    public void setRawSize(final int size)
-    {
-        rawSize = size;
-    }
-    // HA end (XLT#1233)
-
-    // XC start
-    private String protocolVersion;
-
-    /**
-     * Returns the protocol version of this response, for example "HTTP/1.1".
-     * @return the protocol version
-     * @deprecated For internal use only.
-     */
-    @Deprecated
-    public String getProtocolVersion()
-    {
-        return protocolVersion;
-    }
-
-    /**
-     * Sets the protocol version of this response, for example "HTTP/1.1".
-     * @param protocolVersion the protocol version
-     * @deprecated For internal use only.
-     */
-    @Deprecated
-    public void setProtocolVersion(final String protocolVersion)
-    {
-        this.protocolVersion = protocolVersion;
-    }
-    // XC end
-=======
     /**
      * @return true if the 2xx
      */
@@ -407,5 +350,56 @@
                 || statusCode == HttpStatus.SC_USE_PROXY
                 || statusCode == HttpStatus.SC_NOT_MODIFIED;
     }
->>>>>>> 3997a09d
+
+    // TODO: HA start (XLT#1233)
+    private int rawSize;
+
+    /**
+     * Returns the raw size of this response.
+     * @return this response's raw size
+     * @deprecated For internal use only. Will be removed in next release.
+     */
+    @Deprecated
+    public int getRawSize()
+    {
+        return rawSize;
+    }
+
+    /**
+     * Sets the raw size of this response.
+     * @param size the raw size in bytes
+     * @deprecated For internal use only. Will be removed in next release.
+     */
+    @Deprecated
+    public void setRawSize(final int size)
+    {
+        rawSize = size;
+    }
+    // HA end (XLT#1233)
+
+    // XC start
+    private String protocolVersion;
+
+    /**
+     * Returns the protocol version of this response, for example "HTTP/1.1".
+     * @return the protocol version
+     * @deprecated For internal use only.
+     */
+    @Deprecated
+    public String getProtocolVersion()
+    {
+        return protocolVersion;
+    }
+
+    /**
+     * Sets the protocol version of this response, for example "HTTP/1.1".
+     * @param protocolVersion the protocol version
+     * @deprecated For internal use only.
+     */
+    @Deprecated
+    public void setProtocolVersion(final String protocolVersion)
+    {
+        this.protocolVersion = protocolVersion;
+    }
+    // XC end
 }