--- conflicted
+++ resolved
@@ -1,5 +1,6 @@
 /*
  * Copyright (c) 2002-2021 Gargoyle Software Inc.
+ * Copyright (c) 2005-2021 Xceptance Software Technologies GmbH
  *
  * Licensed under the Apache License, Version 2.0 (the "License");
  * you may not use this file except in compliance with the License.
@@ -262,11 +263,8 @@
 
         final WebClient client = htmlPage.getWebClient();
 
-<<<<<<< HEAD
         // TODO: HA #1743 start
         /*
-=======
->>>>>>> 6cc30901
         final boolean hasEventHandler = hasEventHandlers("onload") || hasEventHandlers("onerror");
         if (((hasEventHandler && client.isJavaScriptEnabled())
                 || client.getOptions().isDownloadImages()) && hasAttribute(SRC_ATTRIBUTE)) {
