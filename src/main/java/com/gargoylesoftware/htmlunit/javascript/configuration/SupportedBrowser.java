--- conflicted
+++ resolved
@@ -34,11 +34,6 @@
     /** Firefox latest. */
     FF,
 
-<<<<<<< HEAD
-    /** Firefox 68. */
-    FF68
-=======
     /** Firefox 78. */
     FF78
->>>>>>> 6cc30901
 }