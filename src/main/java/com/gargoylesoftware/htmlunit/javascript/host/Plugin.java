/*
 * Copyright (c) 2002-2021 Gargoyle Software Inc.
 *
 * Licensed under the Apache License, Version 2.0 (the "License");
 * you may not use this file except in compliance with the License.
 * You may obtain a copy of the License at
 * http://www.apache.org/licenses/LICENSE-2.0
 *
 * Unless required by applicable law or agreed to in writing, software
 * distributed under the License is distributed on an "AS IS" BASIS,
 * WITHOUT WARRANTIES OR CONDITIONS OF ANY KIND, either express or implied.
 * See the License for the specific language governing permissions and
 * limitations under the License.
 */
package com.gargoylesoftware.htmlunit.javascript.host;

import static com.gargoylesoftware.htmlunit.javascript.configuration.SupportedBrowser.CHROME;
import static com.gargoylesoftware.htmlunit.javascript.configuration.SupportedBrowser.EDGE;
import static com.gargoylesoftware.htmlunit.javascript.configuration.SupportedBrowser.FF;
<<<<<<< HEAD
import static com.gargoylesoftware.htmlunit.javascript.configuration.SupportedBrowser.FF68;
=======
import static com.gargoylesoftware.htmlunit.javascript.configuration.SupportedBrowser.FF78;
>>>>>>> 6cc30901
import static com.gargoylesoftware.htmlunit.javascript.configuration.SupportedBrowser.IE;

import com.gargoylesoftware.htmlunit.javascript.configuration.JsxClass;
import com.gargoylesoftware.htmlunit.javascript.configuration.JsxConstructor;
import com.gargoylesoftware.htmlunit.javascript.configuration.JsxGetter;

/**
 * A JavaScript object for {@code Plugin}.
 *
 * @author Marc Guillemot
 * @author Ahmed Ashour
 *
 * @see <a href="http://www.xulplanet.com/references/objref/MimeTypeArray.html">XUL Planet</a>
 */
@JsxClass
public class Plugin extends SimpleArray {
    private String description_;
    private String filename_;
    private String name_;
    private String version_;

    /**
     * Creates an instance.
     */
<<<<<<< HEAD
    @JsxConstructor({CHROME, FF, FF68})
=======
    @JsxConstructor({CHROME, EDGE, FF, FF78})
>>>>>>> 6cc30901
    public Plugin() {
    }

    /**
     * C'tor initializing fields.
     * @param name the plugin name
     * @param description the plugin description
     * @param version the version
     * @param filename the plugin filename
     */
    public Plugin(final String name, final String description, final String version, final String filename) {
        name_ = name;
        description_ = description;
        version_ = version;
        filename_ = filename;
    }

    /**
     * Gets the name of the mime type.
     * @param element a {@link MimeType}
     * @return the name
     */
    @Override
    protected String getItemName(final Object element) {
        return ((MimeType) element).getType();
    }

    /**
     * Gets the plugin's description.
     * @return the description
     */
    @JsxGetter
    public String getDescription() {
        return description_;
    }

    /**
     * Gets the plugin's file name.
     * @return the file name
     */
    @JsxGetter
    public String getFilename() {
        return filename_;
    }

    /**
     * Gets the plugin's name.
     * @return the name
     */
    @JsxGetter
    public String getName() {
        return name_;
    }

    /**
     * Gets the plugin's version.
     * @return the name
     */
<<<<<<< HEAD
    @JsxGetter({IE, FF, FF68})
=======
    @JsxGetter({IE, FF, FF78})
>>>>>>> 6cc30901
    public String getVersion() {
        return version_;
    }
}<|MERGE_RESOLUTION|>--- conflicted
+++ resolved
@@ -17,11 +17,7 @@
 import static com.gargoylesoftware.htmlunit.javascript.configuration.SupportedBrowser.CHROME;
 import static com.gargoylesoftware.htmlunit.javascript.configuration.SupportedBrowser.EDGE;
 import static com.gargoylesoftware.htmlunit.javascript.configuration.SupportedBrowser.FF;
-<<<<<<< HEAD
-import static com.gargoylesoftware.htmlunit.javascript.configuration.SupportedBrowser.FF68;
-=======
 import static com.gargoylesoftware.htmlunit.javascript.configuration.SupportedBrowser.FF78;
->>>>>>> 6cc30901
 import static com.gargoylesoftware.htmlunit.javascript.configuration.SupportedBrowser.IE;
 
 import com.gargoylesoftware.htmlunit.javascript.configuration.JsxClass;
@@ -46,11 +42,7 @@
     /**
      * Creates an instance.
      */
-<<<<<<< HEAD
-    @JsxConstructor({CHROME, FF, FF68})
-=======
     @JsxConstructor({CHROME, EDGE, FF, FF78})
->>>>>>> 6cc30901
     public Plugin() {
     }
 
@@ -109,11 +101,7 @@
      * Gets the plugin's version.
      * @return the name
      */
-<<<<<<< HEAD
-    @JsxGetter({IE, FF, FF68})
-=======
     @JsxGetter({IE, FF, FF78})
->>>>>>> 6cc30901
     public String getVersion() {
         return version_;
     }
