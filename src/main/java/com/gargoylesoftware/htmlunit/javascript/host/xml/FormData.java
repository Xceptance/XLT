--- conflicted
+++ resolved
@@ -19,11 +19,7 @@
 import static com.gargoylesoftware.htmlunit.javascript.configuration.SupportedBrowser.CHROME;
 import static com.gargoylesoftware.htmlunit.javascript.configuration.SupportedBrowser.EDGE;
 import static com.gargoylesoftware.htmlunit.javascript.configuration.SupportedBrowser.FF;
-<<<<<<< HEAD
-import static com.gargoylesoftware.htmlunit.javascript.configuration.SupportedBrowser.FF68;
-=======
 import static com.gargoylesoftware.htmlunit.javascript.configuration.SupportedBrowser.FF78;
->>>>>>> 6cc30901
 
 import java.nio.charset.Charset;
 import java.util.ArrayList;
@@ -164,11 +160,7 @@
      * Removes the entry (if exists).
      * @param name the name of the field to remove
      */
-<<<<<<< HEAD
-    @JsxFunction(functionName = "delete", value = {FF, FF68, CHROME})
-=======
     @JsxFunction(functionName = "delete", value = {CHROME, EDGE, FF, FF78})
->>>>>>> 6cc30901
     public void delete_js(final String name) {
         if (StringUtils.isEmpty(name)) {
             return;
@@ -187,11 +179,7 @@
      * @param name the name of the field to check
      * @return the first value found for the give name
      */
-<<<<<<< HEAD
-    @JsxFunction({CHROME, FF, FF68})
-=======
-    @JsxFunction({CHROME, EDGE, FF, FF78})
->>>>>>> 6cc30901
+    @JsxFunction({CHROME, EDGE, FF, FF78})
     public String get(final String name) {
         if (StringUtils.isEmpty(name)) {
             return null;
@@ -211,11 +199,7 @@
      * @param name the name of the field to check
      * @return the values found for the give name
      */
-<<<<<<< HEAD
-    @JsxFunction({CHROME, FF, FF68})
-=======
-    @JsxFunction({CHROME, EDGE, FF, FF78})
->>>>>>> 6cc30901
+    @JsxFunction({CHROME, EDGE, FF, FF78})
     public Scriptable getAll(final String name) {
         if (StringUtils.isEmpty(name)) {
             return Context.getCurrentContext().newArray(this, 0);
@@ -238,11 +222,7 @@
      * @param name the name of the field to check
      * @return true if the name exists
      */
-<<<<<<< HEAD
-    @JsxFunction({CHROME, FF, FF68})
-=======
-    @JsxFunction({CHROME, EDGE, FF, FF78})
->>>>>>> 6cc30901
+    @JsxFunction({CHROME, EDGE, FF, FF78})
     public boolean has(final String name) {
         if (StringUtils.isEmpty(name)) {
             return false;
@@ -265,11 +245,7 @@
      * @param value the field's value
      * @param filename the filename reported to the server (optional)
      */
-<<<<<<< HEAD
-    @JsxFunction({CHROME, FF, FF68})
-=======
-    @JsxFunction({CHROME, EDGE, FF, FF78})
->>>>>>> 6cc30901
+    @JsxFunction({CHROME, EDGE, FF, FF78})
     public void set(final String name, final Object value, final Object filename) {
         if (StringUtils.isEmpty(name)) {
             return;
