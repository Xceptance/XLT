/*
 * Copyright (c) 2002-2021 Gargoyle Software Inc.
 *
 * Licensed under the Apache License, Version 2.0 (the "License");
 * you may not use this file except in compliance with the License.
 * You may obtain a copy of the License at
 * http://www.apache.org/licenses/LICENSE-2.0
 *
 * Unless required by applicable law or agreed to in writing, software
 * distributed under the License is distributed on an "AS IS" BASIS,
 * WITHOUT WARRANTIES OR CONDITIONS OF ANY KIND, either express or implied.
 * See the License for the specific language governing permissions and
 * limitations under the License.
 */
package com.gargoylesoftware.htmlunit.javascript.host.html;

import static com.gargoylesoftware.htmlunit.BrowserVersionFeatures.JS_ALIGN_ACCEPTS_ARBITRARY_VALUES;
import static com.gargoylesoftware.htmlunit.BrowserVersionFeatures.JS_IMAGE_WIDTH_HEIGHT_EMPTY_SOURCE_RETURNS_0x0;
import static com.gargoylesoftware.htmlunit.BrowserVersionFeatures.JS_IMAGE_WIDTH_HEIGHT_RETURNS_16x16_0x0;
import static com.gargoylesoftware.htmlunit.BrowserVersionFeatures.JS_IMAGE_WIDTH_HEIGHT_RETURNS_24x24_0x0;
import static com.gargoylesoftware.htmlunit.BrowserVersionFeatures.JS_IMAGE_WIDTH_HEIGHT_RETURNS_28x30_28x30;
import static com.gargoylesoftware.htmlunit.javascript.configuration.SupportedBrowser.CHROME;
import static com.gargoylesoftware.htmlunit.javascript.configuration.SupportedBrowser.EDGE;
import static com.gargoylesoftware.htmlunit.javascript.configuration.SupportedBrowser.FF;
<<<<<<< HEAD
import static com.gargoylesoftware.htmlunit.javascript.configuration.SupportedBrowser.FF68;
=======
import static com.gargoylesoftware.htmlunit.javascript.configuration.SupportedBrowser.FF78;
>>>>>>> 6cc30901

import java.io.IOException;
import java.net.MalformedURLException;
import java.util.HashMap;
import java.util.Locale;
import java.util.Map;

import org.apache.commons.lang3.StringUtils;

import com.gargoylesoftware.htmlunit.BrowserVersion;
import com.gargoylesoftware.htmlunit.SgmlPage;
import com.gargoylesoftware.htmlunit.html.DomElement;
import com.gargoylesoftware.htmlunit.html.DomNode;
import com.gargoylesoftware.htmlunit.html.HtmlElement;
import com.gargoylesoftware.htmlunit.html.HtmlImage;
import com.gargoylesoftware.htmlunit.html.HtmlPage;
import com.gargoylesoftware.htmlunit.javascript.configuration.JsxClass;
import com.gargoylesoftware.htmlunit.javascript.configuration.JsxConstructor;
import com.gargoylesoftware.htmlunit.javascript.configuration.JsxGetter;
import com.gargoylesoftware.htmlunit.javascript.configuration.JsxSetter;

import net.sourceforge.htmlunit.corejs.javascript.Context;

/**
 * The JavaScript object {@code HTMLImageElement}.
 *
 * @author <a href="mailto:mbowler@GargoyleSoftware.com">Mike Bowler</a>
 * @author <a href="mailto:george@murnock.com">George Murnock</a>
 * @author Chris Erskine
 * @author Marc Guillemot
 * @author Ahmed Ashour
 * @author Ronald Brill
 */
@JsxClass(domClass = HtmlImage.class)
public class HTMLImageElement extends HTMLElement {
    private static final Map<String, String> NORMALIZED_ALIGN_VALUES;
    static {
        NORMALIZED_ALIGN_VALUES = new HashMap<>();
        NORMALIZED_ALIGN_VALUES.put("center", "center");
        NORMALIZED_ALIGN_VALUES.put("left", "left");
        NORMALIZED_ALIGN_VALUES.put("right", "right");
        NORMALIZED_ALIGN_VALUES.put("bottom", "bottom");
        NORMALIZED_ALIGN_VALUES.put("middle", "middle");
        NORMALIZED_ALIGN_VALUES.put("top", "top");
        NORMALIZED_ALIGN_VALUES.put("absbottom", "absBottom");
        NORMALIZED_ALIGN_VALUES.put("absmiddle", "absMiddle");
        NORMALIZED_ALIGN_VALUES.put("baseline", "baseline");
        NORMALIZED_ALIGN_VALUES.put("texttop", "textTop");
    }

    private boolean endTagForbidden_ = true;

    /**
     * JavaScript constructor.
     */
<<<<<<< HEAD
    @JsxConstructor({CHROME, FF, FF68})
=======
    @JsxConstructor({CHROME, EDGE, FF, FF78})
>>>>>>> 6cc30901
    public void jsConstructor() {
        final SgmlPage page = (SgmlPage) getWindow().getWebWindow().getEnclosedPage();
        final DomElement fake =
                page.getWebClient().getPageCreator().getHtmlParser()
                    .getFactory(HtmlImage.TAG_NAME)
                    .createElement(page, HtmlImage.TAG_NAME, null);
        setDomNode(fake);
    }

    /**
     * {@inheritDoc}
     */
    @Override
    public void setDomNode(final DomNode domNode) {
        super.setDomNode(domNode);
        if ("image".equalsIgnoreCase(domNode.getLocalName())) {
            endTagForbidden_ = false;
        }
    }

    /**
     * Sets the {@code src} attribute.
     * @param src the {@code src} attribute value
     */
    @JsxSetter
    public void setSrc(final String src) {
        final HtmlElement img = getDomNodeOrDie();
        img.setAttribute(DomElement.SRC_ATTRIBUTE, src);
    }

    /**
     * Returns the value of the {@code src} attribute.
     * @return the value of the {@code src} attribute
     */
    @JsxGetter
    public String getSrc() {
        final HtmlImage img = (HtmlImage) getDomNodeOrDie();
        final String src = img.getSrcAttribute();
        if ("".equals(src)) {
            return src;
        }
        try {
            final HtmlPage page = (HtmlPage) img.getPage();
            return page.getFullyQualifiedUrl(src).toExternalForm();
        }
        catch (final MalformedURLException e) {
            final String msg = "Unable to create fully qualified URL for src attribute of image " + e.getMessage();
            throw Context.reportRuntimeError(msg);
        }
    }

    /**
     * Sets the {@code onload} event handler for this element.
     * @param onload the {@code onload} event handler for this element
     */
    @Override
    public void setOnload(final Object onload) {
        super.setOnload(onload);

        // maybe the onload handler was not called so far
        final HtmlImage img = (HtmlImage) getDomNodeOrDie();
        img.doOnLoad();
    }

    /**
     * Returns the value of the {@code alt} property.
     * @return the value of the {@code alt} property
     */
    @JsxGetter
    public String getAlt() {
        final String alt = getDomNodeOrDie().getAttributeDirect("alt");
        return alt;
    }

    /**
     * Sets the value of the {@code alt} property.
     * @param alt the value
     */
    @JsxSetter
    public void setAlt(final String alt) {
        getDomNodeOrDie().setAttribute("alt", alt);
    }

    /**
     * Gets the {@code border} attribute.
     * @return the {@code border} attribute
     */
    @JsxGetter
    public String getBorder() {
        final String border = getDomNodeOrDie().getAttributeDirect("border");
        return border;
    }

    /**
     * Sets the {@code border} attribute.
     * @param border the {@code border} attribute
     */
    @JsxSetter
    public void setBorder(final String border) {
        getDomNodeOrDie().setAttribute("border", border);
    }

    /**
     * Returns the value of the {@code align} property.
     * @return the value of the {@code align} property
     */
    @JsxGetter
    public String getAlign() {
        final boolean acceptArbitraryValues = getBrowserVersion().hasFeature(JS_ALIGN_ACCEPTS_ARBITRARY_VALUES);

        final String align = getDomNodeOrDie().getAttributeDirect("align");
        if (acceptArbitraryValues) {
            return align;
        }

        final String normalizedValue = NORMALIZED_ALIGN_VALUES.get(align.toLowerCase(Locale.ROOT));
        if (null != normalizedValue) {
            return normalizedValue;
        }
        return "";
    }

    /**
     * Sets the value of the {@code align} property.
     * @param align the value of the {@code align} property
     */
    @JsxSetter
    public void setAlign(final String align) {
        final boolean acceptArbitraryValues = getBrowserVersion().hasFeature(JS_ALIGN_ACCEPTS_ARBITRARY_VALUES);
        if (acceptArbitraryValues) {
            getDomNodeOrDie().setAttribute("align", align);
            return;
        }

        final String normalizedValue = NORMALIZED_ALIGN_VALUES.get(align.toLowerCase(Locale.ROOT));
        if (null != normalizedValue) {
            getDomNodeOrDie().setAttribute("align", normalizedValue);
            return;
        }

        throw Context.reportRuntimeError("Cannot set the align property to invalid value: '" + align + "'");
    }

    /**
     * Returns the value of the {@code width} property.
     * @return the value of the {@code width} property
     */
    @Override
    @JsxGetter
    public int getWidth() {
        final HtmlImage img = (HtmlImage) getDomNodeOrDie();
        final String widthAttrib = img.getWidthAttribute();

        if (DomElement.ATTRIBUTE_NOT_DEFINED != widthAttrib) {
            try {
                return Integer.parseInt(widthAttrib);
            }
            catch (final NumberFormatException e) {
                // ignore
            }
        }

        final String src = img.getSrcAttribute();
        if (DomElement.ATTRIBUTE_NOT_DEFINED == src) {
            final BrowserVersion browserVersion = getBrowserVersion();
            if (browserVersion.hasFeature(JS_IMAGE_WIDTH_HEIGHT_RETURNS_28x30_28x30)) {
                return 28;
            }
            if (browserVersion.hasFeature(JS_IMAGE_WIDTH_HEIGHT_RETURNS_16x16_0x0)
                    || browserVersion.hasFeature(JS_IMAGE_WIDTH_HEIGHT_RETURNS_24x24_0x0)) {
                return 0;
            }
            return 24;
        }

        final BrowserVersion browserVersion = getBrowserVersion();
        if (browserVersion.hasFeature(JS_IMAGE_WIDTH_HEIGHT_EMPTY_SOURCE_RETURNS_0x0) && StringUtils.isEmpty(src)) {
            return 0;
        }
        if (browserVersion.hasFeature(JS_IMAGE_WIDTH_HEIGHT_RETURNS_16x16_0x0) && StringUtils.isBlank(src)) {
            return 0;
        }

        try {
            return img.getWidth();
        }
        catch (final IOException e) {
            if (browserVersion.hasFeature(JS_IMAGE_WIDTH_HEIGHT_RETURNS_28x30_28x30)) {
                return 28;
            }
            if (browserVersion.hasFeature(JS_IMAGE_WIDTH_HEIGHT_RETURNS_16x16_0x0)) {
                return 16;
            }
            return 24;
        }
    }

    /**
     * Sets the value of the {@code width} property.
     * @param width the value of the {@code width} property
     */
    @JsxSetter
    public void setWidth(final String width) {
        getDomNodeOrDie().setAttribute("width", width);
    }

    /**
     * Returns the value of the {@code height} property.
     * @return the value of the {@code height} property
     */
    @Override
    @JsxGetter
    public int getHeight() {
        final HtmlImage img = (HtmlImage) getDomNodeOrDie();
        final String height = img.getHeightAttribute();

        if (DomElement.ATTRIBUTE_NOT_DEFINED != height) {
            try {
                return Integer.parseInt(height);
            }
            catch (final NumberFormatException e) {
                // ignore
            }
        }

        final String src = img.getSrcAttribute();
        if (DomElement.ATTRIBUTE_NOT_DEFINED == src) {
            final BrowserVersion browserVersion = getBrowserVersion();
            if (browserVersion.hasFeature(JS_IMAGE_WIDTH_HEIGHT_RETURNS_28x30_28x30)) {
                return 30;
            }
            if (browserVersion.hasFeature(JS_IMAGE_WIDTH_HEIGHT_RETURNS_16x16_0x0)
                    || browserVersion.hasFeature(JS_IMAGE_WIDTH_HEIGHT_RETURNS_24x24_0x0)) {
                return 0;
            }
            return 24;
        }

        final BrowserVersion browserVersion = getBrowserVersion();
        if (browserVersion.hasFeature(JS_IMAGE_WIDTH_HEIGHT_EMPTY_SOURCE_RETURNS_0x0) && StringUtils.isEmpty(src)) {
            return 0;
        }
        if (browserVersion.hasFeature(JS_IMAGE_WIDTH_HEIGHT_RETURNS_16x16_0x0) && StringUtils.isBlank(src)) {
            return 0;
        }

        try {
            return img.getHeight();
        }
        catch (final IOException e) {
            if (browserVersion.hasFeature(JS_IMAGE_WIDTH_HEIGHT_RETURNS_28x30_28x30)) {
                return 30;
            }
            if (browserVersion.hasFeature(JS_IMAGE_WIDTH_HEIGHT_RETURNS_16x16_0x0)) {
                return 16;
            }
            return 24;
        }
    }

    /**
     * Sets the value of the {@code height} property.
     * @param height the value of the {@code height} property
     */
    @JsxSetter
    public void setHeight(final String height) {
        getDomNodeOrDie().setAttribute("height", height);
    }

    /**
     * {@inheritDoc}
     */
    @Override
    protected boolean isEndTagForbidden() {
        return endTagForbidden_;
    }

    /**
     * Support for the image.complete property.
     * @return the value of the {@code complete} property
     */
    @JsxGetter
    public boolean isComplete() {
        return ((HtmlImage) getDomNodeOrDie()).isComplete();
    }

    /**
     * Returns the value of the {@code naturalWidth} property.
     * @return the value of the {@code naturalWidth} property
     */
    @JsxGetter
    public int getNaturalWidth() {
        final HtmlImage img = (HtmlImage) getDomNodeOrDie();
        try {
            return img.getWidth();
        }
        catch (final IOException e) {
            return 0;
        }
    }

    /**
     * Returns the value of the {@code naturalHeight} property.
     * @return the value of the {@code naturalHeight} property
     */
    @JsxGetter
    public int getNaturalHeight() {
        final HtmlImage img = (HtmlImage) getDomNodeOrDie();
        try {
            return img.getHeight();
        }
        catch (final IOException e) {
            return 0;
        }
    }

    /**
     * Returns the {@code name} attribute.
     * @return the {@code name} attribute
     */
    @JsxGetter
    @Override
    public String getName() {
        return getDomNodeOrDie().getAttributeDirect("name");
    }

    /**
     * Sets the {@code name} attribute.
     * @param name the {@code name} attribute
     */
    @JsxSetter
    @Override
    public void setName(final String name) {
        getDomNodeOrDie().setAttribute("name", name);
    }

}<|MERGE_RESOLUTION|>--- conflicted
+++ resolved
@@ -22,11 +22,7 @@
 import static com.gargoylesoftware.htmlunit.javascript.configuration.SupportedBrowser.CHROME;
 import static com.gargoylesoftware.htmlunit.javascript.configuration.SupportedBrowser.EDGE;
 import static com.gargoylesoftware.htmlunit.javascript.configuration.SupportedBrowser.FF;
-<<<<<<< HEAD
-import static com.gargoylesoftware.htmlunit.javascript.configuration.SupportedBrowser.FF68;
-=======
 import static com.gargoylesoftware.htmlunit.javascript.configuration.SupportedBrowser.FF78;
->>>>>>> 6cc30901
 
 import java.io.IOException;
 import java.net.MalformedURLException;
@@ -82,11 +78,7 @@
     /**
      * JavaScript constructor.
      */
-<<<<<<< HEAD
-    @JsxConstructor({CHROME, FF, FF68})
-=======
     @JsxConstructor({CHROME, EDGE, FF, FF78})
->>>>>>> 6cc30901
     public void jsConstructor() {
         final SgmlPage page = (SgmlPage) getWindow().getWebWindow().getEnclosedPage();
         final DomElement fake =
