/*
 * Copyright (c) 2002-2021 Gargoyle Software Inc.
 *
 * Licensed under the Apache License, Version 2.0 (the "License");
 * you may not use this file except in compliance with the License.
 * You may obtain a copy of the License at
 * http://www.apache.org/licenses/LICENSE-2.0
 *
 * Unless required by applicable law or agreed to in writing, software
 * distributed under the License is distributed on an "AS IS" BASIS,
 * WITHOUT WARRANTIES OR CONDITIONS OF ANY KIND, either express or implied.
 * See the License for the specific language governing permissions and
 * limitations under the License.
 */
package com.gargoylesoftware.htmlunit.javascript.host.html;

import static com.gargoylesoftware.htmlunit.BrowserVersionFeatures.JS_SELECT_REMOVE_IGNORE_IF_INDEX_OUTSIDE;
import static com.gargoylesoftware.htmlunit.javascript.configuration.SupportedBrowser.CHROME;
import static com.gargoylesoftware.htmlunit.javascript.configuration.SupportedBrowser.EDGE;
import static com.gargoylesoftware.htmlunit.javascript.configuration.SupportedBrowser.FF;
<<<<<<< HEAD
import static com.gargoylesoftware.htmlunit.javascript.configuration.SupportedBrowser.FF68;
=======
import static com.gargoylesoftware.htmlunit.javascript.configuration.SupportedBrowser.FF78;
>>>>>>> 6cc30901

import java.util.List;

import com.gargoylesoftware.htmlunit.html.DomElement;
import com.gargoylesoftware.htmlunit.html.HtmlOption;
import com.gargoylesoftware.htmlunit.html.HtmlSelect;
import com.gargoylesoftware.htmlunit.javascript.configuration.JsxClass;
import com.gargoylesoftware.htmlunit.javascript.configuration.JsxConstructor;
import com.gargoylesoftware.htmlunit.javascript.configuration.JsxFunction;
import com.gargoylesoftware.htmlunit.javascript.configuration.JsxGetter;
import com.gargoylesoftware.htmlunit.javascript.configuration.JsxSetter;
import com.gargoylesoftware.htmlunit.javascript.host.dom.AbstractList;

import net.sourceforge.htmlunit.corejs.javascript.Context;
import net.sourceforge.htmlunit.corejs.javascript.Scriptable;
import net.sourceforge.htmlunit.corejs.javascript.Undefined;

/**
 * The JavaScript object for {@link HtmlSelect}.
 *
 * @author <a href="mailto:mbowler@GargoyleSoftware.com">Mike Bowler</a>
 * @author David K. Taylor
 * @author Marc Guillemot
 * @author Chris Erskine
 * @author Ahmed Ashour
 * @author Ronald Brill
 * @author Carsten Steul
 */
@JsxClass(domClass = HtmlSelect.class)
public class HTMLSelectElement extends HTMLElement {

    private HTMLOptionsCollection optionsArray_;

    /** "Live" labels collection; has to be a member to have equality (==) working. */
    private AbstractList labels_;

    /**
     * Creates an instance.
     */
<<<<<<< HEAD
    @JsxConstructor({CHROME, FF, FF68})
=======
    @JsxConstructor({CHROME, EDGE, FF, FF78})
>>>>>>> 6cc30901
    public HTMLSelectElement() {
    }

    /**
     * Initialize the object.
     *
     */
    public void initialize() {
        final HtmlSelect htmlSelect = getHtmlSelect();
        htmlSelect.setScriptableObject(this);
        if (optionsArray_ == null) {
            optionsArray_ = new HTMLOptionsCollection(this);
            optionsArray_.initialize(htmlSelect);
        }
    }

    /**
     * Removes option at the specified index.
     * @param index the index of the item to remove
     */
    @JsxFunction
    public void remove(final int index) {
        if (index < 0 && getBrowserVersion().hasFeature(JS_SELECT_REMOVE_IGNORE_IF_INDEX_OUTSIDE)) {
            return;
        }
        final HTMLOptionsCollection options = getOptions();
        if (index >= options.getLength() && getBrowserVersion().hasFeature(JS_SELECT_REMOVE_IGNORE_IF_INDEX_OUTSIDE)) {
            return;
        }

        getOptions().remove(index);
    }

    /**
     * Adds a new item to the list (optionally) before the specified item.
     * @param newOptionObject the DomNode to insert
     * @param beforeOptionObject for Firefox: the DomNode to insert the previous element before (null if at end),
     * for Internet Explorer: the index where the element should be placed (optional).
     */
    @JsxFunction
    public void add(final HTMLOptionElement newOptionObject, final Object beforeOptionObject) {
        getOptions().add(newOptionObject, beforeOptionObject);
    }

    /**
     * {@inheritDoc}
     */
    @Override
    public Object appendChild(final Object childObject) {
        final Object object = super.appendChild(childObject);
        getHtmlSelect().ensureSelectedIndex();
        return object;
    }

    /**
     * {@inheritDoc}
     */
    @Override
    public Object insertBeforeImpl(final Object[] args) {
        final Object object = super.insertBeforeImpl(args);
        getHtmlSelect().ensureSelectedIndex();
        return object;
    }

    /**
     * Gets the item at the specified index.
     * @param index the position of the option to retrieve
     * @return the option
     */
    @JsxFunction
    public Object item(final int index) {
        final Object option = getOptions().item(index);
        if (Undefined.isUndefined(option)) {
            return null;
        }
        return option;
    }

    /**
     * Returns the type of this input.
     * @return the type
     */
    @JsxGetter
    public String getType() {
        final String type;
        if (getHtmlSelect().isMultipleSelectEnabled()) {
            type = "select-multiple";
        }
        else {
            type = "select-one";
        }
        return type;
    }

    /**
     * Returns the value of the {@code options} property.
     * @return the {@code options} property
     */
    @JsxGetter
    public HTMLOptionsCollection getOptions() {
        if (optionsArray_ == null) {
            initialize();
        }
        return optionsArray_;
    }

    /**
     * Returns the value of the {@code selectedIndex} property.
     * @return the {@code selectedIndex} property
     */
    @JsxGetter
    public int getSelectedIndex() {
        return getHtmlSelect().getSelectedIndex();
    }

    /**
     * Sets the value of the {@code selectedIndex} property.
     * @param index the new value
     */
    @JsxSetter
    public void setSelectedIndex(final int index) {
        getHtmlSelect().setSelectedIndex(index);
    }

    /**
     * Returns the actual value of the selected Option.
     * @return the value
     */
    @Override
    @JsxGetter
    public String getValue() {
        final HtmlSelect htmlSelect = getHtmlSelect();
        final List<HtmlOption> selectedOptions = htmlSelect.getSelectedOptions();
        if (selectedOptions.isEmpty()) {
            return "";
        }
        return ((HTMLOptionElement) selectedOptions.get(0).getScriptableObject()).getValue();
    }

    /**
     * Returns the value of the {@code length} property.
     * @return the {@code length} property
     */
    @JsxGetter
    public int getLength() {
        return getOptions().getLength();
    }

    /**
     * Removes options by reducing the {@code length} property.
     * @param newLength the new {@code length} property value
     */
    @JsxSetter
    public void setLength(final int newLength) {
        getOptions().setLength(newLength);
    }

    /**
     * Returns the specified indexed property.
     * @param index the index of the property
     * @param start the scriptable object that was originally queried for this property
     * @return the property
     */
    @Override
    public Object get(final int index, final Scriptable start) {
        if (getDomNodeOrNull() == null) {
            return NOT_FOUND; // typically for the prototype
        }
        return getOptions().get(index, start);
    }

    /**
     * Sets the index property.
     * @param index the index
     * @param start the scriptable object that was originally invoked for this property
     * @param newValue the new value
     */
    @Override
    public void put(final int index, final Scriptable start, final Object newValue) {
        getOptions().put(index, start, newValue);
    }

    /**
     * Returns the HTML select object.
     * @return the HTML select object
     */
    private HtmlSelect getHtmlSelect() {
        return (HtmlSelect) getDomNodeOrDie();
    }

    /**
     * Selects the option with the specified value.
     * @param newValue the value of the option to select
     */
    @Override
    @JsxSetter
    public void setValue(final Object newValue) {
        final String val = Context.toString(newValue);
        getHtmlSelect().setSelectedAttribute(val, true, false);
    }

    /**
     * Returns the {@code size} attribute.
     * @return the {@code size} attribute
     */
    @JsxGetter
    public int getSize() {
        int size = 0;
        final String sizeAttribute = getDomNodeOrDie().getAttributeDirect("size");
        if (sizeAttribute != DomElement.ATTRIBUTE_NOT_DEFINED && sizeAttribute != DomElement.ATTRIBUTE_VALUE_EMPTY) {
            try {
                size = Integer.parseInt(sizeAttribute);
            }
            catch (final Exception e) {
                //silently ignore
            }
        }
        return size;
    }

    /**
     * Sets the {@code size} attribute.
     * @param size the {@code size} attribute
     */
    @JsxSetter
    public void setSize(final String size) {
        getDomNodeOrDie().setAttribute("size", size);
    }

    /**
     * Returns {@code true} if the {@code multiple} attribute is set.
     * @return {@code true} if the {@code multiple} attribute is set
     */
    @JsxGetter
    public boolean isMultiple() {
        return getDomNodeOrDie().hasAttribute("multiple");
    }

    /**
     * Sets or clears the {@code multiple} attribute.
     * @param multiple {@code true} to set the {@code multiple} attribute, {@code false} to clear it
     */
    @JsxSetter
    public void setMultiple(final boolean multiple) {
        if (multiple) {
            getDomNodeOrDie().setAttribute("multiple", "multiple");
        }
        else {
            getDomNodeOrDie().removeAttribute("multiple");
        }
    }

    /**
     * Returns the labels associated with the element.
     * @return the labels associated with the element
     */
<<<<<<< HEAD
    @JsxGetter({CHROME, FF, FF68})
=======
    @JsxGetter({CHROME, EDGE, FF, FF78})
>>>>>>> 6cc30901
    public AbstractList getLabels() {
        if (labels_ == null) {
            labels_ = new LabelsHelper(getDomNodeOrDie());
        }
        return labels_;
    }

    /**
     * Checks whether the element has any constraints and whether it satisfies them.
     * @return if the element is valid
     */
    @JsxFunction
    public boolean checkValidity() {
        return getDomNodeOrDie().isValid();
    }

    /**
     * Returns the {@code required} property.
     * @return the {@code required} property
     */
    @JsxGetter
    public boolean isRequired() {
        return getDomNodeOrDie().isRequired();
    }

    /**
     * Sets the {@code required} property.
     * @param required the new value
     */
    @JsxSetter
    public void setRequired(final boolean required) {
        getDomNodeOrDie().setRequired(required);
    }

    /**
     * {@inheritDoc}
     */
    @JsxGetter
    @Override
    public String getName() {
        return super.getName();
    }

    /**
     * {@inheritDoc}
     */
    @JsxSetter
    @Override
    public void setName(final String newName) {
        super.setName(newName);
    }

    /**
     * {@inheritDoc} Overridden to modify browser configurations.
     */
    @Override
<<<<<<< HEAD
    @JsxGetter({CHROME, FF, FF68})
=======
    @JsxGetter({CHROME, EDGE, FF, FF78})
>>>>>>> 6cc30901
    public boolean isDisabled() {
        return super.isDisabled();
    }

    /**
     * {@inheritDoc} Overridden to modify browser configurations.
     */
    @Override
<<<<<<< HEAD
    @JsxSetter({CHROME, FF, FF68})
=======
    @JsxSetter({CHROME, EDGE, FF, FF78})
>>>>>>> 6cc30901
    public void setDisabled(final boolean disabled) {
        super.setDisabled(disabled);
    }

    /**
     * {@inheritDoc}
     */
    @JsxGetter
    @Override
    public HTMLFormElement getForm() {
        return super.getForm();
    }
}<|MERGE_RESOLUTION|>--- conflicted
+++ resolved
@@ -18,11 +18,7 @@
 import static com.gargoylesoftware.htmlunit.javascript.configuration.SupportedBrowser.CHROME;
 import static com.gargoylesoftware.htmlunit.javascript.configuration.SupportedBrowser.EDGE;
 import static com.gargoylesoftware.htmlunit.javascript.configuration.SupportedBrowser.FF;
-<<<<<<< HEAD
-import static com.gargoylesoftware.htmlunit.javascript.configuration.SupportedBrowser.FF68;
-=======
 import static com.gargoylesoftware.htmlunit.javascript.configuration.SupportedBrowser.FF78;
->>>>>>> 6cc30901
 
 import java.util.List;
 
@@ -62,11 +58,7 @@
     /**
      * Creates an instance.
      */
-<<<<<<< HEAD
-    @JsxConstructor({CHROME, FF, FF68})
-=======
     @JsxConstructor({CHROME, EDGE, FF, FF78})
->>>>>>> 6cc30901
     public HTMLSelectElement() {
     }
 
@@ -323,11 +315,7 @@
      * Returns the labels associated with the element.
      * @return the labels associated with the element
      */
-<<<<<<< HEAD
-    @JsxGetter({CHROME, FF, FF68})
-=======
     @JsxGetter({CHROME, EDGE, FF, FF78})
->>>>>>> 6cc30901
     public AbstractList getLabels() {
         if (labels_ == null) {
             labels_ = new LabelsHelper(getDomNodeOrDie());
@@ -384,11 +372,7 @@
      * {@inheritDoc} Overridden to modify browser configurations.
      */
     @Override
-<<<<<<< HEAD
-    @JsxGetter({CHROME, FF, FF68})
-=======
     @JsxGetter({CHROME, EDGE, FF, FF78})
->>>>>>> 6cc30901
     public boolean isDisabled() {
         return super.isDisabled();
     }
@@ -397,11 +381,7 @@
      * {@inheritDoc} Overridden to modify browser configurations.
      */
     @Override
-<<<<<<< HEAD
-    @JsxSetter({CHROME, FF, FF68})
-=======
     @JsxSetter({CHROME, EDGE, FF, FF78})
->>>>>>> 6cc30901
     public void setDisabled(final boolean disabled) {
         super.setDisabled(disabled);
     }
