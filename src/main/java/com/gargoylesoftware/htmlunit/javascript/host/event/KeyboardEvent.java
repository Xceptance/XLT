/*
 * Copyright (c) 2002-2021 Gargoyle Software Inc.
 *
 * Licensed under the Apache License, Version 2.0 (the "License");
 * you may not use this file except in compliance with the License.
 * You may obtain a copy of the License at
 * http://www.apache.org/licenses/LICENSE-2.0
 *
 * Unless required by applicable law or agreed to in writing, software
 * distributed under the License is distributed on an "AS IS" BASIS,
 * WITHOUT WARRANTIES OR CONDITIONS OF ANY KIND, either express or implied.
 * See the License for the specific language governing permissions and
 * limitations under the License.
 */
package com.gargoylesoftware.htmlunit.javascript.host.event;

import static com.gargoylesoftware.htmlunit.BrowserVersionFeatures.JS_EVENT_DISTINGUISH_PRINTABLE_KEY;
import static com.gargoylesoftware.htmlunit.javascript.configuration.SupportedBrowser.CHROME;
import static com.gargoylesoftware.htmlunit.javascript.configuration.SupportedBrowser.EDGE;
import static com.gargoylesoftware.htmlunit.javascript.configuration.SupportedBrowser.FF;
<<<<<<< HEAD
import static com.gargoylesoftware.htmlunit.javascript.configuration.SupportedBrowser.FF68;
=======
import static com.gargoylesoftware.htmlunit.javascript.configuration.SupportedBrowser.FF78;
>>>>>>> 6cc30901
import static com.gargoylesoftware.htmlunit.javascript.configuration.SupportedBrowser.IE;

import java.util.HashMap;
import java.util.Map;

import com.gargoylesoftware.htmlunit.html.DomNode;
import com.gargoylesoftware.htmlunit.javascript.configuration.JsxClass;
import com.gargoylesoftware.htmlunit.javascript.configuration.JsxConstant;
import com.gargoylesoftware.htmlunit.javascript.configuration.JsxConstructor;
import com.gargoylesoftware.htmlunit.javascript.configuration.JsxFunction;
import com.gargoylesoftware.htmlunit.javascript.configuration.JsxGetter;

/**
 * JavaScript object representing a Keyboard Event.
 * For general information on which properties and functions should be supported, see
 * <a href="http://www.w3c.org/TR/DOM-Level-3-Events/#Events-KeyboardEvents-Interfaces">
 * DOM Level 3 Events</a>.
 *
 * @author Ahmed Ashour
 * @author Frank Danek
 * @author Ronald Brill
 */
@JsxClass
public class KeyboardEvent extends UIEvent {

    /** Constant for {@code DOM_KEY_LOCATION_STANDARD}. */
    @JsxConstant
    public static final int DOM_KEY_LOCATION_STANDARD = 0;

    /** Constant for {@code DOM_KEY_LOCATION_LEFT}. */
    @JsxConstant
    public static final int DOM_KEY_LOCATION_LEFT = 1;

    /** Constant for {@code DOM_KEY_LOCATION_RIGHT}. */
    @JsxConstant
    public static final int DOM_KEY_LOCATION_RIGHT = 2;

    /** Constant for {@code DOM_KEY_LOCATION_NUMPAD}. */
    @JsxConstant
    public static final int DOM_KEY_LOCATION_NUMPAD = 3;

    /** Constant for {@code DOM_KEY_LOCATION_MOBILE}. */
    @JsxConstant(IE)
    public static final int DOM_KEY_LOCATION_MOBILE = 4;

    /** Constant for {@code DOM_KEY_LOCATION_JOYSTICK}. */
    @JsxConstant(IE)
    public static final int DOM_KEY_LOCATION_JOYSTICK = 5;

    /** Constant for {@code DOM_VK_CANCEL}. */
<<<<<<< HEAD
    @JsxConstant({FF, FF68})
    public static final int DOM_VK_CANCEL = 3;

    /** Constant for {@code DOM_VK_HELP}. */
    @JsxConstant({FF, FF68})
    public static final int DOM_VK_HELP = 6;

    /** Constant for {@code DOM_VK_TAB}. */
    @JsxConstant({FF, FF68})
    public static final int DOM_VK_TAB = 9;

    /** Constant for {@code DOM_VK_CLEAR}. */
    @JsxConstant({FF, FF68})
    public static final int DOM_VK_CLEAR = 12;

    /** Constant for {@code DOM_VK_RETURN}. */
    @JsxConstant({FF, FF68})
    public static final int DOM_VK_RETURN = 13;

    /** Constant for {@code DOM_VK_SHIFT}. */
    @JsxConstant({FF, FF68})
    public static final int DOM_VK_SHIFT = 16;

    /** Constant for {@code DOM_VK_CONTROL}. */
    @JsxConstant({FF, FF68})
    public static final int DOM_VK_CONTROL = 17;

    /** Constant for {@code DOM_VK_ALT}. */
    @JsxConstant({FF, FF68})
    public static final int DOM_VK_ALT = 18;

    /** Constant for {@code DOM_VK_PAUSE}. */
    @JsxConstant({FF, FF68})
    public static final int DOM_VK_PAUSE = 19;

    /** Constant for {@code DOM_VK_CAPS_LOCK}. */
    @JsxConstant({FF, FF68})
    public static final int DOM_VK_CAPS_LOCK = 20;

    /** Constant for {@code DOM_VK_HANGUL}. */
    @JsxConstant({FF, FF68})
    public static final int DOM_VK_HANGUL = 21;

    /** Constant for {@code DOM_VK_KANA}. */
    @JsxConstant({FF, FF68})
    public static final int DOM_VK_KANA = 21;

    /** Constant for {@code DOM_VK_EISU}. */
    @JsxConstant({FF, FF68})
    public static final int DOM_VK_EISU = 22;

    /** Constant for {@code DOM_VK_FINAL}. */
    @JsxConstant({FF, FF68})
    public static final int DOM_VK_FINAL = 24;

    /** Constant for {@code DOM_VK_JUNJA}. */
    @JsxConstant({FF, FF68})
    public static final int DOM_VK_JUNJA = 23;

    /** Constant for {@code DOM_VK_HANJA}. */
    @JsxConstant({FF, FF68})
    public static final int DOM_VK_HANJA = 25;

    /** Constant for {@code DOM_VK_KANJI}. */
    @JsxConstant({FF, FF68})
    public static final int DOM_VK_KANJI = 25;

    /** Constant for {@code DOM_VK_ESCAPE}. */
    @JsxConstant({FF, FF68})
    public static final int DOM_VK_ESCAPE = 27;

    /** Constant for {@code DOM_VK_CONVERT}. */
    @JsxConstant({FF, FF68})
    public static final int DOM_VK_CONVERT = 28;

    /** Constant for {@code DOM_VK_NONCONVERT}. */
    @JsxConstant({FF, FF68})
    public static final int DOM_VK_NONCONVERT = 29;

    /** Constant for {@code DOM_VK_ACCEPT}. */
    @JsxConstant({FF, FF68})
    public static final int DOM_VK_ACCEPT = 30;

    /** Constant for {@code DOM_VK_MODECHANGE}. */
    @JsxConstant({FF, FF68})
    public static final int DOM_VK_MODECHANGE = 31;

    /** Constant for {@code DOM_VK_SPACE}. */
    @JsxConstant({FF, FF68})
    public static final int DOM_VK_SPACE = 32;

    /** Constant for {@code DOM_VK_PAGE_UP}. */
    @JsxConstant({FF, FF68})
    public static final int DOM_VK_PAGE_UP = 33;

    /** Constant for {@code DOM_VK_PAGE_DOWN}. */
    @JsxConstant({FF, FF68})
    public static final int DOM_VK_PAGE_DOWN = 34;

    /** Constant for {@code DOM_VK_END}. */
    @JsxConstant({FF, FF68})
    public static final int DOM_VK_END = 35;

    /** Constant for {@code DOM_VK_HOME}. */
    @JsxConstant({FF, FF68})
    public static final int DOM_VK_HOME = 36;

    /** Constant for {@code DOM_VK_LEFT}. */
    @JsxConstant({FF, FF68})
    public static final int DOM_VK_LEFT = 37;

    /** Constant for {@code DOM_VK_UP}. */
    @JsxConstant({FF, FF68})
    public static final int DOM_VK_UP = 38;

    /** Constant for {@code DOM_VK_RIGHT}. */
    @JsxConstant({FF, FF68})
    public static final int DOM_VK_RIGHT = 39;

    /** Constant for {@code DOM_VK_SELECT}. */
    @JsxConstant({FF, FF68})
    public static final int DOM_VK_SELECT = 41;

    /** Constant for {@code DOM_VK_DOWN}. */
    @JsxConstant({FF, FF68})
    public static final int DOM_VK_DOWN = 40;

    /** Constant for {@code DOM_VK_PRINT}. */
    @JsxConstant({FF, FF68})
    public static final int DOM_VK_PRINT = 42;

    /** Constant for {@code DOM_VK_EXECUTE}. */
    @JsxConstant({FF, FF68})
    public static final int DOM_VK_EXECUTE = 43;

    /** Constant for {@code DOM_VK_PRINTSCREEN}. */
    @JsxConstant({FF, FF68})
    public static final int DOM_VK_PRINTSCREEN = 44;

    /** Constant for {@code DOM_VK_INSERT}. */
    @JsxConstant({FF, FF68})
    public static final int DOM_VK_INSERT = 45;

    /** Constant for {@code DOM_VK_DELETE}. */
    @JsxConstant({FF, FF68})
    public static final int DOM_VK_DELETE = 46;

    /** Constant for {@code DOM_VK_0}. */
    @JsxConstant({FF, FF68})
    public static final int DOM_VK_0 = 48;

    /** Constant for {@code DOM_VK_1}. */
    @JsxConstant({FF, FF68})
    public static final int DOM_VK_1 = 49;

    /** Constant for {@code DOM_VK_2}. */
    @JsxConstant({FF, FF68})
    public static final int DOM_VK_2 = 50;

    /** Constant for {@code DOM_VK_3}. */
    @JsxConstant({FF, FF68})
    public static final int DOM_VK_3 = 51;

    /** Constant for {@code DOM_VK_4}. */
    @JsxConstant({FF, FF68})
    public static final int DOM_VK_4 = 52;

    /** Constant for {@code DOM_VK_5}. */
    @JsxConstant({FF, FF68})
    public static final int DOM_VK_5 = 53;

    /** Constant for {@code DOM_VK_6}. */
    @JsxConstant({FF, FF68})
    public static final int DOM_VK_6 = 54;

    /** Constant for {@code DOM_VK_7}. */
    @JsxConstant({FF, FF68})
    public static final int DOM_VK_7 = 55;

    /** Constant for {@code DOM_VK_8}. */
    @JsxConstant({FF, FF68})
    public static final int DOM_VK_8 = 56;

    /** Constant for {@code DOM_VK_9}. */
    @JsxConstant({FF, FF68})
    public static final int DOM_VK_9 = 57;

    /** Constant for {@code DOM_VK_COLON}. */
    @JsxConstant({FF, FF68})
    public static final int DOM_VK_COLON = 58;

    /** Constant for {@code DOM_VK_SEMICOLON}. */
    @JsxConstant({FF, FF68})
    public static final int DOM_VK_SEMICOLON = 59;

    /** Constant for {@code DOM_VK_LESS_THAN}. */
    @JsxConstant({FF, FF68})
    public static final int DOM_VK_LESS_THAN = 60;

    /** Constant for {@code DOM_VK_EQUALS}. */
    @JsxConstant({FF, FF68})
    public static final int DOM_VK_EQUALS = 61;

    /** Constant for {@code DOM_VK_GREATER_THAN}. */
    @JsxConstant({FF, FF68})
    public static final int DOM_VK_GREATER_THAN = 62;

    /** Constant for {@code DOM_VK_QUESTION_MARK}. */
    @JsxConstant({FF, FF68})
    public static final int DOM_VK_QUESTION_MARK = 63;

    /** Constant for {@code DOM_VK_AT}. */
    @JsxConstant({FF, FF68})
    public static final int DOM_VK_AT = 64;

    /** Constant for {@code DOM_VK_A}. */
    @JsxConstant({FF, FF68})
    public static final int DOM_VK_A = 65;

    /** Constant for {@code DOM_VK_B}. */
    @JsxConstant({FF, FF68})
    public static final int DOM_VK_B = 66;

    /** Constant for {@code DOM_VK_C}. */
    @JsxConstant({FF, FF68})
    public static final int DOM_VK_C = 67;

    /** Constant for {@code DOM_VK_D}. */
    @JsxConstant({FF, FF68})
    public static final int DOM_VK_D = 68;

    /** Constant for {@code DOM_VK_E}. */
    @JsxConstant({FF, FF68})
    public static final int DOM_VK_E = 69;

    /** Constant for {@code DOM_VK_F}. */
    @JsxConstant({FF, FF68})
    public static final int DOM_VK_F = 70;

    /** Constant for {@code DOM_VK_G}. */
    @JsxConstant({FF, FF68})
    public static final int DOM_VK_G = 71;

    /** Constant for {@code DOM_VK_H}. */
    @JsxConstant({FF, FF68})
    public static final int DOM_VK_H = 72;

    /** Constant for {@code DOM_VK_I}. */
    @JsxConstant({FF, FF68})
    public static final int DOM_VK_I = 73;

    /** Constant for {@code DOM_VK_J}. */
    @JsxConstant({FF, FF68})
    public static final int DOM_VK_J = 74;

    /** Constant for {@code DOM_VK_K}. */
    @JsxConstant({FF, FF68})
    public static final int DOM_VK_K = 75;

    /** Constant for {@code DOM_VK_L}. */
    @JsxConstant({FF, FF68})
    public static final int DOM_VK_L = 76;

    /** Constant for {@code DOM_VK_M}. */
    @JsxConstant({FF, FF68})
    public static final int DOM_VK_M = 77;

    /** Constant for {@code DOM_VK_N}. */
    @JsxConstant({FF, FF68})
    public static final int DOM_VK_N = 78;

    /** Constant for {@code DOM_VK_O}. */
    @JsxConstant({FF, FF68})
    public static final int DOM_VK_O = 79;

    /** Constant for {@code DOM_VK_BACK_SPACE}. */
    @JsxConstant({FF, FF68})
    public static final int DOM_VK_BACK_SPACE = 8;

    /** Constant for {@code DOM_VK_P}. */
    @JsxConstant({FF, FF68})
    public static final int DOM_VK_P = 80;

    /** Constant for {@code DOM_VK_Q}. */
    @JsxConstant({FF, FF68})
    public static final int DOM_VK_Q = 81;

    /** Constant for {@code DOM_VK_R}. */
    @JsxConstant({FF, FF68})
    public static final int DOM_VK_R = 82;

    /** Constant for {@code DOM_VK_S}. */
    @JsxConstant({FF, FF68})
    public static final int DOM_VK_S = 83;

    /** Constant for {@code DOM_VK_T}. */
    @JsxConstant({FF, FF68})
    public static final int DOM_VK_T = 84;

    /** Constant for {@code DOM_VK_U}. */
    @JsxConstant({FF, FF68})
    public static final int DOM_VK_U = 85;

    /** Constant for {@code DOM_VK_V}. */
    @JsxConstant({FF, FF68})
    public static final int DOM_VK_V = 86;

    /** Constant for {@code DOM_VK_W}. */
    @JsxConstant({FF, FF68})
    public static final int DOM_VK_W = 87;

    /** Constant for {@code DOM_VK_X}. */
    @JsxConstant({FF, FF68})
    public static final int DOM_VK_X = 88;

    /** Constant for {@code DOM_VK_Y}. */
    @JsxConstant({FF, FF68})
    public static final int DOM_VK_Y = 89;

    /** Constant for {@code DOM_VK_Z}. */
    @JsxConstant({FF, FF68})
    public static final int DOM_VK_Z = 90;

    /** Constant for {@code DOM_VK_WIN}. */
    @JsxConstant({FF, FF68})
    public static final int DOM_VK_WIN = 91;

    /** Constant for {@code DOM_VK_CONTEXT_MENU}. */
    @JsxConstant({FF, FF68})
    public static final int DOM_VK_CONTEXT_MENU = 93;

    /** Constant for {@code DOM_VK_SLEEP}. */
    @JsxConstant({FF, FF68})
    public static final int DOM_VK_SLEEP = 95;

    /** Constant for {@code DOM_VK_NUMPAD0}. */
    @JsxConstant({FF, FF68})
    public static final int DOM_VK_NUMPAD0 = 96;

    /** Constant for {@code DOM_VK_NUMPAD1}. */
    @JsxConstant({FF, FF68})
    public static final int DOM_VK_NUMPAD1 = 97;

    /** Constant for {@code DOM_VK_NUMPAD2}. */
    @JsxConstant({FF, FF68})
    public static final int DOM_VK_NUMPAD2 = 98;

    /** Constant for {@code DOM_VK_NUMPAD3}. */
    @JsxConstant({FF, FF68})
    public static final int DOM_VK_NUMPAD3 = 99;

    /** Constant for {@code DOM_VK_NUMPAD4}. */
    @JsxConstant({FF, FF68})
    public static final int DOM_VK_NUMPAD4 = 100;

    /** Constant for {@code DOM_VK_NUMPAD5}. */
    @JsxConstant({FF, FF68})
    public static final int DOM_VK_NUMPAD5 = 101;

    /** Constant for {@code DOM_VK_NUMPAD6}. */
    @JsxConstant({FF, FF68})
    public static final int DOM_VK_NUMPAD6 = 102;

    /** Constant for {@code DOM_VK_NUMPAD7}. */
    @JsxConstant({FF, FF68})
    public static final int DOM_VK_NUMPAD7 = 103;

    /** Constant for {@code DOM_VK_NUMPAD8}. */
    @JsxConstant({FF, FF68})
    public static final int DOM_VK_NUMPAD8 = 104;

    /** Constant for {@code DOM_VK_NUMPAD9}. */
    @JsxConstant({FF, FF68})
    public static final int DOM_VK_NUMPAD9 = 105;

    /** Constant for {@code DOM_VK_MULTIPLY}. */
    @JsxConstant({FF, FF68})
    public static final int DOM_VK_MULTIPLY = 106;

    /** Constant for {@code DOM_VK_ADD}. */
    @JsxConstant({FF, FF68})
    public static final int DOM_VK_ADD = 107;

    /** Constant for {@code DOM_VK_SEPARATOR}. */
    @JsxConstant({FF, FF68})
    public static final int DOM_VK_SEPARATOR = 108;

    /** Constant for {@code DOM_VK_SUBTRACT}. */
    @JsxConstant({FF, FF68})
    public static final int DOM_VK_SUBTRACT = 109;

    /** Constant for {@code DOM_VK_DECIMAL}. */
    @JsxConstant({FF, FF68})
    public static final int DOM_VK_DECIMAL = 110;

    /** Constant for {@code DOM_VK_DIVIDE}. */
    @JsxConstant({FF, FF68})
    public static final int DOM_VK_DIVIDE = 111;

    /** Constant for {@code DOM_VK_F1}. */
    @JsxConstant({FF, FF68})
    public static final int DOM_VK_F1 = 112;

    /** Constant for {@code DOM_VK_F2}. */
    @JsxConstant({FF, FF68})
    public static final int DOM_VK_F2 = 113;

    /** Constant for {@code DOM_VK_F3}. */
    @JsxConstant({FF, FF68})
    public static final int DOM_VK_F3 = 114;

    /** Constant for {@code DOM_VK_F4}. */
    @JsxConstant({FF, FF68})
    public static final int DOM_VK_F4 = 115;

    /** Constant for {@code DOM_VK_F5}. */
    @JsxConstant({FF, FF68})
    public static final int DOM_VK_F5 = 116;

    /** Constant for {@code DOM_VK_F6}. */
    @JsxConstant({FF, FF68})
    public static final int DOM_VK_F6 = 117;

    /** Constant for {@code DOM_VK_F7}. */
    @JsxConstant({FF, FF68})
    public static final int DOM_VK_F7 = 118;

    /** Constant for {@code DOM_VK_F8}. */
    @JsxConstant({FF, FF68})
    public static final int DOM_VK_F8 = 119;

    /** Constant for {@code DOM_VK_F9}. */
    @JsxConstant({FF, FF68})
    public static final int DOM_VK_F9 = 120;

    /** Constant for {@code DOM_VK_F10}. */
    @JsxConstant({FF, FF68})
    public static final int DOM_VK_F10 = 121;

    /** Constant for {@code DOM_VK_F11}. */
    @JsxConstant({FF, FF68})
    public static final int DOM_VK_F11 = 122;

    /** Constant for {@code DOM_VK_F12}. */
    @JsxConstant({FF, FF68})
    public static final int DOM_VK_F12 = 123;

    /** Constant for {@code DOM_VK_F13}. */
    @JsxConstant({FF, FF68})
    public static final int DOM_VK_F13 = 124;

    /** Constant for {@code DOM_VK_F14}. */
    @JsxConstant({FF, FF68})
    public static final int DOM_VK_F14 = 125;

    /** Constant for {@code DOM_VK_F15}. */
    @JsxConstant({FF, FF68})
    public static final int DOM_VK_F15 = 126;

    /** Constant for {@code DOM_VK_F16}. */
    @JsxConstant({FF, FF68})
    public static final int DOM_VK_F16 = 127;

    /** Constant for {@code DOM_VK_F17}. */
    @JsxConstant({FF, FF68})
    public static final int DOM_VK_F17 = 128;

    /** Constant for {@code DOM_VK_F18}. */
    @JsxConstant({FF, FF68})
    public static final int DOM_VK_F18 = 129;

    /** Constant for {@code DOM_VK_F19}. */
    @JsxConstant({FF, FF68})
    public static final int DOM_VK_F19 = 130;

    /** Constant for {@code DOM_VK_F20}. */
    @JsxConstant({FF, FF68})
    public static final int DOM_VK_F20 = 131;

    /** Constant for {@code DOM_VK_F21}. */
    @JsxConstant({FF, FF68})
    public static final int DOM_VK_F21 = 132;

    /** Constant for {@code DOM_VK_F22}. */
    @JsxConstant({FF, FF68})
    public static final int DOM_VK_F22 = 133;

    /** Constant for {@code DOM_VK_F23}. */
    @JsxConstant({FF, FF68})
    public static final int DOM_VK_F23 = 134;

    /** Constant for {@code DOM_VK_F24}. */
    @JsxConstant({FF, FF68})
    public static final int DOM_VK_F24 = 135;

    /** Constant for {@code DOM_VK_NUM_LOCK}. */
    @JsxConstant({FF, FF68})
    public static final int DOM_VK_NUM_LOCK = 144;

    /** Constant for {@code DOM_VK_SCROLL_LOCK}. */
    @JsxConstant({FF, FF68})
    public static final int DOM_VK_SCROLL_LOCK = 145;

    /** Constant for {@code DOM_VK_WIN_OEM_FJ_JISHO}. */
    @JsxConstant({FF, FF68})
    public static final int DOM_VK_WIN_OEM_FJ_JISHO = 146;

    /** Constant for {@code DOM_VK_WIN_OEM_FJ_MASSHOU}. */
    @JsxConstant({FF, FF68})
    public static final int DOM_VK_WIN_OEM_FJ_MASSHOU = 147;

    /** Constant for {@code DOM_VK_WIN_OEM_FJ_TOUROKU}. */
    @JsxConstant({FF, FF68})
    public static final int DOM_VK_WIN_OEM_FJ_TOUROKU = 148;

    /** Constant for {@code DOM_VK_WIN_OEM_FJ_LOYA}. */
    @JsxConstant({FF, FF68})
    public static final int DOM_VK_WIN_OEM_FJ_LOYA = 149;

    /** Constant for {@code DOM_VK_WIN_OEM_FJ_ROYA}. */
    @JsxConstant({FF, FF68})
    public static final int DOM_VK_WIN_OEM_FJ_ROYA = 150;

    /** Constant for {@code DOM_VK_CIRCUMFLEX}. */
    @JsxConstant({FF, FF68})
    public static final int DOM_VK_CIRCUMFLEX = 160;

    /** Constant for {@code DOM_VK_EXCLAMATION}. */
    @JsxConstant({FF, FF68})
    public static final int DOM_VK_EXCLAMATION = 161;

    /** Constant for {@code DOM_VK_DOUBLE_QUOTE}. */
    @JsxConstant({FF, FF68})
    public static final int DOM_VK_DOUBLE_QUOTE = 162;

    /** Constant for {@code DOM_VK_HASH}. */
    @JsxConstant({FF, FF68})
    public static final int DOM_VK_HASH = 163;

    /** Constant for {@code DOM_VK_DOLLAR}. */
    @JsxConstant({FF, FF68})
    public static final int DOM_VK_DOLLAR = 164;

    /** Constant for {@code DOM_VK_PERCENT}. */
    @JsxConstant({FF, FF68})
    public static final int DOM_VK_PERCENT = 165;

    /** Constant for {@code DOM_VK_AMPERSAND}. */
    @JsxConstant({FF, FF68})
    public static final int DOM_VK_AMPERSAND = 166;

    /** Constant for {@code DOM_VK_UNDERSCORE}. */
    @JsxConstant({FF, FF68})
    public static final int DOM_VK_UNDERSCORE = 167;

    /** Constant for {@code DOM_VK_OPEN_PAREN}. */
    @JsxConstant({FF, FF68})
    public static final int DOM_VK_OPEN_PAREN = 168;

    /** Constant for {@code DOM_VK_CLOSE_PAREN}. */
    @JsxConstant({FF, FF68})
    public static final int DOM_VK_CLOSE_PAREN = 169;

    /** Constant for {@code DOM_VK_ASTERISK}. */
    @JsxConstant({FF, FF68})
    public static final int DOM_VK_ASTERISK = 170;

    /** Constant for {@code DOM_VK_PLUS}. */
    @JsxConstant({FF, FF68})
    public static final int DOM_VK_PLUS = 171;

    /** Constant for {@code DOM_VK_PIPE}. */
    @JsxConstant({FF, FF68})
    public static final int DOM_VK_PIPE = 172;

    /** Constant for {@code DOM_VK_HYPHEN_MINUS}. */
    @JsxConstant({FF, FF68})
    public static final int DOM_VK_HYPHEN_MINUS = 173;

    /** Constant for {@code DOM_VK_OPEN_CURLY_BRACKET}. */
    @JsxConstant({FF, FF68})
    public static final int DOM_VK_OPEN_CURLY_BRACKET = 174;

    /** Constant for {@code DOM_VK_CLOSE_CURLY_BRACKET}. */
    @JsxConstant({FF, FF68})
    public static final int DOM_VK_CLOSE_CURLY_BRACKET = 175;

    /** Constant for {@code DOM_VK_TILDE}. */
    @JsxConstant({FF, FF68})
    public static final int DOM_VK_TILDE = 176;

    /** Constant for {@code DOM_VK_VOLUME_MUTE}. */
    @JsxConstant({FF, FF68})
    public static final int DOM_VK_VOLUME_MUTE = 181;

    /** Constant for {@code DOM_VK_VOLUME_DOWN}. */
    @JsxConstant({FF, FF68})
    public static final int DOM_VK_VOLUME_DOWN = 182;

    /** Constant for {@code DOM_VK_VOLUME_UP}. */
    @JsxConstant({FF, FF68})
    public static final int DOM_VK_VOLUME_UP = 183;

    /** Constant for {@code DOM_VK_COMMA}. */
    @JsxConstant({FF, FF68})
    public static final int DOM_VK_COMMA = 188;

    /** Constant for {@code DOM_VK_PERIOD}. */
    @JsxConstant({FF, FF68})
    public static final int DOM_VK_PERIOD = 190;

    /** Constant for {@code DOM_VK_SLASH}. */
    @JsxConstant({FF, FF68})
    public static final int DOM_VK_SLASH = 191;

    /** Constant for {@code DOM_VK_BACK_QUOTE}. */
    @JsxConstant({FF, FF68})
    public static final int DOM_VK_BACK_QUOTE = 192;

    /** Constant for {@code DOM_VK_OPEN_BRACKET}. */
    @JsxConstant({FF, FF68})
    public static final int DOM_VK_OPEN_BRACKET = 219;

    /** Constant for {@code DOM_VK_BACK_SLASH}. */
    @JsxConstant({FF, FF68})
    public static final int DOM_VK_BACK_SLASH = 220;

    /** Constant for {@code DOM_VK_CLOSE_BRACKET}. */
    @JsxConstant({FF, FF68})
    public static final int DOM_VK_CLOSE_BRACKET = 221;

    /** Constant for {@code DOM_VK_QUOTE}. */
    @JsxConstant({FF, FF68})
    public static final int DOM_VK_QUOTE = 222;

    /** Constant for {@code DOM_VK_META}. */
    @JsxConstant({FF, FF68})
    public static final int DOM_VK_META = 224;

    /** Constant for {@code DOM_VK_ALTGR}. */
    @JsxConstant({FF, FF68})
    public static final int DOM_VK_ALTGR = 225;

    /** Constant for {@code DOM_VK_WIN_ICO_HELP}. */
    @JsxConstant({FF, FF68})
    public static final int DOM_VK_WIN_ICO_HELP = 227;

    /** Constant for {@code DOM_VK_WIN_ICO_00}. */
    @JsxConstant({FF, FF68})
=======
    @JsxConstant({FF, FF78})
    public static final int DOM_VK_CANCEL = 3;

    /** Constant for {@code DOM_VK_HELP}. */
    @JsxConstant({FF, FF78})
    public static final int DOM_VK_HELP = 6;

    /** Constant for {@code DOM_VK_TAB}. */
    @JsxConstant({FF, FF78})
    public static final int DOM_VK_TAB = 9;

    /** Constant for {@code DOM_VK_CLEAR}. */
    @JsxConstant({FF, FF78})
    public static final int DOM_VK_CLEAR = 12;

    /** Constant for {@code DOM_VK_RETURN}. */
    @JsxConstant({FF, FF78})
    public static final int DOM_VK_RETURN = 13;

    /** Constant for {@code DOM_VK_SHIFT}. */
    @JsxConstant({FF, FF78})
    public static final int DOM_VK_SHIFT = 16;

    /** Constant for {@code DOM_VK_CONTROL}. */
    @JsxConstant({FF, FF78})
    public static final int DOM_VK_CONTROL = 17;

    /** Constant for {@code DOM_VK_ALT}. */
    @JsxConstant({FF, FF78})
    public static final int DOM_VK_ALT = 18;

    /** Constant for {@code DOM_VK_PAUSE}. */
    @JsxConstant({FF, FF78})
    public static final int DOM_VK_PAUSE = 19;

    /** Constant for {@code DOM_VK_CAPS_LOCK}. */
    @JsxConstant({FF, FF78})
    public static final int DOM_VK_CAPS_LOCK = 20;

    /** Constant for {@code DOM_VK_HANGUL}. */
    @JsxConstant({FF, FF78})
    public static final int DOM_VK_HANGUL = 21;

    /** Constant for {@code DOM_VK_KANA}. */
    @JsxConstant({FF, FF78})
    public static final int DOM_VK_KANA = 21;

    /** Constant for {@code DOM_VK_EISU}. */
    @JsxConstant({FF, FF78})
    public static final int DOM_VK_EISU = 22;

    /** Constant for {@code DOM_VK_FINAL}. */
    @JsxConstant({FF, FF78})
    public static final int DOM_VK_FINAL = 24;

    /** Constant for {@code DOM_VK_JUNJA}. */
    @JsxConstant({FF, FF78})
    public static final int DOM_VK_JUNJA = 23;

    /** Constant for {@code DOM_VK_HANJA}. */
    @JsxConstant({FF, FF78})
    public static final int DOM_VK_HANJA = 25;

    /** Constant for {@code DOM_VK_KANJI}. */
    @JsxConstant({FF, FF78})
    public static final int DOM_VK_KANJI = 25;

    /** Constant for {@code DOM_VK_ESCAPE}. */
    @JsxConstant({FF, FF78})
    public static final int DOM_VK_ESCAPE = 27;

    /** Constant for {@code DOM_VK_CONVERT}. */
    @JsxConstant({FF, FF78})
    public static final int DOM_VK_CONVERT = 28;

    /** Constant for {@code DOM_VK_NONCONVERT}. */
    @JsxConstant({FF, FF78})
    public static final int DOM_VK_NONCONVERT = 29;

    /** Constant for {@code DOM_VK_ACCEPT}. */
    @JsxConstant({FF, FF78})
    public static final int DOM_VK_ACCEPT = 30;

    /** Constant for {@code DOM_VK_MODECHANGE}. */
    @JsxConstant({FF, FF78})
    public static final int DOM_VK_MODECHANGE = 31;

    /** Constant for {@code DOM_VK_SPACE}. */
    @JsxConstant({FF, FF78})
    public static final int DOM_VK_SPACE = 32;

    /** Constant for {@code DOM_VK_PAGE_UP}. */
    @JsxConstant({FF, FF78})
    public static final int DOM_VK_PAGE_UP = 33;

    /** Constant for {@code DOM_VK_PAGE_DOWN}. */
    @JsxConstant({FF, FF78})
    public static final int DOM_VK_PAGE_DOWN = 34;

    /** Constant for {@code DOM_VK_END}. */
    @JsxConstant({FF, FF78})
    public static final int DOM_VK_END = 35;

    /** Constant for {@code DOM_VK_HOME}. */
    @JsxConstant({FF, FF78})
    public static final int DOM_VK_HOME = 36;

    /** Constant for {@code DOM_VK_LEFT}. */
    @JsxConstant({FF, FF78})
    public static final int DOM_VK_LEFT = 37;

    /** Constant for {@code DOM_VK_UP}. */
    @JsxConstant({FF, FF78})
    public static final int DOM_VK_UP = 38;

    /** Constant for {@code DOM_VK_RIGHT}. */
    @JsxConstant({FF, FF78})
    public static final int DOM_VK_RIGHT = 39;

    /** Constant for {@code DOM_VK_SELECT}. */
    @JsxConstant({FF, FF78})
    public static final int DOM_VK_SELECT = 41;

    /** Constant for {@code DOM_VK_DOWN}. */
    @JsxConstant({FF, FF78})
    public static final int DOM_VK_DOWN = 40;

    /** Constant for {@code DOM_VK_PRINT}. */
    @JsxConstant({FF, FF78})
    public static final int DOM_VK_PRINT = 42;

    /** Constant for {@code DOM_VK_EXECUTE}. */
    @JsxConstant({FF, FF78})
    public static final int DOM_VK_EXECUTE = 43;

    /** Constant for {@code DOM_VK_PRINTSCREEN}. */
    @JsxConstant({FF, FF78})
    public static final int DOM_VK_PRINTSCREEN = 44;

    /** Constant for {@code DOM_VK_INSERT}. */
    @JsxConstant({FF, FF78})
    public static final int DOM_VK_INSERT = 45;

    /** Constant for {@code DOM_VK_DELETE}. */
    @JsxConstant({FF, FF78})
    public static final int DOM_VK_DELETE = 46;

    /** Constant for {@code DOM_VK_0}. */
    @JsxConstant({FF, FF78})
    public static final int DOM_VK_0 = 48;

    /** Constant for {@code DOM_VK_1}. */
    @JsxConstant({FF, FF78})
    public static final int DOM_VK_1 = 49;

    /** Constant for {@code DOM_VK_2}. */
    @JsxConstant({FF, FF78})
    public static final int DOM_VK_2 = 50;

    /** Constant for {@code DOM_VK_3}. */
    @JsxConstant({FF, FF78})
    public static final int DOM_VK_3 = 51;

    /** Constant for {@code DOM_VK_4}. */
    @JsxConstant({FF, FF78})
    public static final int DOM_VK_4 = 52;

    /** Constant for {@code DOM_VK_5}. */
    @JsxConstant({FF, FF78})
    public static final int DOM_VK_5 = 53;

    /** Constant for {@code DOM_VK_6}. */
    @JsxConstant({FF, FF78})
    public static final int DOM_VK_6 = 54;

    /** Constant for {@code DOM_VK_7}. */
    @JsxConstant({FF, FF78})
    public static final int DOM_VK_7 = 55;

    /** Constant for {@code DOM_VK_8}. */
    @JsxConstant({FF, FF78})
    public static final int DOM_VK_8 = 56;

    /** Constant for {@code DOM_VK_9}. */
    @JsxConstant({FF, FF78})
    public static final int DOM_VK_9 = 57;

    /** Constant for {@code DOM_VK_COLON}. */
    @JsxConstant({FF, FF78})
    public static final int DOM_VK_COLON = 58;

    /** Constant for {@code DOM_VK_SEMICOLON}. */
    @JsxConstant({FF, FF78})
    public static final int DOM_VK_SEMICOLON = 59;

    /** Constant for {@code DOM_VK_LESS_THAN}. */
    @JsxConstant({FF, FF78})
    public static final int DOM_VK_LESS_THAN = 60;

    /** Constant for {@code DOM_VK_EQUALS}. */
    @JsxConstant({FF, FF78})
    public static final int DOM_VK_EQUALS = 61;

    /** Constant for {@code DOM_VK_GREATER_THAN}. */
    @JsxConstant({FF, FF78})
    public static final int DOM_VK_GREATER_THAN = 62;

    /** Constant for {@code DOM_VK_QUESTION_MARK}. */
    @JsxConstant({FF, FF78})
    public static final int DOM_VK_QUESTION_MARK = 63;

    /** Constant for {@code DOM_VK_AT}. */
    @JsxConstant({FF, FF78})
    public static final int DOM_VK_AT = 64;

    /** Constant for {@code DOM_VK_A}. */
    @JsxConstant({FF, FF78})
    public static final int DOM_VK_A = 65;

    /** Constant for {@code DOM_VK_B}. */
    @JsxConstant({FF, FF78})
    public static final int DOM_VK_B = 66;

    /** Constant for {@code DOM_VK_C}. */
    @JsxConstant({FF, FF78})
    public static final int DOM_VK_C = 67;

    /** Constant for {@code DOM_VK_D}. */
    @JsxConstant({FF, FF78})
    public static final int DOM_VK_D = 68;

    /** Constant for {@code DOM_VK_E}. */
    @JsxConstant({FF, FF78})
    public static final int DOM_VK_E = 69;

    /** Constant for {@code DOM_VK_F}. */
    @JsxConstant({FF, FF78})
    public static final int DOM_VK_F = 70;

    /** Constant for {@code DOM_VK_G}. */
    @JsxConstant({FF, FF78})
    public static final int DOM_VK_G = 71;

    /** Constant for {@code DOM_VK_H}. */
    @JsxConstant({FF, FF78})
    public static final int DOM_VK_H = 72;

    /** Constant for {@code DOM_VK_I}. */
    @JsxConstant({FF, FF78})
    public static final int DOM_VK_I = 73;

    /** Constant for {@code DOM_VK_J}. */
    @JsxConstant({FF, FF78})
    public static final int DOM_VK_J = 74;

    /** Constant for {@code DOM_VK_K}. */
    @JsxConstant({FF, FF78})
    public static final int DOM_VK_K = 75;

    /** Constant for {@code DOM_VK_L}. */
    @JsxConstant({FF, FF78})
    public static final int DOM_VK_L = 76;

    /** Constant for {@code DOM_VK_M}. */
    @JsxConstant({FF, FF78})
    public static final int DOM_VK_M = 77;

    /** Constant for {@code DOM_VK_N}. */
    @JsxConstant({FF, FF78})
    public static final int DOM_VK_N = 78;

    /** Constant for {@code DOM_VK_O}. */
    @JsxConstant({FF, FF78})
    public static final int DOM_VK_O = 79;

    /** Constant for {@code DOM_VK_BACK_SPACE}. */
    @JsxConstant({FF, FF78})
    public static final int DOM_VK_BACK_SPACE = 8;

    /** Constant for {@code DOM_VK_P}. */
    @JsxConstant({FF, FF78})
    public static final int DOM_VK_P = 80;

    /** Constant for {@code DOM_VK_Q}. */
    @JsxConstant({FF, FF78})
    public static final int DOM_VK_Q = 81;

    /** Constant for {@code DOM_VK_R}. */
    @JsxConstant({FF, FF78})
    public static final int DOM_VK_R = 82;

    /** Constant for {@code DOM_VK_S}. */
    @JsxConstant({FF, FF78})
    public static final int DOM_VK_S = 83;

    /** Constant for {@code DOM_VK_T}. */
    @JsxConstant({FF, FF78})
    public static final int DOM_VK_T = 84;

    /** Constant for {@code DOM_VK_U}. */
    @JsxConstant({FF, FF78})
    public static final int DOM_VK_U = 85;

    /** Constant for {@code DOM_VK_V}. */
    @JsxConstant({FF, FF78})
    public static final int DOM_VK_V = 86;

    /** Constant for {@code DOM_VK_W}. */
    @JsxConstant({FF, FF78})
    public static final int DOM_VK_W = 87;

    /** Constant for {@code DOM_VK_X}. */
    @JsxConstant({FF, FF78})
    public static final int DOM_VK_X = 88;

    /** Constant for {@code DOM_VK_Y}. */
    @JsxConstant({FF, FF78})
    public static final int DOM_VK_Y = 89;

    /** Constant for {@code DOM_VK_Z}. */
    @JsxConstant({FF, FF78})
    public static final int DOM_VK_Z = 90;

    /** Constant for {@code DOM_VK_WIN}. */
    @JsxConstant({FF, FF78})
    public static final int DOM_VK_WIN = 91;

    /** Constant for {@code DOM_VK_CONTEXT_MENU}. */
    @JsxConstant({FF, FF78})
    public static final int DOM_VK_CONTEXT_MENU = 93;

    /** Constant for {@code DOM_VK_SLEEP}. */
    @JsxConstant({FF, FF78})
    public static final int DOM_VK_SLEEP = 95;

    /** Constant for {@code DOM_VK_NUMPAD0}. */
    @JsxConstant({FF, FF78})
    public static final int DOM_VK_NUMPAD0 = 96;

    /** Constant for {@code DOM_VK_NUMPAD1}. */
    @JsxConstant({FF, FF78})
    public static final int DOM_VK_NUMPAD1 = 97;

    /** Constant for {@code DOM_VK_NUMPAD2}. */
    @JsxConstant({FF, FF78})
    public static final int DOM_VK_NUMPAD2 = 98;

    /** Constant for {@code DOM_VK_NUMPAD3}. */
    @JsxConstant({FF, FF78})
    public static final int DOM_VK_NUMPAD3 = 99;

    /** Constant for {@code DOM_VK_NUMPAD4}. */
    @JsxConstant({FF, FF78})
    public static final int DOM_VK_NUMPAD4 = 100;

    /** Constant for {@code DOM_VK_NUMPAD5}. */
    @JsxConstant({FF, FF78})
    public static final int DOM_VK_NUMPAD5 = 101;

    /** Constant for {@code DOM_VK_NUMPAD6}. */
    @JsxConstant({FF, FF78})
    public static final int DOM_VK_NUMPAD6 = 102;

    /** Constant for {@code DOM_VK_NUMPAD7}. */
    @JsxConstant({FF, FF78})
    public static final int DOM_VK_NUMPAD7 = 103;

    /** Constant for {@code DOM_VK_NUMPAD8}. */
    @JsxConstant({FF, FF78})
    public static final int DOM_VK_NUMPAD8 = 104;

    /** Constant for {@code DOM_VK_NUMPAD9}. */
    @JsxConstant({FF, FF78})
    public static final int DOM_VK_NUMPAD9 = 105;

    /** Constant for {@code DOM_VK_MULTIPLY}. */
    @JsxConstant({FF, FF78})
    public static final int DOM_VK_MULTIPLY = 106;

    /** Constant for {@code DOM_VK_ADD}. */
    @JsxConstant({FF, FF78})
    public static final int DOM_VK_ADD = 107;

    /** Constant for {@code DOM_VK_SEPARATOR}. */
    @JsxConstant({FF, FF78})
    public static final int DOM_VK_SEPARATOR = 108;

    /** Constant for {@code DOM_VK_SUBTRACT}. */
    @JsxConstant({FF, FF78})
    public static final int DOM_VK_SUBTRACT = 109;

    /** Constant for {@code DOM_VK_DECIMAL}. */
    @JsxConstant({FF, FF78})
    public static final int DOM_VK_DECIMAL = 110;

    /** Constant for {@code DOM_VK_DIVIDE}. */
    @JsxConstant({FF, FF78})
    public static final int DOM_VK_DIVIDE = 111;

    /** Constant for {@code DOM_VK_F1}. */
    @JsxConstant({FF, FF78})
    public static final int DOM_VK_F1 = 112;

    /** Constant for {@code DOM_VK_F2}. */
    @JsxConstant({FF, FF78})
    public static final int DOM_VK_F2 = 113;

    /** Constant for {@code DOM_VK_F3}. */
    @JsxConstant({FF, FF78})
    public static final int DOM_VK_F3 = 114;

    /** Constant for {@code DOM_VK_F4}. */
    @JsxConstant({FF, FF78})
    public static final int DOM_VK_F4 = 115;

    /** Constant for {@code DOM_VK_F5}. */
    @JsxConstant({FF, FF78})
    public static final int DOM_VK_F5 = 116;

    /** Constant for {@code DOM_VK_F6}. */
    @JsxConstant({FF, FF78})
    public static final int DOM_VK_F6 = 117;

    /** Constant for {@code DOM_VK_F7}. */
    @JsxConstant({FF, FF78})
    public static final int DOM_VK_F7 = 118;

    /** Constant for {@code DOM_VK_F8}. */
    @JsxConstant({FF, FF78})
    public static final int DOM_VK_F8 = 119;

    /** Constant for {@code DOM_VK_F9}. */
    @JsxConstant({FF, FF78})
    public static final int DOM_VK_F9 = 120;

    /** Constant for {@code DOM_VK_F10}. */
    @JsxConstant({FF, FF78})
    public static final int DOM_VK_F10 = 121;

    /** Constant for {@code DOM_VK_F11}. */
    @JsxConstant({FF, FF78})
    public static final int DOM_VK_F11 = 122;

    /** Constant for {@code DOM_VK_F12}. */
    @JsxConstant({FF, FF78})
    public static final int DOM_VK_F12 = 123;

    /** Constant for {@code DOM_VK_F13}. */
    @JsxConstant({FF, FF78})
    public static final int DOM_VK_F13 = 124;

    /** Constant for {@code DOM_VK_F14}. */
    @JsxConstant({FF, FF78})
    public static final int DOM_VK_F14 = 125;

    /** Constant for {@code DOM_VK_F15}. */
    @JsxConstant({FF, FF78})
    public static final int DOM_VK_F15 = 126;

    /** Constant for {@code DOM_VK_F16}. */
    @JsxConstant({FF, FF78})
    public static final int DOM_VK_F16 = 127;

    /** Constant for {@code DOM_VK_F17}. */
    @JsxConstant({FF, FF78})
    public static final int DOM_VK_F17 = 128;

    /** Constant for {@code DOM_VK_F18}. */
    @JsxConstant({FF, FF78})
    public static final int DOM_VK_F18 = 129;

    /** Constant for {@code DOM_VK_F19}. */
    @JsxConstant({FF, FF78})
    public static final int DOM_VK_F19 = 130;

    /** Constant for {@code DOM_VK_F20}. */
    @JsxConstant({FF, FF78})
    public static final int DOM_VK_F20 = 131;

    /** Constant for {@code DOM_VK_F21}. */
    @JsxConstant({FF, FF78})
    public static final int DOM_VK_F21 = 132;

    /** Constant for {@code DOM_VK_F22}. */
    @JsxConstant({FF, FF78})
    public static final int DOM_VK_F22 = 133;

    /** Constant for {@code DOM_VK_F23}. */
    @JsxConstant({FF, FF78})
    public static final int DOM_VK_F23 = 134;

    /** Constant for {@code DOM_VK_F24}. */
    @JsxConstant({FF, FF78})
    public static final int DOM_VK_F24 = 135;

    /** Constant for {@code DOM_VK_NUM_LOCK}. */
    @JsxConstant({FF, FF78})
    public static final int DOM_VK_NUM_LOCK = 144;

    /** Constant for {@code DOM_VK_SCROLL_LOCK}. */
    @JsxConstant({FF, FF78})
    public static final int DOM_VK_SCROLL_LOCK = 145;

    /** Constant for {@code DOM_VK_WIN_OEM_FJ_JISHO}. */
    @JsxConstant({FF, FF78})
    public static final int DOM_VK_WIN_OEM_FJ_JISHO = 146;

    /** Constant for {@code DOM_VK_WIN_OEM_FJ_MASSHOU}. */
    @JsxConstant({FF, FF78})
    public static final int DOM_VK_WIN_OEM_FJ_MASSHOU = 147;

    /** Constant for {@code DOM_VK_WIN_OEM_FJ_TOUROKU}. */
    @JsxConstant({FF, FF78})
    public static final int DOM_VK_WIN_OEM_FJ_TOUROKU = 148;

    /** Constant for {@code DOM_VK_WIN_OEM_FJ_LOYA}. */
    @JsxConstant({FF, FF78})
    public static final int DOM_VK_WIN_OEM_FJ_LOYA = 149;

    /** Constant for {@code DOM_VK_WIN_OEM_FJ_ROYA}. */
    @JsxConstant({FF, FF78})
    public static final int DOM_VK_WIN_OEM_FJ_ROYA = 150;

    /** Constant for {@code DOM_VK_CIRCUMFLEX}. */
    @JsxConstant({FF, FF78})
    public static final int DOM_VK_CIRCUMFLEX = 160;

    /** Constant for {@code DOM_VK_EXCLAMATION}. */
    @JsxConstant({FF, FF78})
    public static final int DOM_VK_EXCLAMATION = 161;

    /** Constant for {@code DOM_VK_DOUBLE_QUOTE}. */
    @JsxConstant({FF, FF78})
    public static final int DOM_VK_DOUBLE_QUOTE = 162;

    /** Constant for {@code DOM_VK_HASH}. */
    @JsxConstant({FF, FF78})
    public static final int DOM_VK_HASH = 163;

    /** Constant for {@code DOM_VK_DOLLAR}. */
    @JsxConstant({FF, FF78})
    public static final int DOM_VK_DOLLAR = 164;

    /** Constant for {@code DOM_VK_PERCENT}. */
    @JsxConstant({FF, FF78})
    public static final int DOM_VK_PERCENT = 165;

    /** Constant for {@code DOM_VK_AMPERSAND}. */
    @JsxConstant({FF, FF78})
    public static final int DOM_VK_AMPERSAND = 166;

    /** Constant for {@code DOM_VK_UNDERSCORE}. */
    @JsxConstant({FF, FF78})
    public static final int DOM_VK_UNDERSCORE = 167;

    /** Constant for {@code DOM_VK_OPEN_PAREN}. */
    @JsxConstant({FF, FF78})
    public static final int DOM_VK_OPEN_PAREN = 168;

    /** Constant for {@code DOM_VK_CLOSE_PAREN}. */
    @JsxConstant({FF, FF78})
    public static final int DOM_VK_CLOSE_PAREN = 169;

    /** Constant for {@code DOM_VK_ASTERISK}. */
    @JsxConstant({FF, FF78})
    public static final int DOM_VK_ASTERISK = 170;

    /** Constant for {@code DOM_VK_PLUS}. */
    @JsxConstant({FF, FF78})
    public static final int DOM_VK_PLUS = 171;

    /** Constant for {@code DOM_VK_PIPE}. */
    @JsxConstant({FF, FF78})
    public static final int DOM_VK_PIPE = 172;

    /** Constant for {@code DOM_VK_HYPHEN_MINUS}. */
    @JsxConstant({FF, FF78})
    public static final int DOM_VK_HYPHEN_MINUS = 173;

    /** Constant for {@code DOM_VK_OPEN_CURLY_BRACKET}. */
    @JsxConstant({FF, FF78})
    public static final int DOM_VK_OPEN_CURLY_BRACKET = 174;

    /** Constant for {@code DOM_VK_CLOSE_CURLY_BRACKET}. */
    @JsxConstant({FF, FF78})
    public static final int DOM_VK_CLOSE_CURLY_BRACKET = 175;

    /** Constant for {@code DOM_VK_TILDE}. */
    @JsxConstant({FF, FF78})
    public static final int DOM_VK_TILDE = 176;

    /** Constant for {@code DOM_VK_VOLUME_MUTE}. */
    @JsxConstant({FF, FF78})
    public static final int DOM_VK_VOLUME_MUTE = 181;

    /** Constant for {@code DOM_VK_VOLUME_DOWN}. */
    @JsxConstant({FF, FF78})
    public static final int DOM_VK_VOLUME_DOWN = 182;

    /** Constant for {@code DOM_VK_VOLUME_UP}. */
    @JsxConstant({FF, FF78})
    public static final int DOM_VK_VOLUME_UP = 183;

    /** Constant for {@code DOM_VK_COMMA}. */
    @JsxConstant({FF, FF78})
    public static final int DOM_VK_COMMA = 188;

    /** Constant for {@code DOM_VK_PERIOD}. */
    @JsxConstant({FF, FF78})
    public static final int DOM_VK_PERIOD = 190;

    /** Constant for {@code DOM_VK_SLASH}. */
    @JsxConstant({FF, FF78})
    public static final int DOM_VK_SLASH = 191;

    /** Constant for {@code DOM_VK_BACK_QUOTE}. */
    @JsxConstant({FF, FF78})
    public static final int DOM_VK_BACK_QUOTE = 192;

    /** Constant for {@code DOM_VK_OPEN_BRACKET}. */
    @JsxConstant({FF, FF78})
    public static final int DOM_VK_OPEN_BRACKET = 219;

    /** Constant for {@code DOM_VK_BACK_SLASH}. */
    @JsxConstant({FF, FF78})
    public static final int DOM_VK_BACK_SLASH = 220;

    /** Constant for {@code DOM_VK_CLOSE_BRACKET}. */
    @JsxConstant({FF, FF78})
    public static final int DOM_VK_CLOSE_BRACKET = 221;

    /** Constant for {@code DOM_VK_QUOTE}. */
    @JsxConstant({FF, FF78})
    public static final int DOM_VK_QUOTE = 222;

    /** Constant for {@code DOM_VK_META}. */
    @JsxConstant({FF, FF78})
    public static final int DOM_VK_META = 224;

    /** Constant for {@code DOM_VK_ALTGR}. */
    @JsxConstant({FF, FF78})
    public static final int DOM_VK_ALTGR = 225;

    /** Constant for {@code DOM_VK_WIN_ICO_HELP}. */
    @JsxConstant({FF, FF78})
    public static final int DOM_VK_WIN_ICO_HELP = 227;

    /** Constant for {@code DOM_VK_WIN_ICO_00}. */
    @JsxConstant({FF, FF78})
>>>>>>> 6cc30901
    public static final int DOM_VK_WIN_ICO_00 = 228;

    /** Constant for {@code DOM_VK_PROCESSKEY}. */
    @JsxConstant({FF, FF78})
    public static final int DOM_VK_PROCESSKEY = 229;

    /** Constant for {@code DOM_VK_WIN_ICO_CLEAR}. */
<<<<<<< HEAD
    @JsxConstant({FF, FF68})
    public static final int DOM_VK_WIN_ICO_CLEAR = 230;

    /** Constant for {@code DOM_VK_WIN_OEM_RESET}. */
    @JsxConstant({FF, FF68})
    public static final int DOM_VK_WIN_OEM_RESET = 233;

    /** Constant for {@code DOM_VK_WIN_OEM_JUMP}. */
    @JsxConstant({FF, FF68})
    public static final int DOM_VK_WIN_OEM_JUMP = 234;

    /** Constant for {@code DOM_VK_WIN_OEM_PA1}. */
    @JsxConstant({FF, FF68})
    public static final int DOM_VK_WIN_OEM_PA1 = 235;

    /** Constant for {@code DOM_VK_WIN_OEM_PA2}. */
    @JsxConstant({FF, FF68})
    public static final int DOM_VK_WIN_OEM_PA2 = 236;

    /** Constant for {@code DOM_VK_WIN_OEM_PA3}. */
    @JsxConstant({FF, FF68})
    public static final int DOM_VK_WIN_OEM_PA3 = 237;

    /** Constant for {@code DOM_VK_WIN_OEM_WSCTRL}. */
    @JsxConstant({FF, FF68})
    public static final int DOM_VK_WIN_OEM_WSCTRL = 238;

    /** Constant for {@code DOM_VK_WIN_OEM_CUSEL}. */
    @JsxConstant({FF, FF68})
    public static final int DOM_VK_WIN_OEM_CUSEL = 239;

    /** Constant for {@code DOM_VK_WIN_OEM_ATTN}. */
    @JsxConstant({FF, FF68})
    public static final int DOM_VK_WIN_OEM_ATTN = 240;

    /** Constant for {@code DOM_VK_WIN_OEM_FINISH}. */
    @JsxConstant({FF, FF68})
    public static final int DOM_VK_WIN_OEM_FINISH = 241;

    /** Constant for {@code DOM_VK_WIN_OEM_COPY}. */
    @JsxConstant({FF, FF68})
    public static final int DOM_VK_WIN_OEM_COPY = 242;

    /** Constant for {@code DOM_VK_WIN_OEM_AUTO}. */
    @JsxConstant({FF, FF68})
    public static final int DOM_VK_WIN_OEM_AUTO = 243;

    /** Constant for {@code DOM_VK_WIN_OEM_ENLW}. */
    @JsxConstant({FF, FF68})
    public static final int DOM_VK_WIN_OEM_ENLW = 244;

    /** Constant for {@code DOM_VK_WIN_OEM_BACKTAB}. */
    @JsxConstant({FF, FF68})
    public static final int DOM_VK_WIN_OEM_BACKTAB = 245;

    /** Constant for {@code DOM_VK_ATTN}. */
    @JsxConstant({FF, FF68})
    public static final int DOM_VK_ATTN = 246;

    /** Constant for {@code DOM_VK_CRSEL}. */
    @JsxConstant({FF, FF68})
    public static final int DOM_VK_CRSEL = 247;

    /** Constant for {@code DOM_VK_EXSEL}. */
    @JsxConstant({FF, FF68})
    public static final int DOM_VK_EXSEL = 248;

    /** Constant for {@code DOM_VK_EREOF}. */
    @JsxConstant({FF, FF68})
    public static final int DOM_VK_EREOF = 249;

    /** Constant for {@code DOM_VK_PLAY}. */
    @JsxConstant({FF, FF68})
    public static final int DOM_VK_PLAY = 250;

    /** Constant for {@code DOM_VK_ZOOM}. */
    @JsxConstant({FF, FF68})
    public static final int DOM_VK_ZOOM = 251;

    /** Constant for {@code DOM_VK_PA1}. */
    @JsxConstant({FF, FF68})
    public static final int DOM_VK_PA1 = 253;

    /** Constant for {@code DOM_VK_WIN_OEM_CLEAR}. */
    @JsxConstant({FF, FF68})
=======
    @JsxConstant({FF, FF78})
    public static final int DOM_VK_WIN_ICO_CLEAR = 230;

    /** Constant for {@code DOM_VK_WIN_OEM_RESET}. */
    @JsxConstant({FF, FF78})
    public static final int DOM_VK_WIN_OEM_RESET = 233;

    /** Constant for {@code DOM_VK_WIN_OEM_JUMP}. */
    @JsxConstant({FF, FF78})
    public static final int DOM_VK_WIN_OEM_JUMP = 234;

    /** Constant for {@code DOM_VK_WIN_OEM_PA1}. */
    @JsxConstant({FF, FF78})
    public static final int DOM_VK_WIN_OEM_PA1 = 235;

    /** Constant for {@code DOM_VK_WIN_OEM_PA2}. */
    @JsxConstant({FF, FF78})
    public static final int DOM_VK_WIN_OEM_PA2 = 236;

    /** Constant for {@code DOM_VK_WIN_OEM_PA3}. */
    @JsxConstant({FF, FF78})
    public static final int DOM_VK_WIN_OEM_PA3 = 237;

    /** Constant for {@code DOM_VK_WIN_OEM_WSCTRL}. */
    @JsxConstant({FF, FF78})
    public static final int DOM_VK_WIN_OEM_WSCTRL = 238;

    /** Constant for {@code DOM_VK_WIN_OEM_CUSEL}. */
    @JsxConstant({FF, FF78})
    public static final int DOM_VK_WIN_OEM_CUSEL = 239;

    /** Constant for {@code DOM_VK_WIN_OEM_ATTN}. */
    @JsxConstant({FF, FF78})
    public static final int DOM_VK_WIN_OEM_ATTN = 240;

    /** Constant for {@code DOM_VK_WIN_OEM_FINISH}. */
    @JsxConstant({FF, FF78})
    public static final int DOM_VK_WIN_OEM_FINISH = 241;

    /** Constant for {@code DOM_VK_WIN_OEM_COPY}. */
    @JsxConstant({FF, FF78})
    public static final int DOM_VK_WIN_OEM_COPY = 242;

    /** Constant for {@code DOM_VK_WIN_OEM_AUTO}. */
    @JsxConstant({FF, FF78})
    public static final int DOM_VK_WIN_OEM_AUTO = 243;

    /** Constant for {@code DOM_VK_WIN_OEM_ENLW}. */
    @JsxConstant({FF, FF78})
    public static final int DOM_VK_WIN_OEM_ENLW = 244;

    /** Constant for {@code DOM_VK_WIN_OEM_BACKTAB}. */
    @JsxConstant({FF, FF78})
    public static final int DOM_VK_WIN_OEM_BACKTAB = 245;

    /** Constant for {@code DOM_VK_ATTN}. */
    @JsxConstant({FF, FF78})
    public static final int DOM_VK_ATTN = 246;

    /** Constant for {@code DOM_VK_CRSEL}. */
    @JsxConstant({FF, FF78})
    public static final int DOM_VK_CRSEL = 247;

    /** Constant for {@code DOM_VK_EXSEL}. */
    @JsxConstant({FF, FF78})
    public static final int DOM_VK_EXSEL = 248;

    /** Constant for {@code DOM_VK_EREOF}. */
    @JsxConstant({FF, FF78})
    public static final int DOM_VK_EREOF = 249;

    /** Constant for {@code DOM_VK_PLAY}. */
    @JsxConstant({FF, FF78})
    public static final int DOM_VK_PLAY = 250;

    /** Constant for {@code DOM_VK_ZOOM}. */
    @JsxConstant({FF, FF78})
    public static final int DOM_VK_ZOOM = 251;

    /** Constant for {@code DOM_VK_PA1}. */
    @JsxConstant({FF, FF78})
    public static final int DOM_VK_PA1 = 253;

    /** Constant for {@code DOM_VK_WIN_OEM_CLEAR}. */
    @JsxConstant({FF, FF78})
>>>>>>> 6cc30901
    public static final int DOM_VK_WIN_OEM_CLEAR = 254;

    /**
     * For {@link #KEYDOWN} and {@link #KEYUP}, this map stores {@link #setKeyCode(int)} associated with
     * the character (if they are not the same).
     * You can verify this <a href="http://www.asquare.net/javascript/tests/KeyCode.html">here</a>
     */
    private static final Map<Character, Integer> keyCodeMap = new HashMap<>();
    static {
        keyCodeMap.put('`', DOM_VK_BACK_QUOTE);
        keyCodeMap.put('~', DOM_VK_BACK_QUOTE);
        keyCodeMap.put('!', DOM_VK_1);
        keyCodeMap.put('@', DOM_VK_2);
        keyCodeMap.put('#', DOM_VK_3);
        keyCodeMap.put('$', DOM_VK_4);
        keyCodeMap.put('%', DOM_VK_5);
        keyCodeMap.put('^', DOM_VK_6);
        keyCodeMap.put('&', DOM_VK_7);
        keyCodeMap.put('*', DOM_VK_8);
        keyCodeMap.put('(', DOM_VK_9);
        keyCodeMap.put(')', DOM_VK_0);
        //Chrome/IE 189
        keyCodeMap.put('-', DOM_VK_HYPHEN_MINUS);
        keyCodeMap.put('_', DOM_VK_HYPHEN_MINUS);
        //Chrome/IE 187
        keyCodeMap.put('+', DOM_VK_EQUALS);
        keyCodeMap.put('[', DOM_VK_OPEN_BRACKET);
        keyCodeMap.put('{', DOM_VK_OPEN_BRACKET);
        keyCodeMap.put(']', DOM_VK_CLOSE_BRACKET);
        keyCodeMap.put('}', DOM_VK_CLOSE_BRACKET);
        //Chrome/IE 186
        keyCodeMap.put(':', DOM_VK_SEMICOLON);
        keyCodeMap.put('\'', DOM_VK_QUOTE);
        keyCodeMap.put('"', DOM_VK_QUOTE);
        keyCodeMap.put(',', DOM_VK_COMMA);
        keyCodeMap.put('<', DOM_VK_COMMA);
        keyCodeMap.put('.', DOM_VK_PERIOD);
        keyCodeMap.put('>', DOM_VK_PERIOD);
        keyCodeMap.put('/', DOM_VK_SLASH);
        keyCodeMap.put('?', DOM_VK_SLASH);
        keyCodeMap.put('\\', DOM_VK_BACK_SLASH);
        keyCodeMap.put('|', DOM_VK_BACK_SLASH);
    }

    private int charCode_;
    private int which_;

    /** Whether or not the "meta" key was pressed during the firing of the event. */
    private boolean metaKey_;

    /**
     * Creates a new keyboard event instance.
     */
<<<<<<< HEAD
    @JsxConstructor({CHROME, FF, FF68})
=======
    @JsxConstructor({CHROME, EDGE, FF, FF78})
>>>>>>> 6cc30901
    public KeyboardEvent() {
    }

    /**
     * Creates a new keyboard event instance.
     *
     * @param domNode the DOM node that triggered the event
     * @param type the event type
     * @param character the character associated with the event
     * @param shiftKey true if SHIFT is pressed
     * @param ctrlKey true if CTRL is pressed
     * @param altKey true if ALT is pressed
     */
    public KeyboardEvent(final DomNode domNode, final String type, final char character,
            final boolean shiftKey, final boolean ctrlKey, final boolean altKey) {
        super(domNode, type);

        setShiftKey(shiftKey);
        setCtrlKey(ctrlKey);
        setAltKey(altKey);

        if ('\n' == character) {
            setKeyCode(DOM_VK_RETURN);
            if (!getBrowserVersion().hasFeature(JS_EVENT_DISTINGUISH_PRINTABLE_KEY)) {
                charCode_ = DOM_VK_RETURN;
            }
            which_ = DOM_VK_RETURN;
            return;
        }

        int keyCode = 0;
        if (getType().equals(Event.TYPE_KEY_PRESS)) {
            if (getBrowserVersion().hasFeature(JS_EVENT_DISTINGUISH_PRINTABLE_KEY)) {
                if (character < 32 || character > 126) {
                    keyCode = Integer.valueOf(charToKeyCode(character));
                }
            }
            else {
                keyCode = Integer.valueOf(character);
            }
        }
        else {
            keyCode = Integer.valueOf(charToKeyCode(character));
        }
        setKeyCode(keyCode);
        if (getType().equals(Event.TYPE_KEY_PRESS) && (character >= 32 && character <= 126
                    || !getBrowserVersion().hasFeature(JS_EVENT_DISTINGUISH_PRINTABLE_KEY))) {
            charCode_ = character;
        }
        which_ = charCode_ == 0 ? keyCode : Integer.valueOf(charCode_);
    }

    /**
     * Creates a new keyboard event instance.
     *
     * @param domNode the DOM node that triggered the event
     * @param type the event type
     * @param keyCode the key code associated with the event
     * @param shiftKey true if SHIFT is pressed
     * @param ctrlKey true if CTRL is pressed
     * @param altKey true if ALT is pressed
     */
    public KeyboardEvent(final DomNode domNode, final String type, final int keyCode,
            final boolean shiftKey, final boolean ctrlKey, final boolean altKey) {
        super(domNode, type);

        if (isAmbiguousKeyCode(keyCode)) {
            throw new IllegalArgumentException("Please use the 'char' constructor instead of int");
        }
        setKeyCode(keyCode);
        if (getType().equals(Event.TYPE_KEY_PRESS)) {
            which_ = 0;
        }
        else {
            which_ = keyCode;
        }
        setShiftKey(shiftKey);
        setCtrlKey(ctrlKey);
        setAltKey(altKey);
    }

    /**
     * Returns whether the specified character can be written only when {@code SHIFT} key is pressed.
     * @param ch the character
     * @param shiftKey is shift key pressed
     * @return whether the specified character can be written only when {@code SHIFT} key is pressed
     */
    public static boolean isShiftNeeded(final char ch, final boolean shiftKey) {
        return "~!@#$%^&*()_+{}:\"<>?|".indexOf(ch) != -1
                || (!shiftKey && ch >= 'A' && ch <= 'Z');
    }

    /** We can not accept DOM_VK_A, because is it 'A' or 'a', so the character constructor should be used. */
    private static boolean isAmbiguousKeyCode(final int keyCode) {
        return (keyCode >= DOM_VK_0 && keyCode <= DOM_VK_9) || (keyCode >= DOM_VK_A && keyCode <= DOM_VK_Z);
    }

    /**
     * Implementation of the DOM Level 3 Event method for initializing the key event.
     *
     * @param type the event type
     * @param bubbles can the event bubble
     * @param cancelable can the event be canceled
     * @param view the view to use for this event
     * @param ctrlKey is the control key pressed
     * @param altKey is the alt key pressed
     * @param shiftKey is the shift key pressed
     * @param metaKey is the meta key pressed
     * @param keyCode the virtual key code value of the key which was depressed, otherwise zero
     * @param charCode the Unicode character associated with the depressed key otherwise zero
     */
<<<<<<< HEAD
    @JsxFunction({FF, FF68})
=======
    @JsxFunction({FF, FF78})
>>>>>>> 6cc30901
    public void initKeyEvent(
            final String type,
            final boolean bubbles,
            final boolean cancelable,
            final Object view,
            final boolean ctrlKey,
            final boolean altKey,
            final boolean shiftKey,
            final boolean metaKey,
            final int keyCode,
            final int charCode) {

        initUIEvent(type, bubbles, cancelable, view, 0);
        setCtrlKey(ctrlKey);
        setAltKey(altKey);
        setShiftKey(shiftKey);
        setKeyCode(keyCode);
        setMetaKey(metaKey);
        charCode_ = 0;
    }

    /**
     * Returns the char code associated with the event.
     * @return the char code associated with the event
     */
    @JsxGetter
    public int getCharCode() {
        return charCode_;
    }

    /**
     * Returns the numeric keyCode of the key pressed, or the charCode for an alphanumeric key pressed.
     * @return the numeric keyCode of the key pressed, or the charCode for an alphanumeric key pressed
     */
    @JsxGetter
    public Object getWhich() {
        return which_;
    }

    /**
     * Converts a Java character to a keyCode.
     * @see <a href="http://www.w3.org/TR/DOM-Level-3-Events/#keyset-keyidentifiers">DOM 3 Events</a>
     * @param c the character
     * @return the corresponding keycode
     */
    private static int charToKeyCode(final char c) {
        if (c >= 'a' && c <= 'z') {
            return 'A' + c - 'a';
        }

        final Integer i = keyCodeMap.get(c);
        if (i != null) {
            return i;
        }
        return c;
    }

    /**
     * {@inheritDoc} Overridden to modify browser configurations.
     */
    @Override
    @JsxGetter
    public int getKeyCode() {
        return super.getKeyCode();
    }

    /**
     * {@inheritDoc}
     */
    @Override
    @JsxGetter
    public boolean isShiftKey() {
        return super.isShiftKey();
    }

    /**
     * {@inheritDoc}
     */
    @Override
    @JsxGetter
    public boolean isCtrlKey() {
        return super.isCtrlKey();
    }

    /**
     * {@inheritDoc}
     */
    @Override
    @JsxGetter
    public boolean isAltKey() {
        return super.isAltKey();
    }

    /**
     * Returns the value of a key or keys pressed by the user.
     * @return the value of a key or keys pressed by the user
     */
    @JsxGetter
    public String getKey() {
        int code = getKeyCode();
        if (code == 0) {
            code = getCharCode();
        }
        switch (code) {
            case DOM_VK_SHIFT:
                return "Shift";
            case DOM_VK_PERIOD:
                return ".";
            case DOM_VK_RETURN:
                return "Enter";

            default:
                return String.valueOf(isShiftKey() ? (char) which_ : Character.toLowerCase((char) which_));
        }
    }

    /**
     * Returns the value of a key or keys pressed by the user.
     * @return the value of a key or keys pressed by the user
     */
    @JsxGetter(IE)
    public String getChar() {
        int code = getKeyCode();
        if (code == 0) {
            code = getCharCode();
        }
        switch (code) {
            case DOM_VK_SHIFT:
                return "";
            case DOM_VK_RETURN:
                return "\n";
            case DOM_VK_PERIOD:
                return ".";

            default:
                return String.valueOf(isShiftKey() ? (char) which_ : Character.toLowerCase((char) which_));
        }
    }

    /**
     * Returns a physical key on the keyboard.
     * @return a physical key on the keyboard
     */
<<<<<<< HEAD
    @JsxGetter({CHROME, FF, FF68})
=======
    @JsxGetter({CHROME, EDGE, FF, FF78})
>>>>>>> 6cc30901
    public String getCode() {
        int code = getKeyCode();
        if (code == 0) {
            code = getCharCode();
        }
        switch (code) {
            case DOM_VK_SHIFT:
                return "ShiftLeft";
            case DOM_VK_PERIOD:
            case '.':
                return "Period";
            case DOM_VK_RETURN:
                return "Enter";

            default:
                return "Key" + Character.toUpperCase((char) which_);
        }
    }

    /**
     * Returns whether or not the "meta" key was pressed during the event firing.
     * @return whether or not the "meta" key was pressed during the event firing
     */
    @JsxGetter
    public boolean getMetaKey() {
        return metaKey_;
    }

    /**
     * @param metaKey whether Meta has been pressed during this event or not
     */
    protected void setMetaKey(final boolean metaKey) {
        metaKey_ = metaKey;
    }
}<|MERGE_RESOLUTION|>--- conflicted
+++ resolved
@@ -18,11 +18,7 @@
 import static com.gargoylesoftware.htmlunit.javascript.configuration.SupportedBrowser.CHROME;
 import static com.gargoylesoftware.htmlunit.javascript.configuration.SupportedBrowser.EDGE;
 import static com.gargoylesoftware.htmlunit.javascript.configuration.SupportedBrowser.FF;
-<<<<<<< HEAD
-import static com.gargoylesoftware.htmlunit.javascript.configuration.SupportedBrowser.FF68;
-=======
 import static com.gargoylesoftware.htmlunit.javascript.configuration.SupportedBrowser.FF78;
->>>>>>> 6cc30901
 import static com.gargoylesoftware.htmlunit.javascript.configuration.SupportedBrowser.IE;
 
 import java.util.HashMap;
@@ -73,1307 +69,655 @@
     public static final int DOM_KEY_LOCATION_JOYSTICK = 5;
 
     /** Constant for {@code DOM_VK_CANCEL}. */
-<<<<<<< HEAD
-    @JsxConstant({FF, FF68})
+    @JsxConstant({FF, FF78})
     public static final int DOM_VK_CANCEL = 3;
 
     /** Constant for {@code DOM_VK_HELP}. */
-    @JsxConstant({FF, FF68})
+    @JsxConstant({FF, FF78})
     public static final int DOM_VK_HELP = 6;
 
     /** Constant for {@code DOM_VK_TAB}. */
-    @JsxConstant({FF, FF68})
+    @JsxConstant({FF, FF78})
     public static final int DOM_VK_TAB = 9;
 
     /** Constant for {@code DOM_VK_CLEAR}. */
-    @JsxConstant({FF, FF68})
+    @JsxConstant({FF, FF78})
     public static final int DOM_VK_CLEAR = 12;
 
     /** Constant for {@code DOM_VK_RETURN}. */
-    @JsxConstant({FF, FF68})
+    @JsxConstant({FF, FF78})
     public static final int DOM_VK_RETURN = 13;
 
     /** Constant for {@code DOM_VK_SHIFT}. */
-    @JsxConstant({FF, FF68})
+    @JsxConstant({FF, FF78})
     public static final int DOM_VK_SHIFT = 16;
 
     /** Constant for {@code DOM_VK_CONTROL}. */
-    @JsxConstant({FF, FF68})
+    @JsxConstant({FF, FF78})
     public static final int DOM_VK_CONTROL = 17;
 
     /** Constant for {@code DOM_VK_ALT}. */
-    @JsxConstant({FF, FF68})
+    @JsxConstant({FF, FF78})
     public static final int DOM_VK_ALT = 18;
 
     /** Constant for {@code DOM_VK_PAUSE}. */
-    @JsxConstant({FF, FF68})
+    @JsxConstant({FF, FF78})
     public static final int DOM_VK_PAUSE = 19;
 
     /** Constant for {@code DOM_VK_CAPS_LOCK}. */
-    @JsxConstant({FF, FF68})
+    @JsxConstant({FF, FF78})
     public static final int DOM_VK_CAPS_LOCK = 20;
 
     /** Constant for {@code DOM_VK_HANGUL}. */
-    @JsxConstant({FF, FF68})
+    @JsxConstant({FF, FF78})
     public static final int DOM_VK_HANGUL = 21;
 
     /** Constant for {@code DOM_VK_KANA}. */
-    @JsxConstant({FF, FF68})
+    @JsxConstant({FF, FF78})
     public static final int DOM_VK_KANA = 21;
 
     /** Constant for {@code DOM_VK_EISU}. */
-    @JsxConstant({FF, FF68})
+    @JsxConstant({FF, FF78})
     public static final int DOM_VK_EISU = 22;
 
     /** Constant for {@code DOM_VK_FINAL}. */
-    @JsxConstant({FF, FF68})
+    @JsxConstant({FF, FF78})
     public static final int DOM_VK_FINAL = 24;
 
     /** Constant for {@code DOM_VK_JUNJA}. */
-    @JsxConstant({FF, FF68})
+    @JsxConstant({FF, FF78})
     public static final int DOM_VK_JUNJA = 23;
 
     /** Constant for {@code DOM_VK_HANJA}. */
-    @JsxConstant({FF, FF68})
+    @JsxConstant({FF, FF78})
     public static final int DOM_VK_HANJA = 25;
 
     /** Constant for {@code DOM_VK_KANJI}. */
-    @JsxConstant({FF, FF68})
+    @JsxConstant({FF, FF78})
     public static final int DOM_VK_KANJI = 25;
 
     /** Constant for {@code DOM_VK_ESCAPE}. */
-    @JsxConstant({FF, FF68})
+    @JsxConstant({FF, FF78})
     public static final int DOM_VK_ESCAPE = 27;
 
     /** Constant for {@code DOM_VK_CONVERT}. */
-    @JsxConstant({FF, FF68})
+    @JsxConstant({FF, FF78})
     public static final int DOM_VK_CONVERT = 28;
 
     /** Constant for {@code DOM_VK_NONCONVERT}. */
-    @JsxConstant({FF, FF68})
+    @JsxConstant({FF, FF78})
     public static final int DOM_VK_NONCONVERT = 29;
 
     /** Constant for {@code DOM_VK_ACCEPT}. */
-    @JsxConstant({FF, FF68})
+    @JsxConstant({FF, FF78})
     public static final int DOM_VK_ACCEPT = 30;
 
     /** Constant for {@code DOM_VK_MODECHANGE}. */
-    @JsxConstant({FF, FF68})
+    @JsxConstant({FF, FF78})
     public static final int DOM_VK_MODECHANGE = 31;
 
     /** Constant for {@code DOM_VK_SPACE}. */
-    @JsxConstant({FF, FF68})
+    @JsxConstant({FF, FF78})
     public static final int DOM_VK_SPACE = 32;
 
     /** Constant for {@code DOM_VK_PAGE_UP}. */
-    @JsxConstant({FF, FF68})
+    @JsxConstant({FF, FF78})
     public static final int DOM_VK_PAGE_UP = 33;
 
     /** Constant for {@code DOM_VK_PAGE_DOWN}. */
-    @JsxConstant({FF, FF68})
+    @JsxConstant({FF, FF78})
     public static final int DOM_VK_PAGE_DOWN = 34;
 
     /** Constant for {@code DOM_VK_END}. */
-    @JsxConstant({FF, FF68})
+    @JsxConstant({FF, FF78})
     public static final int DOM_VK_END = 35;
 
     /** Constant for {@code DOM_VK_HOME}. */
-    @JsxConstant({FF, FF68})
+    @JsxConstant({FF, FF78})
     public static final int DOM_VK_HOME = 36;
 
     /** Constant for {@code DOM_VK_LEFT}. */
-    @JsxConstant({FF, FF68})
+    @JsxConstant({FF, FF78})
     public static final int DOM_VK_LEFT = 37;
 
     /** Constant for {@code DOM_VK_UP}. */
-    @JsxConstant({FF, FF68})
+    @JsxConstant({FF, FF78})
     public static final int DOM_VK_UP = 38;
 
     /** Constant for {@code DOM_VK_RIGHT}. */
-    @JsxConstant({FF, FF68})
+    @JsxConstant({FF, FF78})
     public static final int DOM_VK_RIGHT = 39;
 
     /** Constant for {@code DOM_VK_SELECT}. */
-    @JsxConstant({FF, FF68})
+    @JsxConstant({FF, FF78})
     public static final int DOM_VK_SELECT = 41;
 
     /** Constant for {@code DOM_VK_DOWN}. */
-    @JsxConstant({FF, FF68})
+    @JsxConstant({FF, FF78})
     public static final int DOM_VK_DOWN = 40;
 
     /** Constant for {@code DOM_VK_PRINT}. */
-    @JsxConstant({FF, FF68})
+    @JsxConstant({FF, FF78})
     public static final int DOM_VK_PRINT = 42;
 
     /** Constant for {@code DOM_VK_EXECUTE}. */
-    @JsxConstant({FF, FF68})
+    @JsxConstant({FF, FF78})
     public static final int DOM_VK_EXECUTE = 43;
 
     /** Constant for {@code DOM_VK_PRINTSCREEN}. */
-    @JsxConstant({FF, FF68})
+    @JsxConstant({FF, FF78})
     public static final int DOM_VK_PRINTSCREEN = 44;
 
     /** Constant for {@code DOM_VK_INSERT}. */
-    @JsxConstant({FF, FF68})
+    @JsxConstant({FF, FF78})
     public static final int DOM_VK_INSERT = 45;
 
     /** Constant for {@code DOM_VK_DELETE}. */
-    @JsxConstant({FF, FF68})
+    @JsxConstant({FF, FF78})
     public static final int DOM_VK_DELETE = 46;
 
     /** Constant for {@code DOM_VK_0}. */
-    @JsxConstant({FF, FF68})
+    @JsxConstant({FF, FF78})
     public static final int DOM_VK_0 = 48;
 
     /** Constant for {@code DOM_VK_1}. */
-    @JsxConstant({FF, FF68})
+    @JsxConstant({FF, FF78})
     public static final int DOM_VK_1 = 49;
 
     /** Constant for {@code DOM_VK_2}. */
-    @JsxConstant({FF, FF68})
+    @JsxConstant({FF, FF78})
     public static final int DOM_VK_2 = 50;
 
     /** Constant for {@code DOM_VK_3}. */
-    @JsxConstant({FF, FF68})
+    @JsxConstant({FF, FF78})
     public static final int DOM_VK_3 = 51;
 
     /** Constant for {@code DOM_VK_4}. */
-    @JsxConstant({FF, FF68})
+    @JsxConstant({FF, FF78})
     public static final int DOM_VK_4 = 52;
 
     /** Constant for {@code DOM_VK_5}. */
-    @JsxConstant({FF, FF68})
+    @JsxConstant({FF, FF78})
     public static final int DOM_VK_5 = 53;
 
     /** Constant for {@code DOM_VK_6}. */
-    @JsxConstant({FF, FF68})
+    @JsxConstant({FF, FF78})
     public static final int DOM_VK_6 = 54;
 
     /** Constant for {@code DOM_VK_7}. */
-    @JsxConstant({FF, FF68})
+    @JsxConstant({FF, FF78})
     public static final int DOM_VK_7 = 55;
 
     /** Constant for {@code DOM_VK_8}. */
-    @JsxConstant({FF, FF68})
+    @JsxConstant({FF, FF78})
     public static final int DOM_VK_8 = 56;
 
     /** Constant for {@code DOM_VK_9}. */
-    @JsxConstant({FF, FF68})
+    @JsxConstant({FF, FF78})
     public static final int DOM_VK_9 = 57;
 
     /** Constant for {@code DOM_VK_COLON}. */
-    @JsxConstant({FF, FF68})
+    @JsxConstant({FF, FF78})
     public static final int DOM_VK_COLON = 58;
 
     /** Constant for {@code DOM_VK_SEMICOLON}. */
-    @JsxConstant({FF, FF68})
+    @JsxConstant({FF, FF78})
     public static final int DOM_VK_SEMICOLON = 59;
 
     /** Constant for {@code DOM_VK_LESS_THAN}. */
-    @JsxConstant({FF, FF68})
+    @JsxConstant({FF, FF78})
     public static final int DOM_VK_LESS_THAN = 60;
 
     /** Constant for {@code DOM_VK_EQUALS}. */
-    @JsxConstant({FF, FF68})
+    @JsxConstant({FF, FF78})
     public static final int DOM_VK_EQUALS = 61;
 
     /** Constant for {@code DOM_VK_GREATER_THAN}. */
-    @JsxConstant({FF, FF68})
+    @JsxConstant({FF, FF78})
     public static final int DOM_VK_GREATER_THAN = 62;
 
     /** Constant for {@code DOM_VK_QUESTION_MARK}. */
-    @JsxConstant({FF, FF68})
+    @JsxConstant({FF, FF78})
     public static final int DOM_VK_QUESTION_MARK = 63;
 
     /** Constant for {@code DOM_VK_AT}. */
-    @JsxConstant({FF, FF68})
+    @JsxConstant({FF, FF78})
     public static final int DOM_VK_AT = 64;
 
     /** Constant for {@code DOM_VK_A}. */
-    @JsxConstant({FF, FF68})
+    @JsxConstant({FF, FF78})
     public static final int DOM_VK_A = 65;
 
     /** Constant for {@code DOM_VK_B}. */
-    @JsxConstant({FF, FF68})
+    @JsxConstant({FF, FF78})
     public static final int DOM_VK_B = 66;
 
     /** Constant for {@code DOM_VK_C}. */
-    @JsxConstant({FF, FF68})
+    @JsxConstant({FF, FF78})
     public static final int DOM_VK_C = 67;
 
     /** Constant for {@code DOM_VK_D}. */
-    @JsxConstant({FF, FF68})
+    @JsxConstant({FF, FF78})
     public static final int DOM_VK_D = 68;
 
     /** Constant for {@code DOM_VK_E}. */
-    @JsxConstant({FF, FF68})
+    @JsxConstant({FF, FF78})
     public static final int DOM_VK_E = 69;
 
     /** Constant for {@code DOM_VK_F}. */
-    @JsxConstant({FF, FF68})
+    @JsxConstant({FF, FF78})
     public static final int DOM_VK_F = 70;
 
     /** Constant for {@code DOM_VK_G}. */
-    @JsxConstant({FF, FF68})
+    @JsxConstant({FF, FF78})
     public static final int DOM_VK_G = 71;
 
     /** Constant for {@code DOM_VK_H}. */
-    @JsxConstant({FF, FF68})
+    @JsxConstant({FF, FF78})
     public static final int DOM_VK_H = 72;
 
     /** Constant for {@code DOM_VK_I}. */
-    @JsxConstant({FF, FF68})
+    @JsxConstant({FF, FF78})
     public static final int DOM_VK_I = 73;
 
     /** Constant for {@code DOM_VK_J}. */
-    @JsxConstant({FF, FF68})
+    @JsxConstant({FF, FF78})
     public static final int DOM_VK_J = 74;
 
     /** Constant for {@code DOM_VK_K}. */
-    @JsxConstant({FF, FF68})
+    @JsxConstant({FF, FF78})
     public static final int DOM_VK_K = 75;
 
     /** Constant for {@code DOM_VK_L}. */
-    @JsxConstant({FF, FF68})
+    @JsxConstant({FF, FF78})
     public static final int DOM_VK_L = 76;
 
     /** Constant for {@code DOM_VK_M}. */
-    @JsxConstant({FF, FF68})
+    @JsxConstant({FF, FF78})
     public static final int DOM_VK_M = 77;
 
     /** Constant for {@code DOM_VK_N}. */
-    @JsxConstant({FF, FF68})
+    @JsxConstant({FF, FF78})
     public static final int DOM_VK_N = 78;
 
     /** Constant for {@code DOM_VK_O}. */
-    @JsxConstant({FF, FF68})
+    @JsxConstant({FF, FF78})
     public static final int DOM_VK_O = 79;
 
     /** Constant for {@code DOM_VK_BACK_SPACE}. */
-    @JsxConstant({FF, FF68})
+    @JsxConstant({FF, FF78})
     public static final int DOM_VK_BACK_SPACE = 8;
 
     /** Constant for {@code DOM_VK_P}. */
-    @JsxConstant({FF, FF68})
+    @JsxConstant({FF, FF78})
     public static final int DOM_VK_P = 80;
 
     /** Constant for {@code DOM_VK_Q}. */
-    @JsxConstant({FF, FF68})
+    @JsxConstant({FF, FF78})
     public static final int DOM_VK_Q = 81;
 
     /** Constant for {@code DOM_VK_R}. */
-    @JsxConstant({FF, FF68})
+    @JsxConstant({FF, FF78})
     public static final int DOM_VK_R = 82;
 
     /** Constant for {@code DOM_VK_S}. */
-    @JsxConstant({FF, FF68})
+    @JsxConstant({FF, FF78})
     public static final int DOM_VK_S = 83;
 
     /** Constant for {@code DOM_VK_T}. */
-    @JsxConstant({FF, FF68})
+    @JsxConstant({FF, FF78})
     public static final int DOM_VK_T = 84;
 
     /** Constant for {@code DOM_VK_U}. */
-    @JsxConstant({FF, FF68})
+    @JsxConstant({FF, FF78})
     public static final int DOM_VK_U = 85;
 
     /** Constant for {@code DOM_VK_V}. */
-    @JsxConstant({FF, FF68})
+    @JsxConstant({FF, FF78})
     public static final int DOM_VK_V = 86;
 
     /** Constant for {@code DOM_VK_W}. */
-    @JsxConstant({FF, FF68})
+    @JsxConstant({FF, FF78})
     public static final int DOM_VK_W = 87;
 
     /** Constant for {@code DOM_VK_X}. */
-    @JsxConstant({FF, FF68})
+    @JsxConstant({FF, FF78})
     public static final int DOM_VK_X = 88;
 
     /** Constant for {@code DOM_VK_Y}. */
-    @JsxConstant({FF, FF68})
+    @JsxConstant({FF, FF78})
     public static final int DOM_VK_Y = 89;
 
     /** Constant for {@code DOM_VK_Z}. */
-    @JsxConstant({FF, FF68})
+    @JsxConstant({FF, FF78})
     public static final int DOM_VK_Z = 90;
 
     /** Constant for {@code DOM_VK_WIN}. */
-    @JsxConstant({FF, FF68})
+    @JsxConstant({FF, FF78})
     public static final int DOM_VK_WIN = 91;
 
     /** Constant for {@code DOM_VK_CONTEXT_MENU}. */
-    @JsxConstant({FF, FF68})
+    @JsxConstant({FF, FF78})
     public static final int DOM_VK_CONTEXT_MENU = 93;
 
     /** Constant for {@code DOM_VK_SLEEP}. */
-    @JsxConstant({FF, FF68})
+    @JsxConstant({FF, FF78})
     public static final int DOM_VK_SLEEP = 95;
 
     /** Constant for {@code DOM_VK_NUMPAD0}. */
-    @JsxConstant({FF, FF68})
+    @JsxConstant({FF, FF78})
     public static final int DOM_VK_NUMPAD0 = 96;
 
     /** Constant for {@code DOM_VK_NUMPAD1}. */
-    @JsxConstant({FF, FF68})
+    @JsxConstant({FF, FF78})
     public static final int DOM_VK_NUMPAD1 = 97;
 
     /** Constant for {@code DOM_VK_NUMPAD2}. */
-    @JsxConstant({FF, FF68})
+    @JsxConstant({FF, FF78})
     public static final int DOM_VK_NUMPAD2 = 98;
 
     /** Constant for {@code DOM_VK_NUMPAD3}. */
-    @JsxConstant({FF, FF68})
+    @JsxConstant({FF, FF78})
     public static final int DOM_VK_NUMPAD3 = 99;
 
     /** Constant for {@code DOM_VK_NUMPAD4}. */
-    @JsxConstant({FF, FF68})
+    @JsxConstant({FF, FF78})
     public static final int DOM_VK_NUMPAD4 = 100;
 
     /** Constant for {@code DOM_VK_NUMPAD5}. */
-    @JsxConstant({FF, FF68})
+    @JsxConstant({FF, FF78})
     public static final int DOM_VK_NUMPAD5 = 101;
 
     /** Constant for {@code DOM_VK_NUMPAD6}. */
-    @JsxConstant({FF, FF68})
+    @JsxConstant({FF, FF78})
     public static final int DOM_VK_NUMPAD6 = 102;
 
     /** Constant for {@code DOM_VK_NUMPAD7}. */
-    @JsxConstant({FF, FF68})
+    @JsxConstant({FF, FF78})
     public static final int DOM_VK_NUMPAD7 = 103;
 
     /** Constant for {@code DOM_VK_NUMPAD8}. */
-    @JsxConstant({FF, FF68})
+    @JsxConstant({FF, FF78})
     public static final int DOM_VK_NUMPAD8 = 104;
 
     /** Constant for {@code DOM_VK_NUMPAD9}. */
-    @JsxConstant({FF, FF68})
+    @JsxConstant({FF, FF78})
     public static final int DOM_VK_NUMPAD9 = 105;
 
     /** Constant for {@code DOM_VK_MULTIPLY}. */
-    @JsxConstant({FF, FF68})
+    @JsxConstant({FF, FF78})
     public static final int DOM_VK_MULTIPLY = 106;
 
     /** Constant for {@code DOM_VK_ADD}. */
-    @JsxConstant({FF, FF68})
+    @JsxConstant({FF, FF78})
     public static final int DOM_VK_ADD = 107;
 
     /** Constant for {@code DOM_VK_SEPARATOR}. */
-    @JsxConstant({FF, FF68})
+    @JsxConstant({FF, FF78})
     public static final int DOM_VK_SEPARATOR = 108;
 
     /** Constant for {@code DOM_VK_SUBTRACT}. */
-    @JsxConstant({FF, FF68})
+    @JsxConstant({FF, FF78})
     public static final int DOM_VK_SUBTRACT = 109;
 
     /** Constant for {@code DOM_VK_DECIMAL}. */
-    @JsxConstant({FF, FF68})
+    @JsxConstant({FF, FF78})
     public static final int DOM_VK_DECIMAL = 110;
 
     /** Constant for {@code DOM_VK_DIVIDE}. */
-    @JsxConstant({FF, FF68})
+    @JsxConstant({FF, FF78})
     public static final int DOM_VK_DIVIDE = 111;
 
     /** Constant for {@code DOM_VK_F1}. */
-    @JsxConstant({FF, FF68})
+    @JsxConstant({FF, FF78})
     public static final int DOM_VK_F1 = 112;
 
     /** Constant for {@code DOM_VK_F2}. */
-    @JsxConstant({FF, FF68})
+    @JsxConstant({FF, FF78})
     public static final int DOM_VK_F2 = 113;
 
     /** Constant for {@code DOM_VK_F3}. */
-    @JsxConstant({FF, FF68})
+    @JsxConstant({FF, FF78})
     public static final int DOM_VK_F3 = 114;
 
     /** Constant for {@code DOM_VK_F4}. */
-    @JsxConstant({FF, FF68})
+    @JsxConstant({FF, FF78})
     public static final int DOM_VK_F4 = 115;
 
     /** Constant for {@code DOM_VK_F5}. */
-    @JsxConstant({FF, FF68})
+    @JsxConstant({FF, FF78})
     public static final int DOM_VK_F5 = 116;
 
     /** Constant for {@code DOM_VK_F6}. */
-    @JsxConstant({FF, FF68})
+    @JsxConstant({FF, FF78})
     public static final int DOM_VK_F6 = 117;
 
     /** Constant for {@code DOM_VK_F7}. */
-    @JsxConstant({FF, FF68})
+    @JsxConstant({FF, FF78})
     public static final int DOM_VK_F7 = 118;
 
     /** Constant for {@code DOM_VK_F8}. */
-    @JsxConstant({FF, FF68})
+    @JsxConstant({FF, FF78})
     public static final int DOM_VK_F8 = 119;
 
     /** Constant for {@code DOM_VK_F9}. */
-    @JsxConstant({FF, FF68})
+    @JsxConstant({FF, FF78})
     public static final int DOM_VK_F9 = 120;
 
     /** Constant for {@code DOM_VK_F10}. */
-    @JsxConstant({FF, FF68})
+    @JsxConstant({FF, FF78})
     public static final int DOM_VK_F10 = 121;
 
     /** Constant for {@code DOM_VK_F11}. */
-    @JsxConstant({FF, FF68})
+    @JsxConstant({FF, FF78})
     public static final int DOM_VK_F11 = 122;
 
     /** Constant for {@code DOM_VK_F12}. */
-    @JsxConstant({FF, FF68})
+    @JsxConstant({FF, FF78})
     public static final int DOM_VK_F12 = 123;
 
     /** Constant for {@code DOM_VK_F13}. */
-    @JsxConstant({FF, FF68})
+    @JsxConstant({FF, FF78})
     public static final int DOM_VK_F13 = 124;
 
     /** Constant for {@code DOM_VK_F14}. */
-    @JsxConstant({FF, FF68})
+    @JsxConstant({FF, FF78})
     public static final int DOM_VK_F14 = 125;
 
     /** Constant for {@code DOM_VK_F15}. */
-    @JsxConstant({FF, FF68})
+    @JsxConstant({FF, FF78})
     public static final int DOM_VK_F15 = 126;
 
     /** Constant for {@code DOM_VK_F16}. */
-    @JsxConstant({FF, FF68})
+    @JsxConstant({FF, FF78})
     public static final int DOM_VK_F16 = 127;
 
     /** Constant for {@code DOM_VK_F17}. */
-    @JsxConstant({FF, FF68})
+    @JsxConstant({FF, FF78})
     public static final int DOM_VK_F17 = 128;
 
     /** Constant for {@code DOM_VK_F18}. */
-    @JsxConstant({FF, FF68})
+    @JsxConstant({FF, FF78})
     public static final int DOM_VK_F18 = 129;
 
     /** Constant for {@code DOM_VK_F19}. */
-    @JsxConstant({FF, FF68})
+    @JsxConstant({FF, FF78})
     public static final int DOM_VK_F19 = 130;
 
     /** Constant for {@code DOM_VK_F20}. */
-    @JsxConstant({FF, FF68})
+    @JsxConstant({FF, FF78})
     public static final int DOM_VK_F20 = 131;
 
     /** Constant for {@code DOM_VK_F21}. */
-    @JsxConstant({FF, FF68})
+    @JsxConstant({FF, FF78})
     public static final int DOM_VK_F21 = 132;
 
     /** Constant for {@code DOM_VK_F22}. */
-    @JsxConstant({FF, FF68})
+    @JsxConstant({FF, FF78})
     public static final int DOM_VK_F22 = 133;
 
     /** Constant for {@code DOM_VK_F23}. */
-    @JsxConstant({FF, FF68})
+    @JsxConstant({FF, FF78})
     public static final int DOM_VK_F23 = 134;
 
     /** Constant for {@code DOM_VK_F24}. */
-    @JsxConstant({FF, FF68})
+    @JsxConstant({FF, FF78})
     public static final int DOM_VK_F24 = 135;
 
     /** Constant for {@code DOM_VK_NUM_LOCK}. */
-    @JsxConstant({FF, FF68})
+    @JsxConstant({FF, FF78})
     public static final int DOM_VK_NUM_LOCK = 144;
 
     /** Constant for {@code DOM_VK_SCROLL_LOCK}. */
-    @JsxConstant({FF, FF68})
+    @JsxConstant({FF, FF78})
     public static final int DOM_VK_SCROLL_LOCK = 145;
 
     /** Constant for {@code DOM_VK_WIN_OEM_FJ_JISHO}. */
-    @JsxConstant({FF, FF68})
+    @JsxConstant({FF, FF78})
     public static final int DOM_VK_WIN_OEM_FJ_JISHO = 146;
 
     /** Constant for {@code DOM_VK_WIN_OEM_FJ_MASSHOU}. */
-    @JsxConstant({FF, FF68})
+    @JsxConstant({FF, FF78})
     public static final int DOM_VK_WIN_OEM_FJ_MASSHOU = 147;
 
     /** Constant for {@code DOM_VK_WIN_OEM_FJ_TOUROKU}. */
-    @JsxConstant({FF, FF68})
+    @JsxConstant({FF, FF78})
     public static final int DOM_VK_WIN_OEM_FJ_TOUROKU = 148;
 
     /** Constant for {@code DOM_VK_WIN_OEM_FJ_LOYA}. */
-    @JsxConstant({FF, FF68})
+    @JsxConstant({FF, FF78})
     public static final int DOM_VK_WIN_OEM_FJ_LOYA = 149;
 
     /** Constant for {@code DOM_VK_WIN_OEM_FJ_ROYA}. */
-    @JsxConstant({FF, FF68})
+    @JsxConstant({FF, FF78})
     public static final int DOM_VK_WIN_OEM_FJ_ROYA = 150;
 
     /** Constant for {@code DOM_VK_CIRCUMFLEX}. */
-    @JsxConstant({FF, FF68})
+    @JsxConstant({FF, FF78})
     public static final int DOM_VK_CIRCUMFLEX = 160;
 
     /** Constant for {@code DOM_VK_EXCLAMATION}. */
-    @JsxConstant({FF, FF68})
+    @JsxConstant({FF, FF78})
     public static final int DOM_VK_EXCLAMATION = 161;
 
     /** Constant for {@code DOM_VK_DOUBLE_QUOTE}. */
-    @JsxConstant({FF, FF68})
+    @JsxConstant({FF, FF78})
     public static final int DOM_VK_DOUBLE_QUOTE = 162;
 
     /** Constant for {@code DOM_VK_HASH}. */
-    @JsxConstant({FF, FF68})
+    @JsxConstant({FF, FF78})
     public static final int DOM_VK_HASH = 163;
 
     /** Constant for {@code DOM_VK_DOLLAR}. */
-    @JsxConstant({FF, FF68})
+    @JsxConstant({FF, FF78})
     public static final int DOM_VK_DOLLAR = 164;
 
     /** Constant for {@code DOM_VK_PERCENT}. */
-    @JsxConstant({FF, FF68})
+    @JsxConstant({FF, FF78})
     public static final int DOM_VK_PERCENT = 165;
 
     /** Constant for {@code DOM_VK_AMPERSAND}. */
-    @JsxConstant({FF, FF68})
+    @JsxConstant({FF, FF78})
     public static final int DOM_VK_AMPERSAND = 166;
 
     /** Constant for {@code DOM_VK_UNDERSCORE}. */
-    @JsxConstant({FF, FF68})
+    @JsxConstant({FF, FF78})
     public static final int DOM_VK_UNDERSCORE = 167;
 
     /** Constant for {@code DOM_VK_OPEN_PAREN}. */
-    @JsxConstant({FF, FF68})
+    @JsxConstant({FF, FF78})
     public static final int DOM_VK_OPEN_PAREN = 168;
 
     /** Constant for {@code DOM_VK_CLOSE_PAREN}. */
-    @JsxConstant({FF, FF68})
+    @JsxConstant({FF, FF78})
     public static final int DOM_VK_CLOSE_PAREN = 169;
 
     /** Constant for {@code DOM_VK_ASTERISK}. */
-    @JsxConstant({FF, FF68})
+    @JsxConstant({FF, FF78})
     public static final int DOM_VK_ASTERISK = 170;
 
     /** Constant for {@code DOM_VK_PLUS}. */
-    @JsxConstant({FF, FF68})
+    @JsxConstant({FF, FF78})
     public static final int DOM_VK_PLUS = 171;
 
     /** Constant for {@code DOM_VK_PIPE}. */
-    @JsxConstant({FF, FF68})
+    @JsxConstant({FF, FF78})
     public static final int DOM_VK_PIPE = 172;
 
     /** Constant for {@code DOM_VK_HYPHEN_MINUS}. */
-    @JsxConstant({FF, FF68})
+    @JsxConstant({FF, FF78})
     public static final int DOM_VK_HYPHEN_MINUS = 173;
 
     /** Constant for {@code DOM_VK_OPEN_CURLY_BRACKET}. */
-    @JsxConstant({FF, FF68})
+    @JsxConstant({FF, FF78})
     public static final int DOM_VK_OPEN_CURLY_BRACKET = 174;
 
     /** Constant for {@code DOM_VK_CLOSE_CURLY_BRACKET}. */
-    @JsxConstant({FF, FF68})
+    @JsxConstant({FF, FF78})
     public static final int DOM_VK_CLOSE_CURLY_BRACKET = 175;
 
     /** Constant for {@code DOM_VK_TILDE}. */
-    @JsxConstant({FF, FF68})
+    @JsxConstant({FF, FF78})
     public static final int DOM_VK_TILDE = 176;
 
     /** Constant for {@code DOM_VK_VOLUME_MUTE}. */
-    @JsxConstant({FF, FF68})
+    @JsxConstant({FF, FF78})
     public static final int DOM_VK_VOLUME_MUTE = 181;
 
     /** Constant for {@code DOM_VK_VOLUME_DOWN}. */
-    @JsxConstant({FF, FF68})
+    @JsxConstant({FF, FF78})
     public static final int DOM_VK_VOLUME_DOWN = 182;
 
     /** Constant for {@code DOM_VK_VOLUME_UP}. */
-    @JsxConstant({FF, FF68})
+    @JsxConstant({FF, FF78})
     public static final int DOM_VK_VOLUME_UP = 183;
 
     /** Constant for {@code DOM_VK_COMMA}. */
-    @JsxConstant({FF, FF68})
+    @JsxConstant({FF, FF78})
     public static final int DOM_VK_COMMA = 188;
 
     /** Constant for {@code DOM_VK_PERIOD}. */
-    @JsxConstant({FF, FF68})
+    @JsxConstant({FF, FF78})
     public static final int DOM_VK_PERIOD = 190;
 
     /** Constant for {@code DOM_VK_SLASH}. */
-    @JsxConstant({FF, FF68})
+    @JsxConstant({FF, FF78})
     public static final int DOM_VK_SLASH = 191;
 
     /** Constant for {@code DOM_VK_BACK_QUOTE}. */
-    @JsxConstant({FF, FF68})
+    @JsxConstant({FF, FF78})
     public static final int DOM_VK_BACK_QUOTE = 192;
 
     /** Constant for {@code DOM_VK_OPEN_BRACKET}. */
-    @JsxConstant({FF, FF68})
+    @JsxConstant({FF, FF78})
     public static final int DOM_VK_OPEN_BRACKET = 219;
 
     /** Constant for {@code DOM_VK_BACK_SLASH}. */
-    @JsxConstant({FF, FF68})
+    @JsxConstant({FF, FF78})
     public static final int DOM_VK_BACK_SLASH = 220;
 
     /** Constant for {@code DOM_VK_CLOSE_BRACKET}. */
-    @JsxConstant({FF, FF68})
+    @JsxConstant({FF, FF78})
     public static final int DOM_VK_CLOSE_BRACKET = 221;
 
     /** Constant for {@code DOM_VK_QUOTE}. */
-    @JsxConstant({FF, FF68})
+    @JsxConstant({FF, FF78})
     public static final int DOM_VK_QUOTE = 222;
 
     /** Constant for {@code DOM_VK_META}. */
-    @JsxConstant({FF, FF68})
+    @JsxConstant({FF, FF78})
     public static final int DOM_VK_META = 224;
 
     /** Constant for {@code DOM_VK_ALTGR}. */
-    @JsxConstant({FF, FF68})
+    @JsxConstant({FF, FF78})
     public static final int DOM_VK_ALTGR = 225;
 
     /** Constant for {@code DOM_VK_WIN_ICO_HELP}. */
-    @JsxConstant({FF, FF68})
+    @JsxConstant({FF, FF78})
     public static final int DOM_VK_WIN_ICO_HELP = 227;
 
     /** Constant for {@code DOM_VK_WIN_ICO_00}. */
-    @JsxConstant({FF, FF68})
-=======
-    @JsxConstant({FF, FF78})
-    public static final int DOM_VK_CANCEL = 3;
-
-    /** Constant for {@code DOM_VK_HELP}. */
-    @JsxConstant({FF, FF78})
-    public static final int DOM_VK_HELP = 6;
-
-    /** Constant for {@code DOM_VK_TAB}. */
-    @JsxConstant({FF, FF78})
-    public static final int DOM_VK_TAB = 9;
-
-    /** Constant for {@code DOM_VK_CLEAR}. */
-    @JsxConstant({FF, FF78})
-    public static final int DOM_VK_CLEAR = 12;
-
-    /** Constant for {@code DOM_VK_RETURN}. */
-    @JsxConstant({FF, FF78})
-    public static final int DOM_VK_RETURN = 13;
-
-    /** Constant for {@code DOM_VK_SHIFT}. */
-    @JsxConstant({FF, FF78})
-    public static final int DOM_VK_SHIFT = 16;
-
-    /** Constant for {@code DOM_VK_CONTROL}. */
-    @JsxConstant({FF, FF78})
-    public static final int DOM_VK_CONTROL = 17;
-
-    /** Constant for {@code DOM_VK_ALT}. */
-    @JsxConstant({FF, FF78})
-    public static final int DOM_VK_ALT = 18;
-
-    /** Constant for {@code DOM_VK_PAUSE}. */
-    @JsxConstant({FF, FF78})
-    public static final int DOM_VK_PAUSE = 19;
-
-    /** Constant for {@code DOM_VK_CAPS_LOCK}. */
-    @JsxConstant({FF, FF78})
-    public static final int DOM_VK_CAPS_LOCK = 20;
-
-    /** Constant for {@code DOM_VK_HANGUL}. */
-    @JsxConstant({FF, FF78})
-    public static final int DOM_VK_HANGUL = 21;
-
-    /** Constant for {@code DOM_VK_KANA}. */
-    @JsxConstant({FF, FF78})
-    public static final int DOM_VK_KANA = 21;
-
-    /** Constant for {@code DOM_VK_EISU}. */
-    @JsxConstant({FF, FF78})
-    public static final int DOM_VK_EISU = 22;
-
-    /** Constant for {@code DOM_VK_FINAL}. */
-    @JsxConstant({FF, FF78})
-    public static final int DOM_VK_FINAL = 24;
-
-    /** Constant for {@code DOM_VK_JUNJA}. */
-    @JsxConstant({FF, FF78})
-    public static final int DOM_VK_JUNJA = 23;
-
-    /** Constant for {@code DOM_VK_HANJA}. */
-    @JsxConstant({FF, FF78})
-    public static final int DOM_VK_HANJA = 25;
-
-    /** Constant for {@code DOM_VK_KANJI}. */
-    @JsxConstant({FF, FF78})
-    public static final int DOM_VK_KANJI = 25;
-
-    /** Constant for {@code DOM_VK_ESCAPE}. */
-    @JsxConstant({FF, FF78})
-    public static final int DOM_VK_ESCAPE = 27;
-
-    /** Constant for {@code DOM_VK_CONVERT}. */
-    @JsxConstant({FF, FF78})
-    public static final int DOM_VK_CONVERT = 28;
-
-    /** Constant for {@code DOM_VK_NONCONVERT}. */
-    @JsxConstant({FF, FF78})
-    public static final int DOM_VK_NONCONVERT = 29;
-
-    /** Constant for {@code DOM_VK_ACCEPT}. */
-    @JsxConstant({FF, FF78})
-    public static final int DOM_VK_ACCEPT = 30;
-
-    /** Constant for {@code DOM_VK_MODECHANGE}. */
-    @JsxConstant({FF, FF78})
-    public static final int DOM_VK_MODECHANGE = 31;
-
-    /** Constant for {@code DOM_VK_SPACE}. */
-    @JsxConstant({FF, FF78})
-    public static final int DOM_VK_SPACE = 32;
-
-    /** Constant for {@code DOM_VK_PAGE_UP}. */
-    @JsxConstant({FF, FF78})
-    public static final int DOM_VK_PAGE_UP = 33;
-
-    /** Constant for {@code DOM_VK_PAGE_DOWN}. */
-    @JsxConstant({FF, FF78})
-    public static final int DOM_VK_PAGE_DOWN = 34;
-
-    /** Constant for {@code DOM_VK_END}. */
-    @JsxConstant({FF, FF78})
-    public static final int DOM_VK_END = 35;
-
-    /** Constant for {@code DOM_VK_HOME}. */
-    @JsxConstant({FF, FF78})
-    public static final int DOM_VK_HOME = 36;
-
-    /** Constant for {@code DOM_VK_LEFT}. */
-    @JsxConstant({FF, FF78})
-    public static final int DOM_VK_LEFT = 37;
-
-    /** Constant for {@code DOM_VK_UP}. */
-    @JsxConstant({FF, FF78})
-    public static final int DOM_VK_UP = 38;
-
-    /** Constant for {@code DOM_VK_RIGHT}. */
-    @JsxConstant({FF, FF78})
-    public static final int DOM_VK_RIGHT = 39;
-
-    /** Constant for {@code DOM_VK_SELECT}. */
-    @JsxConstant({FF, FF78})
-    public static final int DOM_VK_SELECT = 41;
-
-    /** Constant for {@code DOM_VK_DOWN}. */
-    @JsxConstant({FF, FF78})
-    public static final int DOM_VK_DOWN = 40;
-
-    /** Constant for {@code DOM_VK_PRINT}. */
-    @JsxConstant({FF, FF78})
-    public static final int DOM_VK_PRINT = 42;
-
-    /** Constant for {@code DOM_VK_EXECUTE}. */
-    @JsxConstant({FF, FF78})
-    public static final int DOM_VK_EXECUTE = 43;
-
-    /** Constant for {@code DOM_VK_PRINTSCREEN}. */
-    @JsxConstant({FF, FF78})
-    public static final int DOM_VK_PRINTSCREEN = 44;
-
-    /** Constant for {@code DOM_VK_INSERT}. */
-    @JsxConstant({FF, FF78})
-    public static final int DOM_VK_INSERT = 45;
-
-    /** Constant for {@code DOM_VK_DELETE}. */
-    @JsxConstant({FF, FF78})
-    public static final int DOM_VK_DELETE = 46;
-
-    /** Constant for {@code DOM_VK_0}. */
-    @JsxConstant({FF, FF78})
-    public static final int DOM_VK_0 = 48;
-
-    /** Constant for {@code DOM_VK_1}. */
-    @JsxConstant({FF, FF78})
-    public static final int DOM_VK_1 = 49;
-
-    /** Constant for {@code DOM_VK_2}. */
-    @JsxConstant({FF, FF78})
-    public static final int DOM_VK_2 = 50;
-
-    /** Constant for {@code DOM_VK_3}. */
-    @JsxConstant({FF, FF78})
-    public static final int DOM_VK_3 = 51;
-
-    /** Constant for {@code DOM_VK_4}. */
-    @JsxConstant({FF, FF78})
-    public static final int DOM_VK_4 = 52;
-
-    /** Constant for {@code DOM_VK_5}. */
-    @JsxConstant({FF, FF78})
-    public static final int DOM_VK_5 = 53;
-
-    /** Constant for {@code DOM_VK_6}. */
-    @JsxConstant({FF, FF78})
-    public static final int DOM_VK_6 = 54;
-
-    /** Constant for {@code DOM_VK_7}. */
-    @JsxConstant({FF, FF78})
-    public static final int DOM_VK_7 = 55;
-
-    /** Constant for {@code DOM_VK_8}. */
-    @JsxConstant({FF, FF78})
-    public static final int DOM_VK_8 = 56;
-
-    /** Constant for {@code DOM_VK_9}. */
-    @JsxConstant({FF, FF78})
-    public static final int DOM_VK_9 = 57;
-
-    /** Constant for {@code DOM_VK_COLON}. */
-    @JsxConstant({FF, FF78})
-    public static final int DOM_VK_COLON = 58;
-
-    /** Constant for {@code DOM_VK_SEMICOLON}. */
-    @JsxConstant({FF, FF78})
-    public static final int DOM_VK_SEMICOLON = 59;
-
-    /** Constant for {@code DOM_VK_LESS_THAN}. */
-    @JsxConstant({FF, FF78})
-    public static final int DOM_VK_LESS_THAN = 60;
-
-    /** Constant for {@code DOM_VK_EQUALS}. */
-    @JsxConstant({FF, FF78})
-    public static final int DOM_VK_EQUALS = 61;
-
-    /** Constant for {@code DOM_VK_GREATER_THAN}. */
-    @JsxConstant({FF, FF78})
-    public static final int DOM_VK_GREATER_THAN = 62;
-
-    /** Constant for {@code DOM_VK_QUESTION_MARK}. */
-    @JsxConstant({FF, FF78})
-    public static final int DOM_VK_QUESTION_MARK = 63;
-
-    /** Constant for {@code DOM_VK_AT}. */
-    @JsxConstant({FF, FF78})
-    public static final int DOM_VK_AT = 64;
-
-    /** Constant for {@code DOM_VK_A}. */
-    @JsxConstant({FF, FF78})
-    public static final int DOM_VK_A = 65;
-
-    /** Constant for {@code DOM_VK_B}. */
-    @JsxConstant({FF, FF78})
-    public static final int DOM_VK_B = 66;
-
-    /** Constant for {@code DOM_VK_C}. */
-    @JsxConstant({FF, FF78})
-    public static final int DOM_VK_C = 67;
-
-    /** Constant for {@code DOM_VK_D}. */
-    @JsxConstant({FF, FF78})
-    public static final int DOM_VK_D = 68;
-
-    /** Constant for {@code DOM_VK_E}. */
-    @JsxConstant({FF, FF78})
-    public static final int DOM_VK_E = 69;
-
-    /** Constant for {@code DOM_VK_F}. */
-    @JsxConstant({FF, FF78})
-    public static final int DOM_VK_F = 70;
-
-    /** Constant for {@code DOM_VK_G}. */
-    @JsxConstant({FF, FF78})
-    public static final int DOM_VK_G = 71;
-
-    /** Constant for {@code DOM_VK_H}. */
-    @JsxConstant({FF, FF78})
-    public static final int DOM_VK_H = 72;
-
-    /** Constant for {@code DOM_VK_I}. */
-    @JsxConstant({FF, FF78})
-    public static final int DOM_VK_I = 73;
-
-    /** Constant for {@code DOM_VK_J}. */
-    @JsxConstant({FF, FF78})
-    public static final int DOM_VK_J = 74;
-
-    /** Constant for {@code DOM_VK_K}. */
-    @JsxConstant({FF, FF78})
-    public static final int DOM_VK_K = 75;
-
-    /** Constant for {@code DOM_VK_L}. */
-    @JsxConstant({FF, FF78})
-    public static final int DOM_VK_L = 76;
-
-    /** Constant for {@code DOM_VK_M}. */
-    @JsxConstant({FF, FF78})
-    public static final int DOM_VK_M = 77;
-
-    /** Constant for {@code DOM_VK_N}. */
-    @JsxConstant({FF, FF78})
-    public static final int DOM_VK_N = 78;
-
-    /** Constant for {@code DOM_VK_O}. */
-    @JsxConstant({FF, FF78})
-    public static final int DOM_VK_O = 79;
-
-    /** Constant for {@code DOM_VK_BACK_SPACE}. */
-    @JsxConstant({FF, FF78})
-    public static final int DOM_VK_BACK_SPACE = 8;
-
-    /** Constant for {@code DOM_VK_P}. */
-    @JsxConstant({FF, FF78})
-    public static final int DOM_VK_P = 80;
-
-    /** Constant for {@code DOM_VK_Q}. */
-    @JsxConstant({FF, FF78})
-    public static final int DOM_VK_Q = 81;
-
-    /** Constant for {@code DOM_VK_R}. */
-    @JsxConstant({FF, FF78})
-    public static final int DOM_VK_R = 82;
-
-    /** Constant for {@code DOM_VK_S}. */
-    @JsxConstant({FF, FF78})
-    public static final int DOM_VK_S = 83;
-
-    /** Constant for {@code DOM_VK_T}. */
-    @JsxConstant({FF, FF78})
-    public static final int DOM_VK_T = 84;
-
-    /** Constant for {@code DOM_VK_U}. */
-    @JsxConstant({FF, FF78})
-    public static final int DOM_VK_U = 85;
-
-    /** Constant for {@code DOM_VK_V}. */
-    @JsxConstant({FF, FF78})
-    public static final int DOM_VK_V = 86;
-
-    /** Constant for {@code DOM_VK_W}. */
-    @JsxConstant({FF, FF78})
-    public static final int DOM_VK_W = 87;
-
-    /** Constant for {@code DOM_VK_X}. */
-    @JsxConstant({FF, FF78})
-    public static final int DOM_VK_X = 88;
-
-    /** Constant for {@code DOM_VK_Y}. */
-    @JsxConstant({FF, FF78})
-    public static final int DOM_VK_Y = 89;
-
-    /** Constant for {@code DOM_VK_Z}. */
-    @JsxConstant({FF, FF78})
-    public static final int DOM_VK_Z = 90;
-
-    /** Constant for {@code DOM_VK_WIN}. */
-    @JsxConstant({FF, FF78})
-    public static final int DOM_VK_WIN = 91;
-
-    /** Constant for {@code DOM_VK_CONTEXT_MENU}. */
-    @JsxConstant({FF, FF78})
-    public static final int DOM_VK_CONTEXT_MENU = 93;
-
-    /** Constant for {@code DOM_VK_SLEEP}. */
-    @JsxConstant({FF, FF78})
-    public static final int DOM_VK_SLEEP = 95;
-
-    /** Constant for {@code DOM_VK_NUMPAD0}. */
-    @JsxConstant({FF, FF78})
-    public static final int DOM_VK_NUMPAD0 = 96;
-
-    /** Constant for {@code DOM_VK_NUMPAD1}. */
-    @JsxConstant({FF, FF78})
-    public static final int DOM_VK_NUMPAD1 = 97;
-
-    /** Constant for {@code DOM_VK_NUMPAD2}. */
-    @JsxConstant({FF, FF78})
-    public static final int DOM_VK_NUMPAD2 = 98;
-
-    /** Constant for {@code DOM_VK_NUMPAD3}. */
-    @JsxConstant({FF, FF78})
-    public static final int DOM_VK_NUMPAD3 = 99;
-
-    /** Constant for {@code DOM_VK_NUMPAD4}. */
-    @JsxConstant({FF, FF78})
-    public static final int DOM_VK_NUMPAD4 = 100;
-
-    /** Constant for {@code DOM_VK_NUMPAD5}. */
-    @JsxConstant({FF, FF78})
-    public static final int DOM_VK_NUMPAD5 = 101;
-
-    /** Constant for {@code DOM_VK_NUMPAD6}. */
-    @JsxConstant({FF, FF78})
-    public static final int DOM_VK_NUMPAD6 = 102;
-
-    /** Constant for {@code DOM_VK_NUMPAD7}. */
-    @JsxConstant({FF, FF78})
-    public static final int DOM_VK_NUMPAD7 = 103;
-
-    /** Constant for {@code DOM_VK_NUMPAD8}. */
-    @JsxConstant({FF, FF78})
-    public static final int DOM_VK_NUMPAD8 = 104;
-
-    /** Constant for {@code DOM_VK_NUMPAD9}. */
-    @JsxConstant({FF, FF78})
-    public static final int DOM_VK_NUMPAD9 = 105;
-
-    /** Constant for {@code DOM_VK_MULTIPLY}. */
-    @JsxConstant({FF, FF78})
-    public static final int DOM_VK_MULTIPLY = 106;
-
-    /** Constant for {@code DOM_VK_ADD}. */
-    @JsxConstant({FF, FF78})
-    public static final int DOM_VK_ADD = 107;
-
-    /** Constant for {@code DOM_VK_SEPARATOR}. */
-    @JsxConstant({FF, FF78})
-    public static final int DOM_VK_SEPARATOR = 108;
-
-    /** Constant for {@code DOM_VK_SUBTRACT}. */
-    @JsxConstant({FF, FF78})
-    public static final int DOM_VK_SUBTRACT = 109;
-
-    /** Constant for {@code DOM_VK_DECIMAL}. */
-    @JsxConstant({FF, FF78})
-    public static final int DOM_VK_DECIMAL = 110;
-
-    /** Constant for {@code DOM_VK_DIVIDE}. */
-    @JsxConstant({FF, FF78})
-    public static final int DOM_VK_DIVIDE = 111;
-
-    /** Constant for {@code DOM_VK_F1}. */
-    @JsxConstant({FF, FF78})
-    public static final int DOM_VK_F1 = 112;
-
-    /** Constant for {@code DOM_VK_F2}. */
-    @JsxConstant({FF, FF78})
-    public static final int DOM_VK_F2 = 113;
-
-    /** Constant for {@code DOM_VK_F3}. */
-    @JsxConstant({FF, FF78})
-    public static final int DOM_VK_F3 = 114;
-
-    /** Constant for {@code DOM_VK_F4}. */
-    @JsxConstant({FF, FF78})
-    public static final int DOM_VK_F4 = 115;
-
-    /** Constant for {@code DOM_VK_F5}. */
-    @JsxConstant({FF, FF78})
-    public static final int DOM_VK_F5 = 116;
-
-    /** Constant for {@code DOM_VK_F6}. */
-    @JsxConstant({FF, FF78})
-    public static final int DOM_VK_F6 = 117;
-
-    /** Constant for {@code DOM_VK_F7}. */
-    @JsxConstant({FF, FF78})
-    public static final int DOM_VK_F7 = 118;
-
-    /** Constant for {@code DOM_VK_F8}. */
-    @JsxConstant({FF, FF78})
-    public static final int DOM_VK_F8 = 119;
-
-    /** Constant for {@code DOM_VK_F9}. */
-    @JsxConstant({FF, FF78})
-    public static final int DOM_VK_F9 = 120;
-
-    /** Constant for {@code DOM_VK_F10}. */
-    @JsxConstant({FF, FF78})
-    public static final int DOM_VK_F10 = 121;
-
-    /** Constant for {@code DOM_VK_F11}. */
-    @JsxConstant({FF, FF78})
-    public static final int DOM_VK_F11 = 122;
-
-    /** Constant for {@code DOM_VK_F12}. */
-    @JsxConstant({FF, FF78})
-    public static final int DOM_VK_F12 = 123;
-
-    /** Constant for {@code DOM_VK_F13}. */
-    @JsxConstant({FF, FF78})
-    public static final int DOM_VK_F13 = 124;
-
-    /** Constant for {@code DOM_VK_F14}. */
-    @JsxConstant({FF, FF78})
-    public static final int DOM_VK_F14 = 125;
-
-    /** Constant for {@code DOM_VK_F15}. */
-    @JsxConstant({FF, FF78})
-    public static final int DOM_VK_F15 = 126;
-
-    /** Constant for {@code DOM_VK_F16}. */
-    @JsxConstant({FF, FF78})
-    public static final int DOM_VK_F16 = 127;
-
-    /** Constant for {@code DOM_VK_F17}. */
-    @JsxConstant({FF, FF78})
-    public static final int DOM_VK_F17 = 128;
-
-    /** Constant for {@code DOM_VK_F18}. */
-    @JsxConstant({FF, FF78})
-    public static final int DOM_VK_F18 = 129;
-
-    /** Constant for {@code DOM_VK_F19}. */
-    @JsxConstant({FF, FF78})
-    public static final int DOM_VK_F19 = 130;
-
-    /** Constant for {@code DOM_VK_F20}. */
-    @JsxConstant({FF, FF78})
-    public static final int DOM_VK_F20 = 131;
-
-    /** Constant for {@code DOM_VK_F21}. */
-    @JsxConstant({FF, FF78})
-    public static final int DOM_VK_F21 = 132;
-
-    /** Constant for {@code DOM_VK_F22}. */
-    @JsxConstant({FF, FF78})
-    public static final int DOM_VK_F22 = 133;
-
-    /** Constant for {@code DOM_VK_F23}. */
-    @JsxConstant({FF, FF78})
-    public static final int DOM_VK_F23 = 134;
-
-    /** Constant for {@code DOM_VK_F24}. */
-    @JsxConstant({FF, FF78})
-    public static final int DOM_VK_F24 = 135;
-
-    /** Constant for {@code DOM_VK_NUM_LOCK}. */
-    @JsxConstant({FF, FF78})
-    public static final int DOM_VK_NUM_LOCK = 144;
-
-    /** Constant for {@code DOM_VK_SCROLL_LOCK}. */
-    @JsxConstant({FF, FF78})
-    public static final int DOM_VK_SCROLL_LOCK = 145;
-
-    /** Constant for {@code DOM_VK_WIN_OEM_FJ_JISHO}. */
-    @JsxConstant({FF, FF78})
-    public static final int DOM_VK_WIN_OEM_FJ_JISHO = 146;
-
-    /** Constant for {@code DOM_VK_WIN_OEM_FJ_MASSHOU}. */
-    @JsxConstant({FF, FF78})
-    public static final int DOM_VK_WIN_OEM_FJ_MASSHOU = 147;
-
-    /** Constant for {@code DOM_VK_WIN_OEM_FJ_TOUROKU}. */
-    @JsxConstant({FF, FF78})
-    public static final int DOM_VK_WIN_OEM_FJ_TOUROKU = 148;
-
-    /** Constant for {@code DOM_VK_WIN_OEM_FJ_LOYA}. */
-    @JsxConstant({FF, FF78})
-    public static final int DOM_VK_WIN_OEM_FJ_LOYA = 149;
-
-    /** Constant for {@code DOM_VK_WIN_OEM_FJ_ROYA}. */
-    @JsxConstant({FF, FF78})
-    public static final int DOM_VK_WIN_OEM_FJ_ROYA = 150;
-
-    /** Constant for {@code DOM_VK_CIRCUMFLEX}. */
-    @JsxConstant({FF, FF78})
-    public static final int DOM_VK_CIRCUMFLEX = 160;
-
-    /** Constant for {@code DOM_VK_EXCLAMATION}. */
-    @JsxConstant({FF, FF78})
-    public static final int DOM_VK_EXCLAMATION = 161;
-
-    /** Constant for {@code DOM_VK_DOUBLE_QUOTE}. */
-    @JsxConstant({FF, FF78})
-    public static final int DOM_VK_DOUBLE_QUOTE = 162;
-
-    /** Constant for {@code DOM_VK_HASH}. */
-    @JsxConstant({FF, FF78})
-    public static final int DOM_VK_HASH = 163;
-
-    /** Constant for {@code DOM_VK_DOLLAR}. */
-    @JsxConstant({FF, FF78})
-    public static final int DOM_VK_DOLLAR = 164;
-
-    /** Constant for {@code DOM_VK_PERCENT}. */
-    @JsxConstant({FF, FF78})
-    public static final int DOM_VK_PERCENT = 165;
-
-    /** Constant for {@code DOM_VK_AMPERSAND}. */
-    @JsxConstant({FF, FF78})
-    public static final int DOM_VK_AMPERSAND = 166;
-
-    /** Constant for {@code DOM_VK_UNDERSCORE}. */
-    @JsxConstant({FF, FF78})
-    public static final int DOM_VK_UNDERSCORE = 167;
-
-    /** Constant for {@code DOM_VK_OPEN_PAREN}. */
-    @JsxConstant({FF, FF78})
-    public static final int DOM_VK_OPEN_PAREN = 168;
-
-    /** Constant for {@code DOM_VK_CLOSE_PAREN}. */
-    @JsxConstant({FF, FF78})
-    public static final int DOM_VK_CLOSE_PAREN = 169;
-
-    /** Constant for {@code DOM_VK_ASTERISK}. */
-    @JsxConstant({FF, FF78})
-    public static final int DOM_VK_ASTERISK = 170;
-
-    /** Constant for {@code DOM_VK_PLUS}. */
-    @JsxConstant({FF, FF78})
-    public static final int DOM_VK_PLUS = 171;
-
-    /** Constant for {@code DOM_VK_PIPE}. */
-    @JsxConstant({FF, FF78})
-    public static final int DOM_VK_PIPE = 172;
-
-    /** Constant for {@code DOM_VK_HYPHEN_MINUS}. */
-    @JsxConstant({FF, FF78})
-    public static final int DOM_VK_HYPHEN_MINUS = 173;
-
-    /** Constant for {@code DOM_VK_OPEN_CURLY_BRACKET}. */
-    @JsxConstant({FF, FF78})
-    public static final int DOM_VK_OPEN_CURLY_BRACKET = 174;
-
-    /** Constant for {@code DOM_VK_CLOSE_CURLY_BRACKET}. */
-    @JsxConstant({FF, FF78})
-    public static final int DOM_VK_CLOSE_CURLY_BRACKET = 175;
-
-    /** Constant for {@code DOM_VK_TILDE}. */
-    @JsxConstant({FF, FF78})
-    public static final int DOM_VK_TILDE = 176;
-
-    /** Constant for {@code DOM_VK_VOLUME_MUTE}. */
-    @JsxConstant({FF, FF78})
-    public static final int DOM_VK_VOLUME_MUTE = 181;
-
-    /** Constant for {@code DOM_VK_VOLUME_DOWN}. */
-    @JsxConstant({FF, FF78})
-    public static final int DOM_VK_VOLUME_DOWN = 182;
-
-    /** Constant for {@code DOM_VK_VOLUME_UP}. */
-    @JsxConstant({FF, FF78})
-    public static final int DOM_VK_VOLUME_UP = 183;
-
-    /** Constant for {@code DOM_VK_COMMA}. */
-    @JsxConstant({FF, FF78})
-    public static final int DOM_VK_COMMA = 188;
-
-    /** Constant for {@code DOM_VK_PERIOD}. */
-    @JsxConstant({FF, FF78})
-    public static final int DOM_VK_PERIOD = 190;
-
-    /** Constant for {@code DOM_VK_SLASH}. */
-    @JsxConstant({FF, FF78})
-    public static final int DOM_VK_SLASH = 191;
-
-    /** Constant for {@code DOM_VK_BACK_QUOTE}. */
-    @JsxConstant({FF, FF78})
-    public static final int DOM_VK_BACK_QUOTE = 192;
-
-    /** Constant for {@code DOM_VK_OPEN_BRACKET}. */
-    @JsxConstant({FF, FF78})
-    public static final int DOM_VK_OPEN_BRACKET = 219;
-
-    /** Constant for {@code DOM_VK_BACK_SLASH}. */
-    @JsxConstant({FF, FF78})
-    public static final int DOM_VK_BACK_SLASH = 220;
-
-    /** Constant for {@code DOM_VK_CLOSE_BRACKET}. */
-    @JsxConstant({FF, FF78})
-    public static final int DOM_VK_CLOSE_BRACKET = 221;
-
-    /** Constant for {@code DOM_VK_QUOTE}. */
-    @JsxConstant({FF, FF78})
-    public static final int DOM_VK_QUOTE = 222;
-
-    /** Constant for {@code DOM_VK_META}. */
-    @JsxConstant({FF, FF78})
-    public static final int DOM_VK_META = 224;
-
-    /** Constant for {@code DOM_VK_ALTGR}. */
-    @JsxConstant({FF, FF78})
-    public static final int DOM_VK_ALTGR = 225;
-
-    /** Constant for {@code DOM_VK_WIN_ICO_HELP}. */
-    @JsxConstant({FF, FF78})
-    public static final int DOM_VK_WIN_ICO_HELP = 227;
-
-    /** Constant for {@code DOM_VK_WIN_ICO_00}. */
-    @JsxConstant({FF, FF78})
->>>>>>> 6cc30901
+    @JsxConstant({FF, FF78})
     public static final int DOM_VK_WIN_ICO_00 = 228;
 
     /** Constant for {@code DOM_VK_PROCESSKEY}. */
@@ -1381,179 +725,91 @@
     public static final int DOM_VK_PROCESSKEY = 229;
 
     /** Constant for {@code DOM_VK_WIN_ICO_CLEAR}. */
-<<<<<<< HEAD
-    @JsxConstant({FF, FF68})
+    @JsxConstant({FF, FF78})
     public static final int DOM_VK_WIN_ICO_CLEAR = 230;
 
     /** Constant for {@code DOM_VK_WIN_OEM_RESET}. */
-    @JsxConstant({FF, FF68})
+    @JsxConstant({FF, FF78})
     public static final int DOM_VK_WIN_OEM_RESET = 233;
 
     /** Constant for {@code DOM_VK_WIN_OEM_JUMP}. */
-    @JsxConstant({FF, FF68})
+    @JsxConstant({FF, FF78})
     public static final int DOM_VK_WIN_OEM_JUMP = 234;
 
     /** Constant for {@code DOM_VK_WIN_OEM_PA1}. */
-    @JsxConstant({FF, FF68})
+    @JsxConstant({FF, FF78})
     public static final int DOM_VK_WIN_OEM_PA1 = 235;
 
     /** Constant for {@code DOM_VK_WIN_OEM_PA2}. */
-    @JsxConstant({FF, FF68})
+    @JsxConstant({FF, FF78})
     public static final int DOM_VK_WIN_OEM_PA2 = 236;
 
     /** Constant for {@code DOM_VK_WIN_OEM_PA3}. */
-    @JsxConstant({FF, FF68})
+    @JsxConstant({FF, FF78})
     public static final int DOM_VK_WIN_OEM_PA3 = 237;
 
     /** Constant for {@code DOM_VK_WIN_OEM_WSCTRL}. */
-    @JsxConstant({FF, FF68})
+    @JsxConstant({FF, FF78})
     public static final int DOM_VK_WIN_OEM_WSCTRL = 238;
 
     /** Constant for {@code DOM_VK_WIN_OEM_CUSEL}. */
-    @JsxConstant({FF, FF68})
+    @JsxConstant({FF, FF78})
     public static final int DOM_VK_WIN_OEM_CUSEL = 239;
 
     /** Constant for {@code DOM_VK_WIN_OEM_ATTN}. */
-    @JsxConstant({FF, FF68})
+    @JsxConstant({FF, FF78})
     public static final int DOM_VK_WIN_OEM_ATTN = 240;
 
     /** Constant for {@code DOM_VK_WIN_OEM_FINISH}. */
-    @JsxConstant({FF, FF68})
+    @JsxConstant({FF, FF78})
     public static final int DOM_VK_WIN_OEM_FINISH = 241;
 
     /** Constant for {@code DOM_VK_WIN_OEM_COPY}. */
-    @JsxConstant({FF, FF68})
+    @JsxConstant({FF, FF78})
     public static final int DOM_VK_WIN_OEM_COPY = 242;
 
     /** Constant for {@code DOM_VK_WIN_OEM_AUTO}. */
-    @JsxConstant({FF, FF68})
+    @JsxConstant({FF, FF78})
     public static final int DOM_VK_WIN_OEM_AUTO = 243;
 
     /** Constant for {@code DOM_VK_WIN_OEM_ENLW}. */
-    @JsxConstant({FF, FF68})
+    @JsxConstant({FF, FF78})
     public static final int DOM_VK_WIN_OEM_ENLW = 244;
 
     /** Constant for {@code DOM_VK_WIN_OEM_BACKTAB}. */
-    @JsxConstant({FF, FF68})
+    @JsxConstant({FF, FF78})
     public static final int DOM_VK_WIN_OEM_BACKTAB = 245;
 
     /** Constant for {@code DOM_VK_ATTN}. */
-    @JsxConstant({FF, FF68})
+    @JsxConstant({FF, FF78})
     public static final int DOM_VK_ATTN = 246;
 
     /** Constant for {@code DOM_VK_CRSEL}. */
-    @JsxConstant({FF, FF68})
+    @JsxConstant({FF, FF78})
     public static final int DOM_VK_CRSEL = 247;
 
     /** Constant for {@code DOM_VK_EXSEL}. */
-    @JsxConstant({FF, FF68})
+    @JsxConstant({FF, FF78})
     public static final int DOM_VK_EXSEL = 248;
 
     /** Constant for {@code DOM_VK_EREOF}. */
-    @JsxConstant({FF, FF68})
+    @JsxConstant({FF, FF78})
     public static final int DOM_VK_EREOF = 249;
 
     /** Constant for {@code DOM_VK_PLAY}. */
-    @JsxConstant({FF, FF68})
+    @JsxConstant({FF, FF78})
     public static final int DOM_VK_PLAY = 250;
 
     /** Constant for {@code DOM_VK_ZOOM}. */
-    @JsxConstant({FF, FF68})
+    @JsxConstant({FF, FF78})
     public static final int DOM_VK_ZOOM = 251;
 
     /** Constant for {@code DOM_VK_PA1}. */
-    @JsxConstant({FF, FF68})
+    @JsxConstant({FF, FF78})
     public static final int DOM_VK_PA1 = 253;
 
     /** Constant for {@code DOM_VK_WIN_OEM_CLEAR}. */
-    @JsxConstant({FF, FF68})
-=======
-    @JsxConstant({FF, FF78})
-    public static final int DOM_VK_WIN_ICO_CLEAR = 230;
-
-    /** Constant for {@code DOM_VK_WIN_OEM_RESET}. */
-    @JsxConstant({FF, FF78})
-    public static final int DOM_VK_WIN_OEM_RESET = 233;
-
-    /** Constant for {@code DOM_VK_WIN_OEM_JUMP}. */
-    @JsxConstant({FF, FF78})
-    public static final int DOM_VK_WIN_OEM_JUMP = 234;
-
-    /** Constant for {@code DOM_VK_WIN_OEM_PA1}. */
-    @JsxConstant({FF, FF78})
-    public static final int DOM_VK_WIN_OEM_PA1 = 235;
-
-    /** Constant for {@code DOM_VK_WIN_OEM_PA2}. */
-    @JsxConstant({FF, FF78})
-    public static final int DOM_VK_WIN_OEM_PA2 = 236;
-
-    /** Constant for {@code DOM_VK_WIN_OEM_PA3}. */
-    @JsxConstant({FF, FF78})
-    public static final int DOM_VK_WIN_OEM_PA3 = 237;
-
-    /** Constant for {@code DOM_VK_WIN_OEM_WSCTRL}. */
-    @JsxConstant({FF, FF78})
-    public static final int DOM_VK_WIN_OEM_WSCTRL = 238;
-
-    /** Constant for {@code DOM_VK_WIN_OEM_CUSEL}. */
-    @JsxConstant({FF, FF78})
-    public static final int DOM_VK_WIN_OEM_CUSEL = 239;
-
-    /** Constant for {@code DOM_VK_WIN_OEM_ATTN}. */
-    @JsxConstant({FF, FF78})
-    public static final int DOM_VK_WIN_OEM_ATTN = 240;
-
-    /** Constant for {@code DOM_VK_WIN_OEM_FINISH}. */
-    @JsxConstant({FF, FF78})
-    public static final int DOM_VK_WIN_OEM_FINISH = 241;
-
-    /** Constant for {@code DOM_VK_WIN_OEM_COPY}. */
-    @JsxConstant({FF, FF78})
-    public static final int DOM_VK_WIN_OEM_COPY = 242;
-
-    /** Constant for {@code DOM_VK_WIN_OEM_AUTO}. */
-    @JsxConstant({FF, FF78})
-    public static final int DOM_VK_WIN_OEM_AUTO = 243;
-
-    /** Constant for {@code DOM_VK_WIN_OEM_ENLW}. */
-    @JsxConstant({FF, FF78})
-    public static final int DOM_VK_WIN_OEM_ENLW = 244;
-
-    /** Constant for {@code DOM_VK_WIN_OEM_BACKTAB}. */
-    @JsxConstant({FF, FF78})
-    public static final int DOM_VK_WIN_OEM_BACKTAB = 245;
-
-    /** Constant for {@code DOM_VK_ATTN}. */
-    @JsxConstant({FF, FF78})
-    public static final int DOM_VK_ATTN = 246;
-
-    /** Constant for {@code DOM_VK_CRSEL}. */
-    @JsxConstant({FF, FF78})
-    public static final int DOM_VK_CRSEL = 247;
-
-    /** Constant for {@code DOM_VK_EXSEL}. */
-    @JsxConstant({FF, FF78})
-    public static final int DOM_VK_EXSEL = 248;
-
-    /** Constant for {@code DOM_VK_EREOF}. */
-    @JsxConstant({FF, FF78})
-    public static final int DOM_VK_EREOF = 249;
-
-    /** Constant for {@code DOM_VK_PLAY}. */
-    @JsxConstant({FF, FF78})
-    public static final int DOM_VK_PLAY = 250;
-
-    /** Constant for {@code DOM_VK_ZOOM}. */
-    @JsxConstant({FF, FF78})
-    public static final int DOM_VK_ZOOM = 251;
-
-    /** Constant for {@code DOM_VK_PA1}. */
-    @JsxConstant({FF, FF78})
-    public static final int DOM_VK_PA1 = 253;
-
-    /** Constant for {@code DOM_VK_WIN_OEM_CLEAR}. */
-    @JsxConstant({FF, FF78})
->>>>>>> 6cc30901
+    @JsxConstant({FF, FF78})
     public static final int DOM_VK_WIN_OEM_CLEAR = 254;
 
     /**
@@ -1607,11 +863,7 @@
     /**
      * Creates a new keyboard event instance.
      */
-<<<<<<< HEAD
-    @JsxConstructor({CHROME, FF, FF68})
-=======
     @JsxConstructor({CHROME, EDGE, FF, FF78})
->>>>>>> 6cc30901
     public KeyboardEvent() {
     }
 
@@ -1723,11 +975,7 @@
      * @param keyCode the virtual key code value of the key which was depressed, otherwise zero
      * @param charCode the Unicode character associated with the depressed key otherwise zero
      */
-<<<<<<< HEAD
-    @JsxFunction({FF, FF68})
-=======
     @JsxFunction({FF, FF78})
->>>>>>> 6cc30901
     public void initKeyEvent(
             final String type,
             final boolean bubbles,
@@ -1871,11 +1119,7 @@
      * Returns a physical key on the keyboard.
      * @return a physical key on the keyboard
      */
-<<<<<<< HEAD
-    @JsxGetter({CHROME, FF, FF68})
-=======
     @JsxGetter({CHROME, EDGE, FF, FF78})
->>>>>>> 6cc30901
     public String getCode() {
         int code = getKeyCode();
         if (code == 0) {
