/*
 * Copyright (c) 2002-2021 Gargoyle Software Inc.
 *
 * Licensed under the Apache License, Version 2.0 (the "License");
 * you may not use this file except in compliance with the License.
 * You may obtain a copy of the License at
 * http://www.apache.org/licenses/LICENSE-2.0
 *
 * Unless required by applicable law or agreed to in writing, software
 * distributed under the License is distributed on an "AS IS" BASIS,
 * WITHOUT WARRANTIES OR CONDITIONS OF ANY KIND, either express or implied.
 * See the License for the specific language governing permissions and
 * limitations under the License.
 */
package com.gargoylesoftware.htmlunit.javascript.host.html;

import static com.gargoylesoftware.htmlunit.javascript.configuration.SupportedBrowser.CHROME;
import static com.gargoylesoftware.htmlunit.javascript.configuration.SupportedBrowser.EDGE;
import static com.gargoylesoftware.htmlunit.javascript.configuration.SupportedBrowser.FF;
<<<<<<< HEAD
import static com.gargoylesoftware.htmlunit.javascript.configuration.SupportedBrowser.FF68;
=======
import static com.gargoylesoftware.htmlunit.javascript.configuration.SupportedBrowser.FF78;
>>>>>>> 6cc30901
import static com.gargoylesoftware.htmlunit.javascript.configuration.SupportedBrowser.IE;

import com.gargoylesoftware.htmlunit.html.HtmlFrameSet;
import com.gargoylesoftware.htmlunit.javascript.configuration.JsxClass;
import com.gargoylesoftware.htmlunit.javascript.configuration.JsxConstructor;
import com.gargoylesoftware.htmlunit.javascript.configuration.JsxGetter;
import com.gargoylesoftware.htmlunit.javascript.configuration.JsxSetter;
import com.gargoylesoftware.htmlunit.javascript.host.event.Event;

import net.sourceforge.htmlunit.corejs.javascript.Context;
import net.sourceforge.htmlunit.corejs.javascript.Function;

/**
 * The JavaScript object {@code HTMLFrameSetElement}.
 *
 * @author Bruce Chapman
 * @author Ahmed Ashour
 * @author Ronald Brill
 */
@JsxClass(domClass = HtmlFrameSet.class)
public class HTMLFrameSetElement extends HTMLElement {

    /**
     * Creates an instance.
     */
<<<<<<< HEAD
    @JsxConstructor({CHROME, FF, FF68})
=======
    @JsxConstructor({CHROME, EDGE, FF, FF78})
>>>>>>> 6cc30901
    public HTMLFrameSetElement() {
    }

    /**
     * {@inheritDoc}
     */
    @Override
    protected boolean isEventHandlerOnWindow() {
        return true;
    }

    /**
     * Sets the rows property.
     *
     * @param rows the rows attribute value
     */
    @JsxSetter
    public void setRows(final String rows) {
        final HtmlFrameSet htmlFrameSet = (HtmlFrameSet) getDomNodeOrNull();
        if (htmlFrameSet != null) {
            htmlFrameSet.setAttribute("rows", rows);
        }
    }

    /**
     * Gets the rows property.
     *
     * @return the rows attribute value
     */

    @JsxGetter
    public String getRows() {
        final HtmlFrameSet htmlFrameSet = (HtmlFrameSet) getDomNodeOrNull();
        return htmlFrameSet.getRowsAttribute();
    }

    /**
     * Sets the cols property.
     *
     * @param cols the cols attribute value
     */
    @JsxSetter
    public void setCols(final String cols) {
        final HtmlFrameSet htmlFrameSet = (HtmlFrameSet) getDomNodeOrNull();
        if (htmlFrameSet != null) {
            htmlFrameSet.setAttribute("cols", cols);
        }
    }

    /**
     * Gets the cols property.
     *
     * @return the cols attribute value
     */
    @JsxGetter
    public String getCols() {
        final HtmlFrameSet htmlFrameSet = (HtmlFrameSet) getDomNodeOrNull();
        return htmlFrameSet.getColsAttribute();
    }

    /**
     * Gets the {@code border} attribute.
     * @return the {@code border} attribute
     */
    @JsxGetter(IE)
    public String getBorder() {
        final String border = getDomNodeOrDie().getAttributeDirect("border");
        return border;
    }

    /**
     * Sets the {@code border} attribute.
     * @param border the {@code border} attribute
     */
    @JsxSetter(IE)
    public void setBorder(final String border) {
        getDomNodeOrDie().setAttribute("border", border);
    }

    /**
     * Overwritten to throw an exception.
     * @param value the new value for replacing this node
     */
    @JsxSetter
    @Override
    public void setOuterHTML(final Object value) {
        throw Context.reportRuntimeError("outerHTML is read-only for tag 'frameset'");
    }

    /**
     * Returns the {@code onbeforeunload} event handler.
     * @return the {@code onbeforeunload} event handler
     */
    @JsxGetter
    public Function getOnbeforeunload() {
        return getEventHandler(Event.TYPE_BEFORE_UNLOAD);
    }

    /**
     * Sets the {@code onbeforeunload} event handler.
     * @param beforeunload the {@code onbeforeunload} event handler
     */
    @JsxSetter
    public void setOnbeforeunload(final Object beforeunload) {
        setEventHandler(Event.TYPE_BEFORE_UNLOAD, beforeunload);
    }

    /**
     * Returns the {@code onhashchange} event handler.
     * @return the {@code onhashchange} event handler
     */
    @JsxGetter
    public Function getOnhashchange() {
        return getEventHandler(Event.TYPE_HASH_CHANGE);
    }

    /**
     * Sets the {@code onhashchange} event handler.
     * @param hashchange the {@code onhashchange} event handler
     */
    @JsxSetter
    public void setOnhashchange(final Object hashchange) {
        setEventHandler(Event.TYPE_HASH_CHANGE, hashchange);
    }

    /**
     * Returns the {@code onlanguagechange} event handler.
     * @return the {@code onlanguagechange} event handler
     */
<<<<<<< HEAD
    @JsxGetter({CHROME, FF, FF68})
=======
    @JsxGetter({CHROME, EDGE, FF, FF78})
>>>>>>> 6cc30901
    public Function getOnlanguagechange() {
        return getEventHandler("languagechange");
    }

    /**
     * Sets the {@code onlanguagechange} event handler.
     * @param languagechange the {@code onlanguagechange} event handler
     */
<<<<<<< HEAD
    @JsxSetter({CHROME, FF, FF68})
=======
    @JsxSetter({CHROME, EDGE, FF, FF78})
>>>>>>> 6cc30901
    public void setOnlanguagechange(final Object languagechange) {
        setEventHandler("languagechange", languagechange);
    }

    /**
     * Returns the {@code onmessage} event handler.
     * @return the {@code onmessage} event handler
     */
    @JsxGetter
    public Function getOnmessage() {
        return getEventHandler(Event.TYPE_MESSAGE);
    }

    /**
     * Sets the {@code onmessage} event handler.
     * @param message the {@code onmessage} event handler
     */
    @JsxSetter
    public void setOnmessage(final Object message) {
        setEventHandler(Event.TYPE_MESSAGE, message);
    }

    /**
     * Returns the {@code onmessageerror} event handler for this element.
     * @return the {@code onmessageerror} event handler for this element
     */
<<<<<<< HEAD
    @JsxGetter({CHROME, FF, FF68})
=======
    @JsxGetter({CHROME, EDGE, FF, FF78})
>>>>>>> 6cc30901
    public Function getOnmessageerror() {
        return getEventHandler("onmessageerror");
    }

    /**
     * Sets the {@code onmessageerror} event handler for this element.
     * @param onmessageerror the {@code onmessageerror} event handler for this element
     */
    @JsxSetter({CHROME, EDGE})
    public void setOnmessageerror(final Object onmessageerror) {
        setEventHandler("onmessageerror", onmessageerror);
    }

    /**
     * Returns the {@code onoffline} event handler.
     * @return the {@code onoffline} event handler
     */
    @JsxGetter
    public Function getOnoffline() {
        return getEventHandler("offline");
    }

    /**
     * Sets the {@code onoffline} event handler.
     * @param offline the {@code onoffline} event handler
     */
    @JsxSetter
    public void setOnoffline(final Object offline) {
        setEventHandler("offline", offline);
    }

    /**
     * Returns the {@code ononline} event handler.
     * @return the {@code ononline} event handler
     */
    @JsxGetter
    public Function getOnonline() {
        return getEventHandler("online");
    }

    /**
     * Sets the {@code ononline} event handler.
     * @param online the {@code ononline} event handler
     */
    @JsxSetter
    public void setOnonline(final Object online) {
        setEventHandler("online", online);
    }

    /**
     * Returns the {@code onpagehide} event handler.
     * @return the {@code onpagehide} event handler
     */
    @JsxGetter
    public Function getOnpagehide() {
        return getEventHandler("pagehide");
    }

    /**
     * Sets the {@code onpagehide} event handler.
     * @param pagehide the {@code onpagehide} event handler
     */
    @JsxSetter
    public void setOnpagehide(final Object pagehide) {
        setEventHandler("pagehide", pagehide);
    }

    /**
     * Returns the {@code onpageshow} event handler.
     * @return the {@code onpageshow} event handler
     */
    @JsxGetter
    public Function getOnpageshow() {
        return getEventHandler("pageshow");
    }

    /**
     * Sets the {@code onpageshow} event handler.
     * @param pageshow the {@code onpageshow} event handler
     */
    @JsxSetter
    public void setOnpageshow(final Object pageshow) {
        setEventHandler("pageshow", pageshow);
    }

    /**
     * Returns the {@code onpopstate} event handler.
     * @return the {@code onpopstate} event handler
     */
<<<<<<< HEAD
    @JsxGetter({CHROME, FF, FF68})
=======
    @JsxGetter({CHROME, EDGE, FF, FF78})
>>>>>>> 6cc30901
    public Function getOnpopstate() {
        return getEventHandler(Event.TYPE_POPSTATE);
    }

    /**
     * Sets the {@code onpopstate} event handler.
     * @param popstate the {@code onpopstate} event handler
     */
<<<<<<< HEAD
    @JsxSetter({CHROME, FF, FF68})
=======
    @JsxSetter({CHROME, EDGE, FF, FF78})
>>>>>>> 6cc30901
    public void setOnpopstate(final Object popstate) {
        setEventHandler(Event.TYPE_POPSTATE, popstate);
    }

    /**
     * Returns the {@code onrejectionhandled} event handler.
     * @return the {@code onrejectionhandled} event handler
     */
    @JsxGetter({CHROME, EDGE, FF, FF78})
    public Function getOnrejectionhandled() {
        return getEventHandler("rejectionhandled");
    }

    /**
     * Sets the {@code onrejectionhandled} event handler.
     * @param rejectionhandled the {@code onrejectionhandled} event handler
     */
    @JsxSetter({CHROME, EDGE, FF, FF78})
    public void setOnrejectionhandled(final Object rejectionhandled) {
        setEventHandler("rejectionhandled", rejectionhandled);
    }

    /**
     * Returns the {@code onstorage} event handler.
     * @return the {@code onstorage} event handler
     */
    @JsxGetter
    public Function getOnstorage() {
        return getEventHandler("storage");
    }

    /**
     * Sets the {@code onstorage} event handler.
     * @param storage the {@code onstorage} event handler
     */
    @JsxSetter
    public void setOnstorage(final Object storage) {
        setEventHandler("storage", storage);
    }

    /**
     * Returns the {@code onunhandledrejection} event handler.
     * @return the {@code onunhandledrejection} event handler
     */
    @JsxGetter({CHROME, EDGE, FF, FF78})
    public Function getOnunhandledrejection() {
        return getEventHandler("unhandledrejection");
    }

    /**
     * Sets the {@code onunhandledrejection} event handler.
     * @param unhandledrejection the {@code onunhandledrejection} event handler
     */
    @JsxSetter({CHROME, EDGE, FF, FF78})
    public void setOnunhandledrejection(final Object unhandledrejection) {
        setEventHandler("unhandledrejection", unhandledrejection);
    }

    /**
     * Returns the {@code onunload} event handler.
     * @return the {@code onunload} event handler
     */
    @JsxGetter
    public Function getOnunload() {
        return getEventHandler(Event.TYPE_UNLOAD);
    }

    /**
     * Sets the {@code onunload} event handler.
     * @param unload the {@code onunload} event handler
     */
    @JsxSetter
    public void setOnunload(final Object unload) {
        setEventHandler(Event.TYPE_UNLOAD, unload);
    }

    /**
     * Returns the {@code onafterprint} event handler.
     * @return the {@code onafterprint} event handler
     */
    @JsxGetter
    public Function getOnafterprint() {
        return getEventHandler("afterprint");
    }

    /**
     * Sets the {@code onafterprint} event handler.
     * @param afterprint the {@code onafterprint} event handler
     */
    @JsxSetter
    public void setOnafterprint(final Object afterprint) {
        setEventHandler("afterprint", afterprint);
    }

    /**
     * Returns the {@code onbeforeprint} event handler.
     * @return the {@code onbeforeprint} event handler
     */
    @JsxGetter
    public Function getOnbeforeprint() {
        return getEventHandler("beforeprint");
    }

    /**
     * Sets the {@code onbeforeprint} event handler.
     * @param beforeprint the {@code onbeforeprint} event handler
     */
    @JsxSetter
    public void setOnbeforeprint(final Object beforeprint) {
        setEventHandler("beforeprint", beforeprint);
    }

    /**
     * {@inheritDoc}
     */
    @Override
    @JsxGetter(IE)
    public Function getOnresize() {
        return super.getOnresize();
    }

    /**
     * {@inheritDoc}
     */
    @Override
    @JsxSetter(IE)
    public void setOnresize(final Object resize) {
        super.setOnresize(resize);
    }

}<|MERGE_RESOLUTION|>--- conflicted
+++ resolved
@@ -17,11 +17,7 @@
 import static com.gargoylesoftware.htmlunit.javascript.configuration.SupportedBrowser.CHROME;
 import static com.gargoylesoftware.htmlunit.javascript.configuration.SupportedBrowser.EDGE;
 import static com.gargoylesoftware.htmlunit.javascript.configuration.SupportedBrowser.FF;
-<<<<<<< HEAD
-import static com.gargoylesoftware.htmlunit.javascript.configuration.SupportedBrowser.FF68;
-=======
 import static com.gargoylesoftware.htmlunit.javascript.configuration.SupportedBrowser.FF78;
->>>>>>> 6cc30901
 import static com.gargoylesoftware.htmlunit.javascript.configuration.SupportedBrowser.IE;
 
 import com.gargoylesoftware.htmlunit.html.HtmlFrameSet;
@@ -47,11 +43,7 @@
     /**
      * Creates an instance.
      */
-<<<<<<< HEAD
-    @JsxConstructor({CHROME, FF, FF68})
-=======
     @JsxConstructor({CHROME, EDGE, FF, FF78})
->>>>>>> 6cc30901
     public HTMLFrameSetElement() {
     }
 
@@ -181,11 +173,7 @@
      * Returns the {@code onlanguagechange} event handler.
      * @return the {@code onlanguagechange} event handler
      */
-<<<<<<< HEAD
-    @JsxGetter({CHROME, FF, FF68})
-=======
     @JsxGetter({CHROME, EDGE, FF, FF78})
->>>>>>> 6cc30901
     public Function getOnlanguagechange() {
         return getEventHandler("languagechange");
     }
@@ -194,11 +182,7 @@
      * Sets the {@code onlanguagechange} event handler.
      * @param languagechange the {@code onlanguagechange} event handler
      */
-<<<<<<< HEAD
-    @JsxSetter({CHROME, FF, FF68})
-=======
     @JsxSetter({CHROME, EDGE, FF, FF78})
->>>>>>> 6cc30901
     public void setOnlanguagechange(final Object languagechange) {
         setEventHandler("languagechange", languagechange);
     }
@@ -225,11 +209,7 @@
      * Returns the {@code onmessageerror} event handler for this element.
      * @return the {@code onmessageerror} event handler for this element
      */
-<<<<<<< HEAD
-    @JsxGetter({CHROME, FF, FF68})
-=======
     @JsxGetter({CHROME, EDGE, FF, FF78})
->>>>>>> 6cc30901
     public Function getOnmessageerror() {
         return getEventHandler("onmessageerror");
     }
@@ -319,11 +299,7 @@
      * Returns the {@code onpopstate} event handler.
      * @return the {@code onpopstate} event handler
      */
-<<<<<<< HEAD
-    @JsxGetter({CHROME, FF, FF68})
-=======
     @JsxGetter({CHROME, EDGE, FF, FF78})
->>>>>>> 6cc30901
     public Function getOnpopstate() {
         return getEventHandler(Event.TYPE_POPSTATE);
     }
@@ -332,11 +308,7 @@
      * Sets the {@code onpopstate} event handler.
      * @param popstate the {@code onpopstate} event handler
      */
-<<<<<<< HEAD
-    @JsxSetter({CHROME, FF, FF68})
-=======
     @JsxSetter({CHROME, EDGE, FF, FF78})
->>>>>>> 6cc30901
     public void setOnpopstate(final Object popstate) {
         setEventHandler(Event.TYPE_POPSTATE, popstate);
     }
