--- conflicted
+++ resolved
@@ -61,21 +61,14 @@
         return new ChromeAndEdge(defaultValue);
     }
 
-<<<<<<< HEAD
+    static BrowserConfiguration edge(final String defaultValue) {
+        return new Edge(defaultValue);
+    }
+
     static BrowserConfiguration chromeAndEdgeAndFirefox(final String defaultValue) {
         return new ChromeAndEdgeAndFirefox(defaultValue);
     }
 
-=======
-    static BrowserConfiguration edge(final String defaultValue) {
-        return new Edge(defaultValue);
-    }
-
-    static BrowserConfiguration chromeAndEdgeAndFirefox(final String defaultValue) {
-        return new ChromeAndEdgeAndFirefox(defaultValue);
-    }
-
->>>>>>> 6cc30901
     static BrowserConfiguration chromeAndEdgeNotIterable(final String defaultValue) {
         return new ChromeAndEdgeNotIterable(defaultValue);
     }
@@ -88,17 +81,6 @@
         return new FFNotIterable(defaultValue);
     }
 
-<<<<<<< HEAD
-    static BrowserConfiguration ff68(final String defaultValue) {
-        return new FF68(defaultValue);
-    }
-
-    static BrowserConfiguration ff68AndUp(final String defaultValue) {
-        return new FF68AndUp(defaultValue);
-    }
-
-=======
->>>>>>> 6cc30901
     static BrowserConfiguration ffLatest(final String defaultValue) {
         return new FFLatest(defaultValue);
     }
@@ -124,7 +106,17 @@
         @Override
         public boolean isIteratable() {
             return false;
-<<<<<<< HEAD
+        }
+    }
+
+    private static class Edge extends BrowserConfiguration {
+        Edge(final String defaultValue) {
+            super(defaultValue);
+        }
+
+        @Override
+        public boolean matches(final BrowserVersion browserVersion) {
+            return browserVersion.isEdge();
         }
     }
 
@@ -154,53 +146,6 @@
 
     private static class FF extends BrowserConfiguration {
         FF(final String defaultValue) {
-=======
-        }
-    }
-
-    private static class Edge extends BrowserConfiguration {
-        Edge(final String defaultValue) {
->>>>>>> 6cc30901
-            super(defaultValue);
-        }
-
-        @Override
-        public boolean matches(final BrowserVersion browserVersion) {
-            return browserVersion.isEdge();
-        }
-    }
-
-    private static class ChromeAndEdge extends BrowserConfiguration {
-        ChromeAndEdge(final String defaultValue) {
-            super(defaultValue);
-        }
-
-        @Override
-        public boolean matches(final BrowserVersion browserVersion) {
-            return browserVersion.isChrome() || browserVersion == BrowserVersion.EDGE;
-        }
-    }
-
-<<<<<<< HEAD
-    private static class FF68 extends BrowserConfiguration {
-        FF68(final String defaultValue) {
-=======
-    private static class ChromeAndEdgeAndFirefox extends BrowserConfiguration {
-        ChromeAndEdgeAndFirefox(final String defaultValue) {
-            super(defaultValue);
-        }
-
-        @Override
-        public boolean matches(final BrowserVersion browserVersion) {
-            return browserVersion.isChrome()
-                    || browserVersion == BrowserVersion.EDGE
-                    || browserVersion.isFirefox();
-        }
-    }
-
-    private static class FF extends BrowserConfiguration {
-        FF(final String defaultValue) {
->>>>>>> 6cc30901
             super(defaultValue);
         }
 
@@ -210,11 +155,6 @@
         }
     }
 
-<<<<<<< HEAD
-    private static class FF68AndUp extends BrowserConfiguration {
-        FF68AndUp(final String defaultValue) {
-            super(defaultValue);
-=======
     private static class FFNotIterable extends BrowserConfiguration {
         FFNotIterable(final String defaultValue) {
             super(defaultValue);
@@ -223,7 +163,6 @@
         @Override
         public boolean matches(final BrowserVersion browserVersion) {
             return browserVersion.isFirefox();
->>>>>>> 6cc30901
         }
 
         @Override
