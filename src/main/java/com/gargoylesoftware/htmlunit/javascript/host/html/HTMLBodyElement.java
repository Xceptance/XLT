/*
 * Copyright (c) 2002-2021 Gargoyle Software Inc.
 *
 * Licensed under the Apache License, Version 2.0 (the "License");
 * you may not use this file except in compliance with the License.
 * You may obtain a copy of the License at
 * http://www.apache.org/licenses/LICENSE-2.0
 *
 * Unless required by applicable law or agreed to in writing, software
 * distributed under the License is distributed on an "AS IS" BASIS,
 * WITHOUT WARRANTIES OR CONDITIONS OF ANY KIND, either express or implied.
 * See the License for the specific language governing permissions and
 * limitations under the License.
 */
package com.gargoylesoftware.htmlunit.javascript.host.html;

import static com.gargoylesoftware.htmlunit.BrowserVersionFeatures.JS_BODY_MARGINS_8;
import static com.gargoylesoftware.htmlunit.javascript.configuration.SupportedBrowser.CHROME;
import static com.gargoylesoftware.htmlunit.javascript.configuration.SupportedBrowser.EDGE;
import static com.gargoylesoftware.htmlunit.javascript.configuration.SupportedBrowser.FF;
<<<<<<< HEAD
import static com.gargoylesoftware.htmlunit.javascript.configuration.SupportedBrowser.FF68;
=======
import static com.gargoylesoftware.htmlunit.javascript.configuration.SupportedBrowser.FF78;
>>>>>>> 6cc30901
import static com.gargoylesoftware.htmlunit.javascript.configuration.SupportedBrowser.IE;

import java.util.Locale;

import com.gargoylesoftware.htmlunit.html.HtmlBody;
import com.gargoylesoftware.htmlunit.html.HtmlElement;
import com.gargoylesoftware.htmlunit.javascript.configuration.JsxClass;
import com.gargoylesoftware.htmlunit.javascript.configuration.JsxConstructor;
import com.gargoylesoftware.htmlunit.javascript.configuration.JsxFunction;
import com.gargoylesoftware.htmlunit.javascript.configuration.JsxGetter;
import com.gargoylesoftware.htmlunit.javascript.configuration.JsxSetter;
import com.gargoylesoftware.htmlunit.javascript.host.css.ComputedCSSStyleDeclaration;
import com.gargoylesoftware.htmlunit.javascript.host.dom.TextRange;
import com.gargoylesoftware.htmlunit.javascript.host.event.Event;

import net.sourceforge.htmlunit.corejs.javascript.Function;

/**
 * The JavaScript object {@code HTMLBodyElement}.
 *
 * @author Ahmed Ashour
 * @author Marc Guillemot
 * @author Daniel Gredler
 * @author Ronald Brill
 */
@JsxClass(domClass = HtmlBody.class)
public class HTMLBodyElement extends HTMLElement {

    /**
     * Creates an instance.
     */
<<<<<<< HEAD
    @JsxConstructor({CHROME, FF, FF68})
=======
    @JsxConstructor({CHROME, EDGE, FF, FF78})
>>>>>>> 6cc30901
    public HTMLBodyElement() {
    }

    /**
     * Creates the event handler from the attribute value. This has to be done no matter which browser
     * is simulated to handle ill-formed HTML code with many body (possibly generated) elements.
     * @param attributeName the attribute name
     * @param value the value
     */
    public void createEventHandlerFromAttribute(final String attributeName, final String value) {
        // when many body tags are found while parsing, attributes of
        // different tags are added and should create an event handler when needed
        if (attributeName.toLowerCase(Locale.ROOT).startsWith("on")) {
            createEventHandler(attributeName.substring(2), value);
        }
    }

    /**
     * {@inheritDoc}
     */
    @Override
    protected boolean isEventHandlerOnWindow() {
        return true;
    }

    /**
     * {@inheritDoc}
     */
    @Override
    public void setDefaults(final ComputedCSSStyleDeclaration style) {
        if (getBrowserVersion().hasFeature(JS_BODY_MARGINS_8)) {
            style.setDefaultLocalStyleAttribute("margin", "8px");
            style.setDefaultLocalStyleAttribute("padding", "0px");
        }
        else {
            style.setDefaultLocalStyleAttribute("margin-left", "8px");
            style.setDefaultLocalStyleAttribute("margin-right", "8px");
            style.setDefaultLocalStyleAttribute("margin-top", "8px");
            style.setDefaultLocalStyleAttribute("margin-bottom", "8px");
        }
    }

    /**
     * {@inheritDoc}
     */
    @Override
    public HTMLElement getOffsetParent_js() {
        return null;
    }

    /**
     * Returns the value of the {@code aLink} attribute.
     * @return the value of the {@code aLink} attribute
     * @see <a href="http://msdn.microsoft.com/en-us/library/ms533070.aspx">MSDN Documentation</a>
     */
    @JsxGetter
    public String getALink() {
        return getDomNodeOrDie().getAttribute("aLink");
    }

    /**
     * Sets the value of the {@code aLink} attribute.
     * @param aLink the value of the {@code aLink} attribute
     * @see <a href="http://msdn.microsoft.com/en-us/library/ms533070.aspx">MSDN Documentation</a>
     */
    @JsxSetter
    public void setALink(final String aLink) {
        setColorAttribute("aLink", aLink);
    }

    /**
     * Returns the value of the {@code background} attribute.
     * @return the value of the {@code background} attribute
     * @see <a href="http://msdn.microsoft.com/en-us/library/ms533498.aspx">MSDN Documentation</a>
     */
    @JsxGetter
    public String getBackground() {
        final HtmlElement node = getDomNodeOrDie();
        return node.getAttributeDirect("background");
    }

    /**
     * Sets the value of the {@code background} attribute.
     * @param background the value of the {@code background} attribute
     * @see <a href="http://msdn.microsoft.com/en-us/library/ms533498.aspx">MSDN Documentation</a>
     */
    @JsxSetter
    public void setBackground(final String background) {
        getDomNodeOrDie().setAttribute("background", background);
    }

    /**
     * Returns the value of the {@code bgColor} attribute.
     * @return the value of the {@code bgColor} attribute
     * @see <a href="http://msdn.microsoft.com/en-us/library/ms533505.aspx">MSDN Documentation</a>
     */
    @JsxGetter
    public String getBgColor() {
        return getDomNodeOrDie().getAttribute("bgColor");
    }

    /**
     * Sets the value of the {@code bgColor} attribute.
     * @param bgColor the value of the {@code bgColor} attribute
     * @see <a href="http://msdn.microsoft.com/en-us/library/ms533505.aspx">MSDN Documentation</a>
     */
    @JsxSetter
    public void setBgColor(final String bgColor) {
        setColorAttribute("bgColor", bgColor);
    }

    /**
     * Returns the value of the {@code link} attribute.
     * @return the value of the {@code link} attribute
     * @see <a href="http://msdn.microsoft.com/en-us/library/ms534119.aspx">MSDN Documentation</a>
     */
    @JsxGetter
    public String getLink() {
        return getDomNodeOrDie().getAttributeDirect("link");
    }

    /**
     * Sets the value of the {@code link} attribute.
     * @param link the value of the {@code link} attribute
     * @see <a href="http://msdn.microsoft.com/en-us/library/ms534119.aspx">MSDN Documentation</a>
     */
    @JsxSetter
    public void setLink(final String link) {
        setColorAttribute("link", link);
    }

    /**
     * Returns the value of the {@code text} attribute.
     * @return the value of the {@code text} attribute
     * @see <a href="http://msdn.microsoft.com/en-us/library/ms534677.aspx">MSDN Documentation</a>
     */
    @JsxGetter
    public String getText() {
        return getDomNodeOrDie().getAttributeDirect("text");
    }

    /**
     * Sets the value of the {@code text} attribute.
     * @param text the value of the {@code text} attribute
     * @see <a href="http://msdn.microsoft.com/en-us/library/ms534677.aspx">MSDN Documentation</a>
     */
    @JsxSetter
    public void setText(final String text) {
        setColorAttribute("text", text);
    }

    /**
     * Returns the value of the {@code vLink} attribute.
     * @return the value of the {@code vLink} attribute
     * @see <a href="http://msdn.microsoft.com/en-us/library/ms534677.aspx">MSDN Documentation</a>
     */
    @JsxGetter
    public String getVLink() {
        return getDomNodeOrDie().getAttribute("vLink");
    }

    /**
     * Sets the value of the {@code vLink} attribute.
     * @param vLink the value of the {@code vLink} attribute
     * @see <a href="http://msdn.microsoft.com/en-us/library/ms534677.aspx">MSDN Documentation</a>
     */
    @JsxSetter
    public void setVLink(final String vLink) {
        setColorAttribute("vLink", vLink);
    }

    /**
     * {@inheritDoc}
     */
    @Override
    public int getClientWidth() {
        return super.getClientWidth() + 16;
    }

    /**
     * {@inheritDoc}
     */
    @Override
    @JsxFunction(IE)
    public TextRange createTextRange() {
        return super.createTextRange();
    }

    /**
     * Returns the {@code onbeforeunload} event handler for this element.
     * @return the {@code onbeforeunload} event handler for this element
     */
    @JsxGetter
    public Function getOnbeforeunload() {
        return getEventHandler(Event.TYPE_BEFORE_UNLOAD);
    }

    /**
     * Sets the {@code onbeforeunload} event handler for this element.
     * @param onbeforeunload the {@code onbeforeunload} event handler for this element
     */
    @JsxSetter
    public void setOnbeforeunload(final Object onbeforeunload) {
        setEventHandler(Event.TYPE_BEFORE_UNLOAD, onbeforeunload);
    }

    /**
     * Returns the {@code onhashchange} event handler for this element.
     * @return the {@code onhashchange} event handler for this element
     */
    @JsxGetter
    public Function getOnhashchange() {
        return getEventHandler(Event.TYPE_HASH_CHANGE);
    }

    /**
     * Sets the {@code onhashchange} event handler for this element.
     * @param onhashchange the {@code onhashchange} event handler for this element
     */
    @JsxSetter
    public void setOnhashchange(final Object onhashchange) {
        setEventHandler(Event.TYPE_HASH_CHANGE, onhashchange);
    }

    /**
     * Returns the {@code onlanguagechange} event handler for this element.
     * @return the {@code onlanguagechange} event handler for this element
     */
<<<<<<< HEAD
    @JsxGetter({CHROME, FF, FF68})
=======
    @JsxGetter({CHROME, EDGE, FF, FF78})
>>>>>>> 6cc30901
    public Function getOnlanguagechange() {
        return getEventHandler("languagechange");
    }

    /**
     * Sets the {@code onlanguagechange} event handler for this element.
     * @param onlanguagechange the {@code onlanguagechange} event handler for this element
     */
<<<<<<< HEAD
    @JsxSetter({CHROME, FF, FF68})
=======
    @JsxSetter({CHROME, EDGE, FF, FF78})
>>>>>>> 6cc30901
    public void setOnlanguagechange(final Object onlanguagechange) {
        setEventHandler("languagechange", onlanguagechange);
    }

    /**
     * Returns the {@code onmessage} event handler for this element.
     * @return the {@code onmessage} event handler for this element
     */
    @JsxGetter
    public Function getOnmessage() {
        return getEventHandler(Event.TYPE_MESSAGE);
    }

    /**
     * Sets the {@code onmessage} event handler for this element.
     * @param onmessage the {@code onmessage} event handler for this element
     */
    @JsxSetter
    public void setOnmessage(final Object onmessage) {
        setEventHandler(Event.TYPE_MESSAGE, onmessage);
    }

    /**
     * Returns the {@code onoffline} event handler for this element.
     * @return the {@code onoffline} event handler for this element
     */
    @JsxGetter
    public Function getOnoffline() {
        return getEventHandler("offline");
    }

    /**
     * Sets the {@code onoffline} event handler for this element.
     * @param onoffline the {@code onoffline} event handler for this element
     */
    @JsxSetter
    public void setOnoffline(final Object onoffline) {
        setEventHandler("offline", onoffline);
    }

    /**
     * Returns the {@code ononline} event handler for this element.
     * @return the {@code ononline} event handler for this element
     */
    @JsxGetter
    public Function getOnonline() {
        return getEventHandler("online");
    }

    /**
     * Sets the {@code ononline} event handler for this element.
     * @param ononline the {@code ononline} event handler for this element
     */
    @JsxSetter
    public void setOnonline(final Object ononline) {
        setEventHandler("online", ononline);
    }

    /**
     * Returns the {@code onpagehide} event handler for this element.
     * @return the {@code onpagehide} event handler for this element
     */
    @JsxGetter
    public Function getOnpagehide() {
        return getEventHandler("pagehide");
    }

    /**
     * Sets the {@code onpagehide} event handler for this element.
     * @param onpagehide the {@code onpagehide} event handler for this element
     */
    @JsxSetter
    public void setOnpagehide(final Object onpagehide) {
        setEventHandler("pagehide", onpagehide);
    }

    /**
     * Returns the {@code onpageshow} event handler for this element.
     * @return the {@code onpageshow} event handler for this element
     */
    @JsxGetter
    public Function getOnpageshow() {
        return getEventHandler("pageshow");
    }

    /**
     * Sets the {@code onpageshow} event handler for this element.
     * @param onpageshow the {@code onpageshow} event handler for this element
     */
    @JsxSetter
    public void setOnpageshow(final Object onpageshow) {
        setEventHandler("pageshow", onpageshow);
    }

    /**
     * Returns the {@code onpopstate} event handler for this element.
     * @return the {@code onpopstate} event handler for this element
     */
    @JsxGetter
    public Function getOnpopstate() {
        return getEventHandler(Event.TYPE_POPSTATE);
    }

    /**
     * Sets the {@code onpopstate} event handler for this element.
     * @param onpopstate the {@code onpopstate} event handler for this element
     */
    @JsxSetter
    public void setOnpopstate(final Object onpopstate) {
        setEventHandler(Event.TYPE_POPSTATE, onpopstate);
    }

    /**
     * Returns the {@code onrejectionhandled} event handler for this element.
     * @return the {@code onrejectionhandled} event handler for this element
     */
    @JsxGetter({CHROME, EDGE, FF, FF78})
    public Function getOnrejectionhandled() {
        return getEventHandler("rejectionhandled");
    }

    /**
     * Sets the {@code onrejectionhandled} event handler for this element.
     * @param onrejectionhandled the {@code onrejectionhandled} event handler for this element
     */
    @JsxSetter({CHROME, EDGE, FF, FF78})
    public void setOnrejectionhandled(final Object onrejectionhandled) {
        setEventHandler("rejectionhandled", onrejectionhandled);
    }

    /**
     * Returns the {@code onstorage} event handler for this element.
     * @return the {@code onstorage} event handler for this element
     */
    @JsxGetter
    public Function getOnstorage() {
        return getEventHandler("storage");
    }

    /**
     * Sets the {@code onstorage} event handler for this element.
     * @param onstorage the {@code onstorage} event handler for this element
     */
    @JsxSetter
    public void setOnstorage(final Object onstorage) {
        setEventHandler("storage", onstorage);
    }

    /**
     * Returns the {@code onunhandledrejection} event handler for this element.
     * @return the {@code onunhandledrejection} event handler for this element
     */
    @JsxGetter({CHROME, EDGE, FF, FF78})
    public Function getOnunhandledrejection() {
        return getEventHandler("unhandledrejection");
    }

    /**
     * Sets the {@code onunhandledrejection} event handler for this element.
     * @param onunhandledrejection the {@code onunhandledrejection} event handler for this element
     */
    @JsxSetter({CHROME, EDGE, FF, FF78})
    public void setOnunhandledrejection(final Object onunhandledrejection) {
        setEventHandler("unhandledrejection", onunhandledrejection);
    }

    /**
     * Returns the {@code onunload} event handler for this element.
     * @return the {@code onunload} event handler for this element
     */
    @JsxGetter
    public Function getOnunload() {
        return getEventHandler(Event.TYPE_UNLOAD);
    }

    /**
     * Sets the {@code onunload} event handler for this element.
     * @param onunload the {@code onunload} event handler for this element
     */
    @JsxSetter
    public void setOnunload(final Object onunload) {
        setEventHandler(Event.TYPE_UNLOAD, onunload);
    }

    /**
     * Returns the {@code onafterprint} event handler for this element.
     * @return the {@code onafterprint} event handler for this element
     */
    @JsxGetter
    public Function getOnafterprint() {
        return getEventHandler("afterprint");
    }

    /**
     * Sets the {@code onafterprint} event handler for this element.
     * @param onafterprint the {@code onafterprint} event handler for this element
     */
    @JsxSetter
    public void setOnafterprint(final Object onafterprint) {
        setEventHandler("afterprint", onafterprint);
    }

    /**
     * Returns the {@code onbeforeprint} event handler for this element.
     * @return the {@code onbeforeprint} event handler for this element
     */
    @JsxGetter
    public Function getOnbeforeprint() {
        return getEventHandler("beforeprint");
    }

    /**
     * Sets the {@code onbeforeprint} event handler for this element.
     * @param onbeforeprint the {@code onbeforeprint} event handler for this element
     */
    @JsxSetter
    public void setOnbeforeprint(final Object onbeforeprint) {
        setEventHandler("beforeprint", onbeforeprint);
    }

    /**
     * Returns the {@code onmessageerror} event handler for this element.
     * @return the {@code onmessageerror} event handler for this element
     */
<<<<<<< HEAD
    @JsxGetter({CHROME, FF, FF68})
=======
    @JsxGetter({CHROME, EDGE, FF, FF78})
>>>>>>> 6cc30901
    public Function getOnmessageerror() {
        return getEventHandler("onmessageerror");
    }

    /**
     * Sets the {@code onmessageerror} event handler for this element.
     * @param onmessageerror the {@code onmessageerror} event handler for this element
     */
    @JsxSetter({CHROME, EDGE})
    public void setOnmessageerror(final Object onmessageerror) {
        setEventHandler("onmessageerror", onmessageerror);
    }

    /**
     * {@inheritDoc}
     */
    @Override
    @JsxGetter(IE)
    public Function getOnresize() {
        return super.getOnresize();
    }

    /**
     * {@inheritDoc}
     */
    @Override
    @JsxSetter(IE)
    public void setOnresize(final Object onresize) {
        super.setOnresize(onresize);
    }

}<|MERGE_RESOLUTION|>--- conflicted
+++ resolved
@@ -18,11 +18,7 @@
 import static com.gargoylesoftware.htmlunit.javascript.configuration.SupportedBrowser.CHROME;
 import static com.gargoylesoftware.htmlunit.javascript.configuration.SupportedBrowser.EDGE;
 import static com.gargoylesoftware.htmlunit.javascript.configuration.SupportedBrowser.FF;
-<<<<<<< HEAD
-import static com.gargoylesoftware.htmlunit.javascript.configuration.SupportedBrowser.FF68;
-=======
 import static com.gargoylesoftware.htmlunit.javascript.configuration.SupportedBrowser.FF78;
->>>>>>> 6cc30901
 import static com.gargoylesoftware.htmlunit.javascript.configuration.SupportedBrowser.IE;
 
 import java.util.Locale;
@@ -54,11 +50,7 @@
     /**
      * Creates an instance.
      */
-<<<<<<< HEAD
-    @JsxConstructor({CHROME, FF, FF68})
-=======
     @JsxConstructor({CHROME, EDGE, FF, FF78})
->>>>>>> 6cc30901
     public HTMLBodyElement() {
     }
 
@@ -287,11 +279,7 @@
      * Returns the {@code onlanguagechange} event handler for this element.
      * @return the {@code onlanguagechange} event handler for this element
      */
-<<<<<<< HEAD
-    @JsxGetter({CHROME, FF, FF68})
-=======
     @JsxGetter({CHROME, EDGE, FF, FF78})
->>>>>>> 6cc30901
     public Function getOnlanguagechange() {
         return getEventHandler("languagechange");
     }
@@ -300,11 +288,7 @@
      * Sets the {@code onlanguagechange} event handler for this element.
      * @param onlanguagechange the {@code onlanguagechange} event handler for this element
      */
-<<<<<<< HEAD
-    @JsxSetter({CHROME, FF, FF68})
-=======
     @JsxSetter({CHROME, EDGE, FF, FF78})
->>>>>>> 6cc30901
     public void setOnlanguagechange(final Object onlanguagechange) {
         setEventHandler("languagechange", onlanguagechange);
     }
@@ -529,11 +513,7 @@
      * Returns the {@code onmessageerror} event handler for this element.
      * @return the {@code onmessageerror} event handler for this element
      */
-<<<<<<< HEAD
-    @JsxGetter({CHROME, FF, FF68})
-=======
     @JsxGetter({CHROME, EDGE, FF, FF78})
->>>>>>> 6cc30901
     public Function getOnmessageerror() {
         return getEventHandler("onmessageerror");
     }
