--- conflicted
+++ resolved
@@ -17,11 +17,7 @@
 import static com.gargoylesoftware.htmlunit.javascript.configuration.SupportedBrowser.CHROME;
 import static com.gargoylesoftware.htmlunit.javascript.configuration.SupportedBrowser.EDGE;
 import static com.gargoylesoftware.htmlunit.javascript.configuration.SupportedBrowser.FF;
-<<<<<<< HEAD
-import static com.gargoylesoftware.htmlunit.javascript.configuration.SupportedBrowser.FF68;
-=======
 import static com.gargoylesoftware.htmlunit.javascript.configuration.SupportedBrowser.FF78;
->>>>>>> 6cc30901
 
 import java.util.LinkedList;
 
@@ -52,47 +48,25 @@
 public class MouseEvent extends UIEvent {
 
     /** Constant for {@code MOZ_SOURCE_UNKNOWN}. */
-<<<<<<< HEAD
-    @JsxConstant({FF, FF68})
+    @JsxConstant({FF, FF78})
     public static final int MOZ_SOURCE_UNKNOWN = 0;
     /** Constant for {@code MOZ_SOURCE_MOUSE}. */
-    @JsxConstant({FF, FF68})
+    @JsxConstant({FF, FF78})
     public static final int MOZ_SOURCE_MOUSE = 1;
     /** Constant for {@code MOZ_SOURCE_PEN}. */
-    @JsxConstant({FF, FF68})
+    @JsxConstant({FF, FF78})
     public static final int MOZ_SOURCE_PEN = 2;
     /** Constant for {@code MOZ_SOURCE_ERASER}. */
-    @JsxConstant({FF, FF68})
+    @JsxConstant({FF, FF78})
     public static final int MOZ_SOURCE_ERASER = 3;
     /** Constant for {@code MOZ_SOURCE_CURSOR}. */
-    @JsxConstant({FF, FF68})
+    @JsxConstant({FF, FF78})
     public static final int MOZ_SOURCE_CURSOR = 4;
     /** Constant for {@code MOZ_SOURCE_TOUCH}. */
-    @JsxConstant({FF, FF68})
+    @JsxConstant({FF, FF78})
     public static final int MOZ_SOURCE_TOUCH = 5;
     /** Constant for {@code MOZ_SOURCE_KEYBOARD}. */
-    @JsxConstant({FF, FF68})
-=======
-    @JsxConstant({FF, FF78})
-    public static final int MOZ_SOURCE_UNKNOWN = 0;
-    /** Constant for {@code MOZ_SOURCE_MOUSE}. */
-    @JsxConstant({FF, FF78})
-    public static final int MOZ_SOURCE_MOUSE = 1;
-    /** Constant for {@code MOZ_SOURCE_PEN}. */
-    @JsxConstant({FF, FF78})
-    public static final int MOZ_SOURCE_PEN = 2;
-    /** Constant for {@code MOZ_SOURCE_ERASER}. */
-    @JsxConstant({FF, FF78})
-    public static final int MOZ_SOURCE_ERASER = 3;
-    /** Constant for {@code MOZ_SOURCE_CURSOR}. */
-    @JsxConstant({FF, FF78})
-    public static final int MOZ_SOURCE_CURSOR = 4;
-    /** Constant for {@code MOZ_SOURCE_TOUCH}. */
-    @JsxConstant({FF, FF78})
-    public static final int MOZ_SOURCE_TOUCH = 5;
-    /** Constant for {@code MOZ_SOURCE_KEYBOARD}. */
-    @JsxConstant({FF, FF78})
->>>>>>> 6cc30901
+    @JsxConstant({FF, FF78})
     public static final int MOZ_SOURCE_KEYBOARD = 6;
 
     /** The click event type, triggered by {@code onclick} event handlers. */
@@ -151,10 +125,6 @@
     /**
      * Used to build the prototype.
      */
-<<<<<<< HEAD
-    @JsxConstructor({CHROME, FF, FF68})
-=======
->>>>>>> 6cc30901
     public MouseEvent() {
         screenX_ = Integer.valueOf(0);
         screenY_ = Integer.valueOf(0);
