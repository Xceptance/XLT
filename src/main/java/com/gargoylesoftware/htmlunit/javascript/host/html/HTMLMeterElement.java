/*
 * Copyright (c) 2002-2021 Gargoyle Software Inc.
 *
 * Licensed under the Apache License, Version 2.0 (the "License");
 * you may not use this file except in compliance with the License.
 * You may obtain a copy of the License at
 * http://www.apache.org/licenses/LICENSE-2.0
 *
 * Unless required by applicable law or agreed to in writing, software
 * distributed under the License is distributed on an "AS IS" BASIS,
 * WITHOUT WARRANTIES OR CONDITIONS OF ANY KIND, either express or implied.
 * See the License for the specific language governing permissions and
 * limitations under the License.
 */
package com.gargoylesoftware.htmlunit.javascript.host.html;

import static com.gargoylesoftware.htmlunit.javascript.configuration.SupportedBrowser.CHROME;
import static com.gargoylesoftware.htmlunit.javascript.configuration.SupportedBrowser.EDGE;
import static com.gargoylesoftware.htmlunit.javascript.configuration.SupportedBrowser.FF;
<<<<<<< HEAD
import static com.gargoylesoftware.htmlunit.javascript.configuration.SupportedBrowser.FF68;
=======
import static com.gargoylesoftware.htmlunit.javascript.configuration.SupportedBrowser.FF78;
>>>>>>> 6cc30901

import com.gargoylesoftware.htmlunit.html.HtmlMeter;
import com.gargoylesoftware.htmlunit.javascript.configuration.JsxClass;
import com.gargoylesoftware.htmlunit.javascript.configuration.JsxConstructor;
import com.gargoylesoftware.htmlunit.javascript.configuration.JsxGetter;
import com.gargoylesoftware.htmlunit.javascript.host.dom.AbstractList;

/**
 * The JavaScript object {@code HTMLMeterElement}.
 *
 * @author Marc Guillemot
 * @author Ronald Brill
 * @author Ahmed Ashour
 */
<<<<<<< HEAD
@JsxClass(domClass = HtmlMeter.class, value = {FF, FF68, CHROME})
=======
@JsxClass(domClass = HtmlMeter.class, value = {CHROME, EDGE, FF, FF78})
>>>>>>> 6cc30901
public class HTMLMeterElement extends HTMLElement {

    /** "Live" labels collection; has to be a member to have equality (==) working. */
    private AbstractList labels_;

    /**
     * Creates an instance.
     */
<<<<<<< HEAD
    @JsxConstructor({CHROME, FF, FF68})
=======
    @JsxConstructor({CHROME, EDGE, FF, FF78})
>>>>>>> 6cc30901
    public HTMLMeterElement() {
    }

    /**
     * The getter for the "value" property.
     * @return the value
     */
    @JsxGetter
    @Override
    public Double getValue() {
        return getAttributeAsDouble("value", 0);
    }

    /**
     * The getter for the "min" property.
     * @return the value
     */
    @JsxGetter
    public double getMin() {
        return getAttributeAsDouble("min", 0);
    }

    /**
     * The getter for the "max" property.
     * @return the value
     */
    @JsxGetter
    public double getMax() {
        return getAttributeAsDouble("max", 1);
    }

    /**
     * The getter for the "low" property.
     * @return the value
     */
    @JsxGetter
    public double getLow() {
        final double val = getAttributeAsDouble("low", Double.MAX_VALUE);
        if (val == Double.MAX_VALUE) {
            return getMin();
        }
        return val;
    }

    /**
     * The getter for the "high" property.
     * @return the value
     */
    @JsxGetter
    public double getHigh() {
        final double val = getAttributeAsDouble("high", Double.MIN_VALUE);
        if (val == Double.MIN_VALUE) {
            return getMax();
        }
        return val;
    }

    /**
     * The getter for the "optimum" property.
     * @return the value
     */
    @JsxGetter
    public double getOptimum() {
        final double val = getAttributeAsDouble("optimum", Double.MAX_VALUE);
        if (val == Double.MAX_VALUE) {
            return getValue();
        }
        return val;
    }

    private double getAttributeAsDouble(final String attributeName, final double defaultValue) {
        try {
            return Double.parseDouble(getDomNodeOrDie().getAttribute(attributeName));
        }
        catch (final NumberFormatException e) {
            return defaultValue;
        }
    }

    /**
     * Returns the labels associated with the element.
     * @return the labels associated with the element
     */
<<<<<<< HEAD
    @JsxGetter({CHROME, FF, FF68})
=======
    @JsxGetter({CHROME, EDGE, FF, FF78})
>>>>>>> 6cc30901
    public AbstractList getLabels() {
        if (labels_ == null) {
            labels_ = new LabelsHelper(getDomNodeOrDie());
        }
        return labels_;
    }

}<|MERGE_RESOLUTION|>--- conflicted
+++ resolved
@@ -17,11 +17,7 @@
 import static com.gargoylesoftware.htmlunit.javascript.configuration.SupportedBrowser.CHROME;
 import static com.gargoylesoftware.htmlunit.javascript.configuration.SupportedBrowser.EDGE;
 import static com.gargoylesoftware.htmlunit.javascript.configuration.SupportedBrowser.FF;
-<<<<<<< HEAD
-import static com.gargoylesoftware.htmlunit.javascript.configuration.SupportedBrowser.FF68;
-=======
 import static com.gargoylesoftware.htmlunit.javascript.configuration.SupportedBrowser.FF78;
->>>>>>> 6cc30901
 
 import com.gargoylesoftware.htmlunit.html.HtmlMeter;
 import com.gargoylesoftware.htmlunit.javascript.configuration.JsxClass;
@@ -36,11 +32,7 @@
  * @author Ronald Brill
  * @author Ahmed Ashour
  */
-<<<<<<< HEAD
-@JsxClass(domClass = HtmlMeter.class, value = {FF, FF68, CHROME})
-=======
 @JsxClass(domClass = HtmlMeter.class, value = {CHROME, EDGE, FF, FF78})
->>>>>>> 6cc30901
 public class HTMLMeterElement extends HTMLElement {
 
     /** "Live" labels collection; has to be a member to have equality (==) working. */
@@ -49,11 +41,7 @@
     /**
      * Creates an instance.
      */
-<<<<<<< HEAD
-    @JsxConstructor({CHROME, FF, FF68})
-=======
     @JsxConstructor({CHROME, EDGE, FF, FF78})
->>>>>>> 6cc30901
     public HTMLMeterElement() {
     }
 
@@ -137,11 +125,7 @@
      * Returns the labels associated with the element.
      * @return the labels associated with the element
      */
-<<<<<<< HEAD
-    @JsxGetter({CHROME, FF, FF68})
-=======
     @JsxGetter({CHROME, EDGE, FF, FF78})
->>>>>>> 6cc30901
     public AbstractList getLabels() {
         if (labels_ == null) {
             labels_ = new LabelsHelper(getDomNodeOrDie());
