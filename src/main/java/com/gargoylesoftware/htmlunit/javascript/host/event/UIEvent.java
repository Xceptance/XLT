--- conflicted
+++ resolved
@@ -17,11 +17,7 @@
 import static com.gargoylesoftware.htmlunit.javascript.configuration.SupportedBrowser.CHROME;
 import static com.gargoylesoftware.htmlunit.javascript.configuration.SupportedBrowser.EDGE;
 import static com.gargoylesoftware.htmlunit.javascript.configuration.SupportedBrowser.FF;
-<<<<<<< HEAD
-import static com.gargoylesoftware.htmlunit.javascript.configuration.SupportedBrowser.FF68;
-=======
 import static com.gargoylesoftware.htmlunit.javascript.configuration.SupportedBrowser.FF78;
->>>>>>> 6cc30901
 import static com.gargoylesoftware.htmlunit.javascript.configuration.SupportedBrowser.IE;
 
 import com.gargoylesoftware.htmlunit.html.DomNode;
@@ -50,19 +46,11 @@
 public class UIEvent extends Event {
 
     /** Constant. */
-<<<<<<< HEAD
-    @JsxConstant({FF, FF68})
-    public static final int SCROLL_PAGE_DOWN = 0x8000;
-
-    /** Constant. */
-    @JsxConstant({FF, FF68})
-=======
     @JsxConstant({FF, FF78})
     public static final int SCROLL_PAGE_DOWN = 0x8000;
 
     /** Constant. */
     @JsxConstant({FF, FF78})
->>>>>>> 6cc30901
     public static final short SCROLL_PAGE_UP = 0xFFFF8000;
 
     /** Specifies some detail information about the event. */
@@ -75,10 +63,6 @@
     /**
      * Creates a new UI event instance.
      */
-<<<<<<< HEAD
-    @JsxConstructor({CHROME, FF, FF68})
-=======
->>>>>>> 6cc30901
     public UIEvent() {
     }
 
@@ -170,11 +154,7 @@
      * @param view the view to use for this event
      * @param detail the detail to set for the event
      */
-<<<<<<< HEAD
-    @JsxFunction({CHROME, FF, FF68, IE})
-=======
     @JsxFunction({CHROME, EDGE, FF, FF78, IE})
->>>>>>> 6cc30901
     public void initUIEvent(
             final String type,
             final boolean bubbles,
