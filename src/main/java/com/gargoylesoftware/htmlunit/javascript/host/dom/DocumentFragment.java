/*
 * Copyright (c) 2002-2021 Gargoyle Software Inc.
 *
 * Licensed under the Apache License, Version 2.0 (the "License");
 * you may not use this file except in compliance with the License.
 * You may obtain a copy of the License at
 * http://www.apache.org/licenses/LICENSE-2.0
 *
 * Unless required by applicable law or agreed to in writing, software
 * distributed under the License is distributed on an "AS IS" BASIS,
 * WITHOUT WARRANTIES OR CONDITIONS OF ANY KIND, either express or implied.
 * See the License for the specific language governing permissions and
 * limitations under the License.
 */
package com.gargoylesoftware.htmlunit.javascript.host.dom;

import static com.gargoylesoftware.htmlunit.javascript.configuration.SupportedBrowser.CHROME;
import static com.gargoylesoftware.htmlunit.javascript.configuration.SupportedBrowser.EDGE;
import static com.gargoylesoftware.htmlunit.javascript.configuration.SupportedBrowser.FF;
<<<<<<< HEAD
import static com.gargoylesoftware.htmlunit.javascript.configuration.SupportedBrowser.FF68;
=======
import static com.gargoylesoftware.htmlunit.javascript.configuration.SupportedBrowser.FF78;
>>>>>>> 6cc30901

import java.util.Iterator;

import com.gargoylesoftware.css.parser.CSSException;
import com.gargoylesoftware.htmlunit.html.DomDocumentFragment;
import com.gargoylesoftware.htmlunit.html.DomNode;
import com.gargoylesoftware.htmlunit.javascript.configuration.JsxClass;
import com.gargoylesoftware.htmlunit.javascript.configuration.JsxConstructor;
import com.gargoylesoftware.htmlunit.javascript.configuration.JsxFunction;
import com.gargoylesoftware.htmlunit.javascript.configuration.JsxGetter;
import com.gargoylesoftware.htmlunit.javascript.host.Element;
import com.gargoylesoftware.htmlunit.javascript.host.html.HTMLCollection;

import net.sourceforge.htmlunit.corejs.javascript.Context;
import net.sourceforge.htmlunit.corejs.javascript.ScriptRuntime;
import net.sourceforge.htmlunit.corejs.javascript.Undefined;

/**
 * A JavaScript object for {@code DocumentFragment}.
 *
 * @author Ahmed Ashour
 * @author Frank Danek
 * @author Ronald Brill
 *
 * @see <a href="http://www.w3.org/TR/2000/WD-DOM-Level-1-20000929/level-one-core.html#ID-B63ED1A3">
 * W3C Dom Level 1</a>
 */
@JsxClass(domClass = DomDocumentFragment.class)
public class DocumentFragment extends Node {

    /**
     * Creates an instance.
     */
<<<<<<< HEAD
    @JsxConstructor({CHROME, FF, FF68})
=======
    @JsxConstructor({CHROME, EDGE, FF, FF78})
>>>>>>> 6cc30901
    public DocumentFragment() {
    }

    /**
     * Retrieves all element nodes from descendants of the starting element node that match any selector
     * within the supplied selector strings.
     * The NodeList object returned by the querySelectorAll() method must be static, not live.
     * @param selectors the selectors
     * @return the static node list
     */
    @JsxFunction
    public NodeList querySelectorAll(final String selectors) {
        try {
            return NodeList.staticNodeList(this, getDomNodeOrDie().querySelectorAll(selectors));
        }
        catch (final CSSException e) {
            throw Context.reportRuntimeError("An invalid or illegal selector was specified (selector: '"
                    + selectors + "' error: " + e.getMessage() + ").");
        }
    }

    /**
     * Returns the first element within the document that matches the specified group of selectors.
     * @param selectors the selectors
     * @return null if no matches are found; otherwise, it returns the first matching element
     */
    @JsxFunction
    public Node querySelector(final String selectors) {
        try {
            final DomNode node = getDomNodeOrDie().querySelector(selectors);
            if (node != null) {
                return (Node) node.getScriptableObject();
            }
            return null;
        }
        catch (final CSSException e) {
            throw Context.reportRuntimeError("An invalid or illegal selector was specified (selector: '"
                    + selectors + "' error: " + e.getMessage() + ").");
        }
    }

    /**
     * {@inheritDoc}
     */
    @Override
    public Object getDefaultValue(final Class<?> hint) {
        if (String.class.equals(hint) || hint == null) {
            return "[object " + getClassName() + "]";
        }
        return super.getDefaultValue(hint);
    }

    /**
     * {@inheritDoc}
     */
    @Override
<<<<<<< HEAD
    @JsxGetter({CHROME, FF, FF68})
=======
    @JsxGetter({CHROME, EDGE, FF, FF78})
>>>>>>> 6cc30901
    public int getChildElementCount() {
        int counter = 0;
        final Iterator<DomNode> iterator = getDomNodeOrDie().getChildren().iterator();
        while (iterator.hasNext()) {
            iterator.next();
            counter++;
        }
        return counter;
    }

    /**
     * {@inheritDoc}
     */
    @Override
<<<<<<< HEAD
    @JsxGetter({CHROME, FF, FF68})
=======
    @JsxGetter({CHROME, EDGE, FF, FF78})
>>>>>>> 6cc30901
    public Element getFirstElementChild() {
        for (final DomNode child : getDomNodeOrDie().getChildren()) {
            return (Element) child.getScriptableObject();
        }
        return null;
    }

    /**
     * {@inheritDoc}
     */
    @Override
<<<<<<< HEAD
    @JsxGetter({CHROME, FF, FF68})
=======
    @JsxGetter({CHROME, EDGE, FF, FF78})
>>>>>>> 6cc30901
    public Element getLastElementChild() {
        DomNode lastChild = null;
        for (final DomNode child : getDomNodeOrDie().getChildren()) {
            lastChild = child;
        }

        if (lastChild != null) {
            return (Element) lastChild.getScriptableObject();
        }
        return null;
    }

    /**
     * {@inheritDoc}
     */
    @Override
<<<<<<< HEAD
    @JsxGetter({CHROME, FF, FF68})
=======
    @JsxGetter({CHROME, EDGE, FF, FF78})
>>>>>>> 6cc30901
    public HTMLCollection getChildren() {
        return super.getChildren();
    }

    /**
     * Returns the element with the specified ID, or {@code null} if that element could not be found.
     * @param id the ID to search for
     * @return the element, or {@code null} if it could not be found
     */
<<<<<<< HEAD
    @JsxFunction({CHROME, FF, FF68})
=======
    @JsxFunction({CHROME, EDGE, FF, FF78})
>>>>>>> 6cc30901
    public Object getElementById(final Object id) {
        if (id == null || Undefined.isUndefined(id)) {
            return null;
        }
        final String idString = ScriptRuntime.toString(id);
        if (idString == null || idString.length() == 0) {
            return null;
        }
        for (final DomNode child : getDomNodeOrDie().getChildren()) {
            final Element elem = (Element) child.getScriptableObject();
            if (idString.equals(elem.getId())) {
                return elem;
            }
        }
        return null;
    }
}<|MERGE_RESOLUTION|>--- conflicted
+++ resolved
@@ -17,11 +17,7 @@
 import static com.gargoylesoftware.htmlunit.javascript.configuration.SupportedBrowser.CHROME;
 import static com.gargoylesoftware.htmlunit.javascript.configuration.SupportedBrowser.EDGE;
 import static com.gargoylesoftware.htmlunit.javascript.configuration.SupportedBrowser.FF;
-<<<<<<< HEAD
-import static com.gargoylesoftware.htmlunit.javascript.configuration.SupportedBrowser.FF68;
-=======
 import static com.gargoylesoftware.htmlunit.javascript.configuration.SupportedBrowser.FF78;
->>>>>>> 6cc30901
 
 import java.util.Iterator;
 
@@ -55,11 +51,7 @@
     /**
      * Creates an instance.
      */
-<<<<<<< HEAD
-    @JsxConstructor({CHROME, FF, FF68})
-=======
     @JsxConstructor({CHROME, EDGE, FF, FF78})
->>>>>>> 6cc30901
     public DocumentFragment() {
     }
 
@@ -116,11 +108,7 @@
      * {@inheritDoc}
      */
     @Override
-<<<<<<< HEAD
-    @JsxGetter({CHROME, FF, FF68})
-=======
     @JsxGetter({CHROME, EDGE, FF, FF78})
->>>>>>> 6cc30901
     public int getChildElementCount() {
         int counter = 0;
         final Iterator<DomNode> iterator = getDomNodeOrDie().getChildren().iterator();
@@ -135,11 +123,7 @@
      * {@inheritDoc}
      */
     @Override
-<<<<<<< HEAD
-    @JsxGetter({CHROME, FF, FF68})
-=======
     @JsxGetter({CHROME, EDGE, FF, FF78})
->>>>>>> 6cc30901
     public Element getFirstElementChild() {
         for (final DomNode child : getDomNodeOrDie().getChildren()) {
             return (Element) child.getScriptableObject();
@@ -151,11 +135,7 @@
      * {@inheritDoc}
      */
     @Override
-<<<<<<< HEAD
-    @JsxGetter({CHROME, FF, FF68})
-=======
     @JsxGetter({CHROME, EDGE, FF, FF78})
->>>>>>> 6cc30901
     public Element getLastElementChild() {
         DomNode lastChild = null;
         for (final DomNode child : getDomNodeOrDie().getChildren()) {
@@ -172,11 +152,7 @@
      * {@inheritDoc}
      */
     @Override
-<<<<<<< HEAD
-    @JsxGetter({CHROME, FF, FF68})
-=======
     @JsxGetter({CHROME, EDGE, FF, FF78})
->>>>>>> 6cc30901
     public HTMLCollection getChildren() {
         return super.getChildren();
     }
@@ -186,11 +162,7 @@
      * @param id the ID to search for
      * @return the element, or {@code null} if it could not be found
      */
-<<<<<<< HEAD
-    @JsxFunction({CHROME, FF, FF68})
-=======
     @JsxFunction({CHROME, EDGE, FF, FF78})
->>>>>>> 6cc30901
     public Object getElementById(final Object id) {
         if (id == null || Undefined.isUndefined(id)) {
             return null;
