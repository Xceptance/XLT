/*
 * Copyright (c) 2002-2021 Gargoyle Software Inc.
 *
 * Licensed under the Apache License, Version 2.0 (the "License");
 * you may not use this file except in compliance with the License.
 * You may obtain a copy of the License at
 * http://www.apache.org/licenses/LICENSE-2.0
 *
 * Unless required by applicable law or agreed to in writing, software
 * distributed under the License is distributed on an "AS IS" BASIS,
 * WITHOUT WARRANTIES OR CONDITIONS OF ANY KIND, either express or implied.
 * See the License for the specific language governing permissions and
 * limitations under the License.
 */
package com.gargoylesoftware.htmlunit.javascript.host.canvas;

import static com.gargoylesoftware.htmlunit.javascript.configuration.SupportedBrowser.CHROME;
import static com.gargoylesoftware.htmlunit.javascript.configuration.SupportedBrowser.EDGE;
import static com.gargoylesoftware.htmlunit.javascript.configuration.SupportedBrowser.FF;
<<<<<<< HEAD
import static com.gargoylesoftware.htmlunit.javascript.configuration.SupportedBrowser.FF68;
=======
import static com.gargoylesoftware.htmlunit.javascript.configuration.SupportedBrowser.FF78;
>>>>>>> 6cc30901

import java.io.IOException;

import javax.imageio.ImageReader;

import org.apache.commons.lang3.StringUtils;
import org.apache.commons.logging.Log;
import org.apache.commons.logging.LogFactory;

import com.gargoylesoftware.htmlunit.html.HtmlImage;
import com.gargoylesoftware.htmlunit.javascript.SimpleScriptable;
import com.gargoylesoftware.htmlunit.javascript.configuration.JsxClass;
import com.gargoylesoftware.htmlunit.javascript.configuration.JsxConstructor;
import com.gargoylesoftware.htmlunit.javascript.configuration.JsxFunction;
import com.gargoylesoftware.htmlunit.javascript.configuration.JsxGetter;
import com.gargoylesoftware.htmlunit.javascript.configuration.JsxSetter;
import com.gargoylesoftware.htmlunit.javascript.host.canvas.rendering.AwtRenderingBackend;
import com.gargoylesoftware.htmlunit.javascript.host.canvas.rendering.RenderingBackend;
import com.gargoylesoftware.htmlunit.javascript.host.canvas.rendering.RenderingBackend.WindingRule;
import com.gargoylesoftware.htmlunit.javascript.host.html.HTMLCanvasElement;
import com.gargoylesoftware.htmlunit.javascript.host.html.HTMLImageElement;

import net.sourceforge.htmlunit.corejs.javascript.Context;
import net.sourceforge.htmlunit.corejs.javascript.Function;
import net.sourceforge.htmlunit.corejs.javascript.ScriptRuntime;
import net.sourceforge.htmlunit.corejs.javascript.Scriptable;
import net.sourceforge.htmlunit.corejs.javascript.Undefined;

/**
 * A JavaScript object for {@code CanvasRenderingContext2D}.
 *
 * @author Ahmed Ashour
 * @author Marc Guillemot
 * @author Frank Danek
 * @author Ronald Brill
 */
@JsxClass
public class CanvasRenderingContext2D extends SimpleScriptable {

    private static final Log LOG = LogFactory.getLog(CanvasRenderingContext2D.class);

    private final HTMLCanvasElement canvas_;
    private RenderingBackend renderingBackend_;

    /**
     * Default constructor.
     */
<<<<<<< HEAD
    @JsxConstructor({CHROME, FF, FF68})
=======
    @JsxConstructor({CHROME, EDGE, FF, FF78})
>>>>>>> 6cc30901
    public CanvasRenderingContext2D() {
        canvas_ = null;
        renderingBackend_ = null;
    }

    /**
     * Constructs in association with {@link HTMLCanvasElement}.
     * @param canvas the {@link HTMLCanvasElement}
     */
    public CanvasRenderingContext2D(final HTMLCanvasElement canvas) {
        canvas_ = canvas;
        renderingBackend_ = null;
    }

    private RenderingBackend getRenderingBackend() {
        if (renderingBackend_ == null) {
            final int imageWidth = Math.max(1, canvas_.getWidth());
            final int imageHeight = Math.max(1, canvas_.getHeight());
            renderingBackend_ = new AwtRenderingBackend(imageWidth, imageHeight);
        }
        return renderingBackend_;
    }

    /**
     * Specifies the alpha (transparency) value that is applied to shapes and images
     * before they are drawn onto the canvas..
     * @return the {@code globalAlpha} property
     */
    @JsxGetter
    public double getGlobalAlpha() {
        return getRenderingBackend().getGlobalAlpha();
    }

    /**
     * Sets the {@code globalAlpha} property.
     * @param globalAlpha the {@code globalAlpha} property
     */
    @JsxSetter
    public void setGlobalAlpha(final double globalAlpha) {
        getRenderingBackend().setGlobalAlpha(globalAlpha);
    }

    /**
     * Returns the {@code fillStyle} property.
     * @return the {@code fillStyle} property
     */
    @JsxGetter
    public Object getFillStyle() {
        LOG.info("CanvasRenderingContext2D.getFillStyle() not yet implemented");
        return null;
    }

    /**
     * Sets the {@code fillStyle} property.
     * @param fillStyle the {@code fillStyle} property
     */
    @JsxSetter
    public void setFillStyle(final String fillStyle) {
        getRenderingBackend().setFillStyle(fillStyle);
    }

    /**
     * Returns the {@code strokeStyle} property.
     * @return the {@code strokeStyle} property
     */
    @JsxGetter
    public Object getStrokeStyle() {
        LOG.info("CanvasRenderingContext2D.getStrokeStyle() not yet implemented");
        return null;
    }

    /**
     * Sets the {@code strokeStyle} property.
     * @param strokeStyle the {@code strokeStyle} property
     */
    @JsxSetter
    public void setStrokeStyle(final String strokeStyle) {
        getRenderingBackend().setStrokeStyle(strokeStyle);
    }

    /**
     * Returns the {@code lineWidth} property.
     * @return the {@code lineWidth} property
     */
    @JsxGetter
    public double getLineWidth() {
        return getRenderingBackend().getLineWidth();
    }

    /**
     * Sets the {@code lineWidth} property.
     * @param lineWidth the {@code lineWidth} property
     */
    @JsxSetter
    public void setLineWidth(final Object lineWidth) {
        if (!Undefined.isUndefined(lineWidth)) {
            final double width = Context.toNumber(lineWidth);
            if (!Double.isNaN(width)) {
                getRenderingBackend().setLineWidth((int) width);
            }
        }
    }

    /**
     * Draws an arc.
     * @param x the x
     * @param y the y
     * @param radius the radius
     * @param startAngle the start angle
     * @param endAngle the end angle
     * @param anticlockwise is anti-clockwise
     */
    @JsxFunction
    public void arc(final double x, final double y, final double radius, final double startAngle,
                final double endAngle, final boolean anticlockwise) {
        getRenderingBackend().arc(x, y, radius, startAngle, endAngle, anticlockwise);
    }

    /**
     * Draws an arc.
     * @param x1 the x1
     * @param y1 the y1
     * @param x2 the x2
     * @param y2 the y2
     * @param radius the radius
     */
    @JsxFunction
    public void arcTo(final double x1, final double y1, final double x2, final double y2,
                final double radius) {
        LOG.info("CanvasRenderingContext2D.arcTo() not yet implemented");
    }

    /**
     * Begins the subpaths.
     */
    @JsxFunction
    public void beginPath() {
        getRenderingBackend().beginPath();
    }

    /**
     * Draws a cubic Bézier curve.
     * @param cp1x the cp1x
     * @param cp1y the cp1y
     * @param cp2x the cp2x
     * @param cp2y the cp2y
     * @param x the x
     * @param y the y
     */
    @JsxFunction
    public void bezierCurveTo(final double cp1x, final double cp1y, final double cp2x, final double cp2y,
            final double x, final double y) {
        getRenderingBackend().bezierCurveTo(cp1x, cp1y, cp2x, cp2y, x, y);
    }

    /**
     * Clears the specified rectangular area.
     * @param x the x
     * @param y the y
     * @param w the width
     * @param h the height
     */
    @JsxFunction
    public void clearRect(final double x, final double y, final double w, final double h) {
        getRenderingBackend().clearRect(x, y, w, h);
    }

    /**
     * Creates a new clipping region.
     * @param context the JavaScript context
     * @param thisObj the scriptable
     * @param args the arguments passed into the method
     * @param function the function
     */
    @JsxFunction
    public static void clip(final Context context, final Scriptable thisObj, final Object[] args,
        final Function function) {
        if (!(thisObj instanceof CanvasRenderingContext2D)) {
            throw Context.reportRuntimeError(
                    "CanvasRenderingContext2D.getImageData() failed - this is not a CanvasRenderingContext2D");
        }
        final CanvasRenderingContext2D canvas = (CanvasRenderingContext2D) thisObj;

        RenderingBackend.WindingRule windingRule = WindingRule.NON_ZERO;
        if (args.length == 1) {
            final String windingRuleParam = ScriptRuntime.toString(args[0]);
            if ("evenodd".contentEquals(windingRuleParam)) {
                windingRule = WindingRule.EVEN_ODD;
            }
            canvas.getRenderingBackend().clip(windingRule, null);
        }

        if (args.length > 1) {
            if (!(args[0] instanceof Path2D)) {
                throw Context.reportRuntimeError(
                        "CanvasRenderingContext2D.clip() failed - the first parameter has to be a Path2D");
            }

            final String windingRuleParam = ScriptRuntime.toString(args[1]);
            if ("evenodd".contentEquals(windingRuleParam)) {
                windingRule = WindingRule.EVEN_ODD;
            }

            LOG.info("CanvasRenderingContext2D.clip(path, fillRule) not yet implemented");
            // canvas.getRenderingBackend().clip(windingRule, (Path2D) args[0]);
        }

        canvas.getRenderingBackend().clip(WindingRule.NON_ZERO, null);
    }

    /**
     * Closes the current subpath.
     */
    @JsxFunction
    public void closePath() {
        getRenderingBackend().closePath();
    }

    /**
     * Returns the {@code ImageData} object.
     * this may accept a variable number of arguments.
     * @param context the JavaScript context
     * @param thisObj the scriptable
     * @param args the arguments passed into the method
     * @param function the function
     * @return the {@code ImageData} object
     */
    @JsxFunction
    public static ImageData createImageData(final Context context, final Scriptable thisObj, final Object[] args,
        final Function function) {
        if (!(thisObj instanceof CanvasRenderingContext2D)) {
            throw Context.reportRuntimeError(
                    "CanvasRenderingContext2D.getImageData() failed - this is not a CanvasRenderingContext2D");
        }
        final CanvasRenderingContext2D canvas = (CanvasRenderingContext2D) thisObj;

        if (args.length > 0 && args[0] instanceof ImageData) {
            final ImageData imageDataParameter = (ImageData) args[0];
            final ImageData imageData = new ImageData(null,
                    0, 0, imageDataParameter.getWidth(), imageDataParameter.getHeight());
            imageData.setParentScope(canvas.getParentScope());
            imageData.setPrototype(canvas.getPrototype(imageData.getClass()));
            return imageData;
        }

        if (args.length > 1) {
            final int width = Math.abs((int) ScriptRuntime.toInteger(args, 0));
            final int height = Math.abs((int) ScriptRuntime.toInteger(args, 1));
            final ImageData imageData = new ImageData(null, 0, 0, width, height);
            imageData.setParentScope(canvas.getParentScope());
            imageData.setPrototype(canvas.getPrototype(imageData.getClass()));
            return imageData;
        }

        throw Context.reportRuntimeError(
                "CanvasRenderingContext2D.getImageData() failed - "
                + "wrong parameters given (" + StringUtils.join(args, ", ") + ")");
    }

    /**
     * Creates linear gradient.
     * @param x0 the x0
     * @param y0 the y0
     * @param r0 the r0
     * @param x1 the x1
     * @param y1 the y1
     * @param r1 the r1
     * @return the new CanvasGradient
     */
    @JsxFunction
    public CanvasGradient createLinearGradient(final double x0, final double y0, final double r0, final double x1,
            final Object y1, final Object r1) {
        final CanvasGradient canvasGradient = new CanvasGradient();
        canvasGradient.setParentScope(getParentScope());
        canvasGradient.setPrototype(getPrototype(canvasGradient.getClass()));
        return canvasGradient;
    }

    /**
     * Creates a pattern.
     */
    @JsxFunction
    public void createPattern() {
        LOG.info("CanvasRenderingContext2D.createPattern() not yet implemented");
    }

    /**
     * Creates a gradient.
     * @param x0 the x axis of the coordinate of the start circle
     * @param y0 the y axis of the coordinate of the start circle
     * @param r0 the radius of the start circle
     * @param x1 the x axis of the coordinate of the end circle
     * @param y1 the y axis of the coordinate of the end circle
     * @param r1 the radius of the end circle
     * @return the new CanvasGradient
     */
    @JsxFunction
    public CanvasGradient createRadialGradient(final double x0, final double y0,
                            final double r0, final double x1, final double y1, final double r1) {
        final CanvasGradient canvasGradient = new CanvasGradient();
        canvasGradient.setParentScope(getParentScope());
        canvasGradient.setPrototype(getPrototype(canvasGradient.getClass()));
        return canvasGradient;
    }

    /**
     * Draws images onto the canvas.
     *
     * @param image an element to draw into the context
     * @param sx the X coordinate of the top left corner of the sub-rectangle of the source image
     *        to draw into the destination context
     * @param sy the Y coordinate of the top left corner of the sub-rectangle of the source image
     *        to draw into the destination context
     * @param sWidth the width of the sub-rectangle of the source image to draw into the destination context
     * @param sHeight the height of the sub-rectangle of the source image to draw into the destination context
     * @param dx the X coordinate in the destination canvas at which to place the top-left corner of the source image
     * @param dy the Y coordinate in the destination canvas at which to place the top-left corner of the source image
     * @param dWidth the width to draw the image in the destination canvas. This allows scaling of the drawn image
     * @param dHeight the height to draw the image in the destination canvas. This allows scaling of the drawn image
     */
    @JsxFunction
    @SuppressWarnings("unused")
    public void drawImage(final Object image, final int sx, final int sy, final Object sWidth, final Object sHeight,
            final Object dx, final Object dy, final Object dWidth, final Object dHeight) {
        final Integer dxI;
        final Integer dyI;
        Integer dWidthI = null;
        Integer dHeightI = null;
        Integer sWidthI = null;
        Integer sHeightI = null;
        if (!Undefined.isUndefined(dx)) {
            dxI = ((Number) dx).intValue();
            dyI = ((Number) dy).intValue();
            dWidthI = ((Number) dWidth).intValue();
            dHeightI = ((Number) dHeight).intValue();
        }
        else {
            dxI = sx;
            dyI = sy;
        }
        if (!Undefined.isUndefined(sWidth)) {
            sWidthI = ((Number) sWidth).intValue();
            sHeightI = ((Number) sHeight).intValue();
        }

        try {
            if (image instanceof HTMLImageElement) {
                final ImageReader imageReader =
                        ((HtmlImage) ((HTMLImageElement) image).getDomNodeOrDie()).getImageReader();
                getRenderingBackend().drawImage(imageReader, dxI, dyI);
            }
        }
        catch (final IOException ioe) {
        }
    }

    /**
     * Returns the Data URL.
     *
     * @param type an optional type
     * @return the dataURL
     */
    public String toDataURL(String type) {
        try {
            if (type == null) {
                type = "image/png";
            }
            return "data:" + type + ";base64," + getRenderingBackend().encodeToString(type);
        }
        catch (final IOException ioe) {
            throw Context.throwAsScriptRuntimeEx(ioe);
        }
    }

    /**
     * Paints the specified ellipse.
     * @param x the x
     * @param y the y
     * @param radiusX the radiusX
     * @param radiusY the radiusY
     * @param rotation the rotation
     * @param startAngle the startAngle
     * @param endAngle the endAngle
     * @param anticlockwise the anticlockwise
     */
<<<<<<< HEAD
    @JsxFunction({CHROME, FF, FF68})
=======
    @JsxFunction({CHROME, EDGE, FF, FF78})
>>>>>>> 6cc30901
    public void ellipse(final double x, final double y,
                    final double radiusX, final double radiusY,
                    final double rotation, final double startAngle, final double endAngle,
                    final boolean anticlockwise) {
        getRenderingBackend().ellipse(x, y, radiusX, radiusY, rotation, startAngle, endAngle, anticlockwise);
    }

    /**
     * Fills the shape.
     */
    @JsxFunction
    public void fill() {
        getRenderingBackend().fill();
    }

    /**
     * Paints the specified rectangular area.
     * @param x the x
     * @param y the y
     * @param w the width
     * @param h the height
     */
    @JsxFunction
    public void fillRect(final int x, final int y, final int w, final int h) {
        getRenderingBackend().fillRect(x, y, w, h);
    }

    /**
     * Fills a given text at the given (x, y) position.
     * @param text the text
     * @param x the x
     * @param y the y
     */
    @JsxFunction
    public void fillText(final String text, final double x, final double y) {
        getRenderingBackend().fillText(text, x, y);
    }

    /**
     * Returns the {@code ImageData} object.
     * @param sx x
     * @param sy y
     * @param sw width
     * @param sh height
     * @return the {@code ImageData} object
     */
    @JsxFunction
    public ImageData getImageData(final int sx, final int sy, final int sw, final int sh) {
        final ImageData imageData = new ImageData(getRenderingBackend(), sx, sy, sw, sh);
        imageData.setParentScope(getParentScope());
        imageData.setPrototype(getPrototype(imageData.getClass()));
        return imageData;
    }

    /**
     * Dummy placeholder.
     */
    @JsxFunction
    public void getLineDash() {
        LOG.info("CanvasRenderingContext2D.getLineDash() not yet implemented");
    }

    /**
     * Dummy placeholder.
     */
    @JsxFunction
    public void getLineData() {
        LOG.info("CanvasRenderingContext2D.getLineData() not yet implemented");
    }

    /**
     * Dummy placeholder.
     */
    @JsxFunction
    public void isPointInPath() {
        LOG.info("CanvasRenderingContext2D.isPointInPath() not yet implemented");
    }

    /**
     * Connect the last point to the given point.
     * @param x the x
     * @param y the y
     */
    @JsxFunction
    public void lineTo(final double x, final double y) {
        getRenderingBackend().lineTo(x, y);
    }

    /**
     * Calculate TextMetrics for the given text.
     * @param text the text to measure
     * @return the text metrics
     */
    @JsxFunction
    public TextMetrics measureText(final Object text) {
        if (text == null || Undefined.isUndefined(text)) {
            throw Context.throwAsScriptRuntimeEx(
                    new RuntimeException("Missing argument for CanvasRenderingContext2D.measureText()."));
        }

        final String textValue = Context.toString(text);

        // TODO take font into account
        final int width = textValue.length() * getBrowserVersion().getPixesPerChar();

        final TextMetrics metrics = new TextMetrics(width);
        metrics.setParentScope(getParentScope());
        metrics.setPrototype(getPrototype(metrics.getClass()));
        return metrics;
    }

    /**
     * Creates a new subpath.
     * @param x the x
     * @param y the y
     */
    @JsxFunction
    public void moveTo(final double x, final double y) {
        getRenderingBackend().moveTo(x, y);
    }

    /**
     * Paints data from the given ImageData object onto the canvas.
     * @param imageData an ImageData object containing the array of pixel values
     * @param dx horizontal position (x coordinate) at which to place the image data in the destination canvas
     * @param dy vertical position (y coordinate) at which to place the image data in the destination canvas
     * @param dirtyX horizontal position (x coordinate) of the top-left corner
     *  from which the image data will be extracted. Defaults to 0.
     * @param dirtyY vertical position (y coordinate) of the top-left corner
     *  from which the image data will be extracted. Defaults to 0.
     * @param dirtyWidth width of the rectangle to be painted.
     *  Defaults to the width of the image data.
     * @param dirtyHeight height of the rectangle to be painted.
     *  Defaults to the height of the image data.
     */
    @JsxFunction
    public void putImageData(final ImageData imageData,
                final int dx, final int dy, final Object dirtyX, final Object dirtyY,
                final Object dirtyWidth, final Object dirtyHeight) {
        int dirtyXArg = 0;
        int dirtyYArg = 0;
        int dirtyWidthArg = imageData.getWidth();
        int dirtyHeightArg = imageData.getHeight();

        if (!Undefined.isUndefined(dirtyX)) {
            dirtyXArg = (int) ScriptRuntime.toInteger(dirtyX);

            if (Undefined.isUndefined(dirtyY)
                    || Undefined.isUndefined(dirtyWidth)
                    || Undefined.isUndefined(dirtyHeight)) {
                throw Context.reportRuntimeError(
                        "CanvasRenderingContext2D.putImageData() failed - seven parameters expected");
            }
            dirtyYArg = (int) ScriptRuntime.toInteger(dirtyY);
            dirtyWidthArg = (int) ScriptRuntime.toInteger(dirtyWidth);
            dirtyHeightArg = (int) ScriptRuntime.toInteger(dirtyHeight);
        }

        getRenderingBackend().putImageData(imageData, dx, dy, dirtyXArg, dirtyYArg, dirtyWidthArg, dirtyHeightArg);
    }

    /**
     * Draws a quadratic Bézier curve.
     * @param controlPointX the x-coordinate of the control point
     * @param controlPointY the y-coordinate of the control point
     * @param endPointX the x-coordinate of the end point
     * @param endPointY the y-coordinate of the end point
     */
    @JsxFunction
    public void quadraticCurveTo(final double controlPointX, final double controlPointY,
            final double endPointX, final double endPointY) {
        getRenderingBackend().quadraticCurveTo(controlPointX, controlPointY, endPointX, endPointY);
    }

    /**
     * Renders a rectangle.
     * @param x the x
     * @param y the y
     * @param w the width
     * @param h the height
     */
    @JsxFunction
    public void rect(final double x, final double y, final double w, final double h) {
        getRenderingBackend().rect(x, y, w, h);
    }

    /**
     * Pops state stack and restore state.
     */
    @JsxFunction
    public void restore() {
        getRenderingBackend().restore();
    }

    /**
     * Adds a rotation to the transformation matrix.
     * @param angle the angle
     */
    @JsxFunction
    public void rotate(final double angle) {
        getRenderingBackend().rotate(angle);
    }

    /**
     * Pushes state on state stack.
     */
    @JsxFunction
    public void save() {
        getRenderingBackend().save();
    }

    /**
     * Changes the transformation matrix to apply a scaling transformation with the given characteristics.
     * @param x the scale factor in the horizontal direction
     * @param y the scale factor in the vertical direction
     */
    @JsxFunction
    public void scale(final Object x, final Object y) {
        LOG.info("CanvasRenderingContext2D.scale() not yet implemented");
    }

    /**
     * Dummy placeholder.
     */
    @JsxFunction
    public void setLineDash() {
        LOG.info("CanvasRenderingContext2D.setLineDash() not yet implemented");
    }

    /**
     * Resets (overrides) the current transformation to the identity matrix,
     * and then invokes a transformation described by the arguments of this method.
     * This lets you scale, rotate, translate (move), and skew the context.
     * @param m11 Horizontal scaling. A value of 1 results in no scaling
     * @param m12 Vertical skewing
     * @param m21 Horizontal skewing
     * @param m22 Vertical scaling. A value of 1 results in no scaling
     * @param dx Horizontal translation (moving)
     * @param dy Vertical translation (moving).
     */
    @JsxFunction
    public void setTransform(final double m11, final double m12,
                    final double m21, final double m22, final double dx, final double dy) {
        getRenderingBackend().setTransform(m11, m12, m21, m22, dx, dy);
    }

    /**
     * Calculates the strokes of all the subpaths of the current path.
     */
    @JsxFunction
    public void stroke() {
        getRenderingBackend().stroke();
    }

    /**
     * Strokes the specified rectangular area.
     * @param x the x
     * @param y the y
     * @param w the width
     * @param h the height
     */
    @JsxFunction
    public void strokeRect(final int x, final int y, final int w, final int h) {
        getRenderingBackend().strokeRect(x, y, w, h);
    }

    /**
     * Dummy placeholder.
     */
    @JsxFunction
    public void strokeText() {
        LOG.info("CanvasRenderingContext2D.strokeText() not yet implemented");
    }

    /**
     * Multiplies the current transformation with the matrix described by the
     * arguments of this method. This lets you scale, rotate, translate (move),
     * and skew the context.
     * @param m11 Horizontal scaling. A value of 1 results in no scaling
     * @param m12 Vertical skewing
     * @param m21 Horizontal skewing
     * @param m22 Vertical scaling. A value of 1 results in no scaling
     * @param dx Horizontal translation (moving)
     * @param dy Vertical translation (moving).
     */
    @JsxFunction
    public void transform(final double m11, final double m12,
                    final double m21, final double m22, final double dx, final double dy) {
        getRenderingBackend().transform(m11, m12, m21, m22, dx, dy);
    }

    /**
     * Changes the transformation matrix to apply a translation transformation with the given characteristics.
     * @param x the translation distance in the horizontal direction
     * @param y the translation distance in the vertical direction
     */
    @JsxFunction
    public void translate(final int x, final int y) {
        getRenderingBackend().translate(x, y);
    }

    /**
     * Returns the associated {@link HTMLCanvasElement}.
     * @return the associated {@link HTMLCanvasElement}
     */
    @JsxGetter
    public HTMLCanvasElement getCanvas() {
        return canvas_;
    }
}<|MERGE_RESOLUTION|>--- conflicted
+++ resolved
@@ -17,11 +17,7 @@
 import static com.gargoylesoftware.htmlunit.javascript.configuration.SupportedBrowser.CHROME;
 import static com.gargoylesoftware.htmlunit.javascript.configuration.SupportedBrowser.EDGE;
 import static com.gargoylesoftware.htmlunit.javascript.configuration.SupportedBrowser.FF;
-<<<<<<< HEAD
-import static com.gargoylesoftware.htmlunit.javascript.configuration.SupportedBrowser.FF68;
-=======
 import static com.gargoylesoftware.htmlunit.javascript.configuration.SupportedBrowser.FF78;
->>>>>>> 6cc30901
 
 import java.io.IOException;
 
@@ -69,11 +65,7 @@
     /**
      * Default constructor.
      */
-<<<<<<< HEAD
-    @JsxConstructor({CHROME, FF, FF68})
-=======
     @JsxConstructor({CHROME, EDGE, FF, FF78})
->>>>>>> 6cc30901
     public CanvasRenderingContext2D() {
         canvas_ = null;
         renderingBackend_ = null;
@@ -459,11 +451,7 @@
      * @param endAngle the endAngle
      * @param anticlockwise the anticlockwise
      */
-<<<<<<< HEAD
-    @JsxFunction({CHROME, FF, FF68})
-=======
     @JsxFunction({CHROME, EDGE, FF, FF78})
->>>>>>> 6cc30901
     public void ellipse(final double x, final double y,
                     final double radiusX, final double radiusY,
                     final double rotation, final double startAngle, final double endAngle,
