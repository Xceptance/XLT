/*
 * Copyright (c) 2002-2021 Gargoyle Software Inc.
 *
 * Licensed under the Apache License, Version 2.0 (the "License");
 * you may not use this file except in compliance with the License.
 * You may obtain a copy of the License at
 * http://www.apache.org/licenses/LICENSE-2.0
 *
 * Unless required by applicable law or agreed to in writing, software
 * distributed under the License is distributed on an "AS IS" BASIS,
 * WITHOUT WARRANTIES OR CONDITIONS OF ANY KIND, either express or implied.
 * See the License for the specific language governing permissions and
 * limitations under the License.
 */
package com.gargoylesoftware.htmlunit.javascript.host;

import static com.gargoylesoftware.htmlunit.BrowserVersionFeatures.JS_STORAGE_GET_FROM_ITEMS;
import static com.gargoylesoftware.htmlunit.BrowserVersionFeatures.JS_STORAGE_PRESERVED_INCLUDED;
import static com.gargoylesoftware.htmlunit.javascript.configuration.SupportedBrowser.CHROME;
import static com.gargoylesoftware.htmlunit.javascript.configuration.SupportedBrowser.EDGE;
import static com.gargoylesoftware.htmlunit.javascript.configuration.SupportedBrowser.FF;
<<<<<<< HEAD
import static com.gargoylesoftware.htmlunit.javascript.configuration.SupportedBrowser.FF68;
=======
import static com.gargoylesoftware.htmlunit.javascript.configuration.SupportedBrowser.FF78;
>>>>>>> 6cc30901

import java.util.Arrays;
import java.util.List;
import java.util.Map;

import com.gargoylesoftware.htmlunit.javascript.SimpleScriptable;
import com.gargoylesoftware.htmlunit.javascript.configuration.JsxClass;
import com.gargoylesoftware.htmlunit.javascript.configuration.JsxConstructor;
import com.gargoylesoftware.htmlunit.javascript.configuration.JsxFunction;
import com.gargoylesoftware.htmlunit.javascript.configuration.JsxGetter;

import net.sourceforge.htmlunit.corejs.javascript.Context;
import net.sourceforge.htmlunit.corejs.javascript.Scriptable;

/**
 * The JavaScript object that represents a Storage.
 *
 * @author Ahmed Ashour
 * @author Marc Guillemot
 * @author Ronald Brill
 */
@JsxClass
public class Storage extends SimpleScriptable {

    private static List<String> RESERVED_NAMES_ = Arrays.asList("clear", "key", "getItem", "length", "removeItem",
        "setItem", "constructor", "toString", "toLocaleString", "valueOf", "hasOwnProperty", "propertyIsEnumerable",
        "isPrototypeOf", "__defineGetter__", "__defineSetter__", "__lookupGetter__", "__lookupSetter__");

    private final Map<String, String> store_;

    /**
     * Public default constructor only for the prototype.
     */
<<<<<<< HEAD
    @JsxConstructor({CHROME, FF, FF68})
=======
    @JsxConstructor({CHROME, EDGE, FF, FF78})
>>>>>>> 6cc30901
    public Storage() {
        store_ = null;
    }

    /**
     * Constructor.
     * @param window the parent scope
     * @param store the storage itself
     */
    public Storage(final Window window, final Map<String, String> store) {
        store_ = store;
        setParentScope(window);
        setPrototype(window.getPrototype(Storage.class));
    }

    /**
     * {@inheritDoc}
     */
    @Override
    public void put(final String name, final Scriptable start, final Object value) {
        final boolean isReserved = RESERVED_NAMES_.contains(name);
        if (store_ == null || isReserved) {
            super.put(name, start, value);
        }
        if (store_ != null && (!isReserved || getBrowserVersion().hasFeature(JS_STORAGE_PRESERVED_INCLUDED))) {
            setItem(name, Context.toString(value));
        }
    }

    /**
     * {@inheritDoc}
     */
    @Override
    public Object get(final String name, final Scriptable start) {
        if (store_ == null
                || (RESERVED_NAMES_.contains(name) && !getBrowserVersion().hasFeature(JS_STORAGE_GET_FROM_ITEMS))) {
            return super.get(name, start);
        }
        final Object value = getItem(name);
        if (value != null) {
            return value;
        }
        return super.get(name, start);
    }

    /**
     * Returns the length property.
     * @return the length property
     */
    @JsxGetter
    public int getLength() {
        return getMap().size();
    }

    /**
     * Removes the specified key.
     * @param key the item key
     */
    @JsxFunction
    public void removeItem(final String key) {
        getMap().remove(key);
    }

    /**
     * Returns the key of the specified index.
     * @param index the index
     * @return the key
     */
    @JsxFunction
    public String key(final int index) {
        int counter = 0;
        for (final String key : getMap().keySet()) {
            if (counter++ == index) {
                return key;
            }
        }
        return null;
    }

    private Map<String, String> getMap() {
        return store_;
    }

    /**
     * Returns the value of the specified key.
     * @param key the item key
     * @return the value
     */
    @JsxFunction
    public Object getItem(final String key) {
        return getMap().get(key);
    }

    /**
     * Sets the item value.
     * @param key the item key
     * @param data the value
     */
    @JsxFunction
    public void setItem(final String key, final String data) {
        getMap().put(key, data);
    }

    /**
     * Clears all items.
     */
    @JsxFunction
    public void clear() {
        getMap().clear();
    }
}<|MERGE_RESOLUTION|>--- conflicted
+++ resolved
@@ -19,11 +19,7 @@
 import static com.gargoylesoftware.htmlunit.javascript.configuration.SupportedBrowser.CHROME;
 import static com.gargoylesoftware.htmlunit.javascript.configuration.SupportedBrowser.EDGE;
 import static com.gargoylesoftware.htmlunit.javascript.configuration.SupportedBrowser.FF;
-<<<<<<< HEAD
-import static com.gargoylesoftware.htmlunit.javascript.configuration.SupportedBrowser.FF68;
-=======
 import static com.gargoylesoftware.htmlunit.javascript.configuration.SupportedBrowser.FF78;
->>>>>>> 6cc30901
 
 import java.util.Arrays;
 import java.util.List;
@@ -57,11 +53,7 @@
     /**
      * Public default constructor only for the prototype.
      */
-<<<<<<< HEAD
-    @JsxConstructor({CHROME, FF, FF68})
-=======
     @JsxConstructor({CHROME, EDGE, FF, FF78})
->>>>>>> 6cc30901
     public Storage() {
         store_ = null;
     }
