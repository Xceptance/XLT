--- conflicted
+++ resolved
@@ -18,11 +18,7 @@
 import static com.gargoylesoftware.htmlunit.javascript.configuration.SupportedBrowser.CHROME;
 import static com.gargoylesoftware.htmlunit.javascript.configuration.SupportedBrowser.EDGE;
 import static com.gargoylesoftware.htmlunit.javascript.configuration.SupportedBrowser.FF;
-<<<<<<< HEAD
-import static com.gargoylesoftware.htmlunit.javascript.configuration.SupportedBrowser.FF68;
-=======
 import static com.gargoylesoftware.htmlunit.javascript.configuration.SupportedBrowser.FF78;
->>>>>>> 6cc30901
 
 import com.gargoylesoftware.htmlunit.html.DomElement;
 import com.gargoylesoftware.htmlunit.html.HtmlArea;
@@ -46,11 +42,7 @@
     /**
      * The constructor.
      */
-<<<<<<< HEAD
-    @JsxConstructor({CHROME, FF, FF68})
-=======
     @JsxConstructor({CHROME, EDGE, FF, FF78})
->>>>>>> 6cc30901
     public HTMLAreaElement() {
     }
 
@@ -117,11 +109,7 @@
      * Returns the {@code relList} attribute.
      * @return the {@code relList} attribute
      */
-<<<<<<< HEAD
-    @JsxGetter({CHROME, FF, FF68})
-=======
     @JsxGetter({CHROME, EDGE, FF, FF78})
->>>>>>> 6cc30901
     public DOMTokenList getRelList() {
         return new DOMTokenList(this, "rel");
     }
