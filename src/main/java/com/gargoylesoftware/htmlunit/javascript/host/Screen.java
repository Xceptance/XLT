--- conflicted
+++ resolved
@@ -17,11 +17,7 @@
 import static com.gargoylesoftware.htmlunit.javascript.configuration.SupportedBrowser.CHROME;
 import static com.gargoylesoftware.htmlunit.javascript.configuration.SupportedBrowser.EDGE;
 import static com.gargoylesoftware.htmlunit.javascript.configuration.SupportedBrowser.FF;
-<<<<<<< HEAD
-import static com.gargoylesoftware.htmlunit.javascript.configuration.SupportedBrowser.FF68;
-=======
 import static com.gargoylesoftware.htmlunit.javascript.configuration.SupportedBrowser.FF78;
->>>>>>> 6cc30901
 import static com.gargoylesoftware.htmlunit.javascript.configuration.SupportedBrowser.IE;
 
 import com.gargoylesoftware.htmlunit.javascript.SimpleScriptable;
@@ -49,11 +45,7 @@
     /**
      * Creates an instance.
      */
-<<<<<<< HEAD
-    @JsxConstructor({CHROME, FF, FF68})
-=======
     @JsxConstructor({CHROME, EDGE, FF, FF78})
->>>>>>> 6cc30901
     public Screen() {
     }
 
@@ -79,11 +71,7 @@
      * Returns the {@code availLeft} property.
      * @return the {@code availLeft} property
      */
-<<<<<<< HEAD
-    @JsxGetter({CHROME, FF, FF68})
-=======
     @JsxGetter({CHROME, EDGE, FF, FF78})
->>>>>>> 6cc30901
     public int getAvailLeft() {
         return 0;
     }
@@ -92,11 +80,7 @@
      * Sets the {@code availLeft} property.
      * @param availLeft the {@code availLeft} property
      */
-<<<<<<< HEAD
-    @JsxSetter({CHROME, FF, FF68})
-=======
     @JsxSetter({CHROME, EDGE, FF, FF78})
->>>>>>> 6cc30901
     public void setAvailLeft(final int availLeft) {
         // otherwise ignore
     }
@@ -105,11 +89,7 @@
      * Returns the {@code availTop} property.
      * @return the {@code availTop} property
      */
-<<<<<<< HEAD
-    @JsxGetter({CHROME, FF, FF68})
-=======
     @JsxGetter({CHROME, EDGE, FF, FF78})
->>>>>>> 6cc30901
     public int getAvailTop() {
         return 0;
     }
@@ -118,11 +98,7 @@
      * Sets the {@code availTop} property.
      * @param availTop the {@code availTop} property
      */
-<<<<<<< HEAD
-    @JsxSetter({CHROME, FF, FF68})
-=======
     @JsxSetter({CHROME, EDGE, FF, FF78})
->>>>>>> 6cc30901
     public void setAvailTop(final int availTop) {
         // ignore
     }
@@ -257,11 +233,7 @@
      * Returns the {@code left} property.
      * @return the {@code left} property
      */
-<<<<<<< HEAD
-    @JsxGetter({FF, FF68})
-=======
     @JsxGetter({FF, FF78})
->>>>>>> 6cc30901
     public int getLeft() {
         return 0;
     }
@@ -270,11 +242,7 @@
      * Sets the {@code left} property.
      * @param left the {@code left} property
      */
-<<<<<<< HEAD
-    @JsxSetter({FF, FF68})
-=======
     @JsxSetter({FF, FF78})
->>>>>>> 6cc30901
     public void setLeft(final int left) {
         // ignore
     }
@@ -373,11 +341,7 @@
      * Returns the {@code top} property.
      * @return the {@code top} property
      */
-<<<<<<< HEAD
-    @JsxGetter({FF, FF68})
-=======
     @JsxGetter({FF, FF78})
->>>>>>> 6cc30901
     public int getTop() {
         return 0;
     }
@@ -386,11 +350,7 @@
      * Sets the {@code top} property.
      * @param top the {@code top} property
      */
-<<<<<<< HEAD
-    @JsxSetter({FF, FF68})
-=======
     @JsxSetter({FF, FF78})
->>>>>>> 6cc30901
     public void setTop(final int top) {
         // ignore
     }
