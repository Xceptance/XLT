/*
 * Copyright (c) 2002-2021 Gargoyle Software Inc.
 *
 * Licensed under the Apache License, Version 2.0 (the "License");
 * you may not use this file except in compliance with the License.
 * You may obtain a copy of the License at
 * http://www.apache.org/licenses/LICENSE-2.0
 *
 * Unless required by applicable law or agreed to in writing, software
 * distributed under the License is distributed on an "AS IS" BASIS,
 * WITHOUT WARRANTIES OR CONDITIONS OF ANY KIND, either express or implied.
 * See the License for the specific language governing permissions and
 * limitations under the License.
 */
package com.gargoylesoftware.htmlunit.javascript.host.dom;

import static com.gargoylesoftware.htmlunit.javascript.configuration.SupportedBrowser.CHROME;
import static com.gargoylesoftware.htmlunit.javascript.configuration.SupportedBrowser.EDGE;
import static com.gargoylesoftware.htmlunit.javascript.configuration.SupportedBrowser.FF;
<<<<<<< HEAD
import static com.gargoylesoftware.htmlunit.javascript.configuration.SupportedBrowser.FF68;
=======
import static com.gargoylesoftware.htmlunit.javascript.configuration.SupportedBrowser.FF78;
>>>>>>> 6cc30901

import java.util.ArrayList;
import java.util.List;

import org.w3c.dom.ranges.Range;

import com.gargoylesoftware.htmlunit.html.HtmlPage;
import com.gargoylesoftware.htmlunit.html.impl.SimpleRange;
import com.gargoylesoftware.htmlunit.javascript.SimpleScriptable;
import com.gargoylesoftware.htmlunit.javascript.configuration.JsxClass;
import com.gargoylesoftware.htmlunit.javascript.configuration.JsxConstructor;
import com.gargoylesoftware.htmlunit.javascript.configuration.JsxFunction;
import com.gargoylesoftware.htmlunit.javascript.configuration.JsxGetter;

import net.sourceforge.htmlunit.corejs.javascript.Context;

/**
 * A JavaScript object for {@code Selection}.
 *
 * @see <a href="http://msdn2.microsoft.com/en-us/library/ms535869.aspx">MSDN Documentation</a>
 * @see <a href="https://developer.mozilla.org/en/DOM/Selection">Gecko DOM Reference</a>
 * @author Ahmed Ashour
 * @author Daniel Gredler
 * @author Frank Danek
 * @author Ronald Brill
 */
@JsxClass
public class Selection extends SimpleScriptable {
    private static final String TYPE_NONE = "None";
    private static final String TYPE_CARET = "Caret";
    private static final String TYPE_RANGE = "Range";

    private String type_ = TYPE_NONE;

    /**
     * Creates an instance.
     */
<<<<<<< HEAD
    @JsxConstructor({CHROME, FF, FF68})
=======
    @JsxConstructor({CHROME, EDGE, FF, FF78})
>>>>>>> 6cc30901
    public Selection() {
    }

    /**
     * {@inheritDoc}
     */
    @Override
    public Object getDefaultValue(final Class<?> hint) {
        if (getPrototype() != null && (String.class.equals(hint) || hint == null)) {
            final StringBuilder sb = new StringBuilder();
            for (final Range r : getRanges()) {
                sb.append(r.toString());
            }
            return sb.toString();
        }
        return super.getDefaultValue(hint);
    }

    /**
     * Returns the node in which the selection begins.
     * @return the node in which the selection begins
     */
    @JsxGetter
    public Node getAnchorNode() {
        final Range last = getLastRange();
        if (last == null) {
            return null;
        }
        return (Node) getScriptableNullSafe(last.getStartContainer());
    }

    /**
     * Returns the number of characters that the selection's anchor is offset within the anchor node.
     * @return the number of characters that the selection's anchor is offset within the anchor node
     */
    @JsxGetter
    public int getAnchorOffset() {
        final Range last = getLastRange();
        if (last == null) {
            return 0;
        }
        return last.getStartOffset();
    }

    /**
     * Returns the node in which the selection ends.
     * @return the node in which the selection ends
     */
    @JsxGetter
    public Node getFocusNode() {
        final Range last = getLastRange();
        if (last == null) {
            return null;
        }
        return (Node) getScriptableNullSafe(last.getEndContainer());
    }

    /**
     * Returns the number of characters that the selection's focus is offset within the focus node.
     * @return the number of characters that the selection's focus is offset within the focus node
     */
    @JsxGetter
    public int getFocusOffset() {
        final Range last = getLastRange();
        if (last == null) {
            return 0;
        }
        return last.getEndOffset();
    }

    /**
     * Returns a boolean indicating whether the selection's start and end points are at the same position.
     * @return a boolean indicating whether the selection's start and end points are at the same position
     */
    @JsxGetter
    public boolean isIsCollapsed() {
        final List<Range> ranges = getRanges();
        return ranges.isEmpty() || (ranges.size() == 1 && ranges.get(0).getCollapsed());
    }

    /**
     * Returns the number of ranges in the selection.
     * @return the number of ranges in the selection
     */
    @JsxGetter
    public int getRangeCount() {
        return getRanges().size();
    }

    /**
     * Returns the type of selection (IE only).
     * @return the type of selection
     */
<<<<<<< HEAD
    @JsxGetter({CHROME, FF, FF68})
=======
    @JsxGetter({CHROME, EDGE, FF, FF78})
>>>>>>> 6cc30901
    public String getType() {
        return type_;
    }

    /**
     * Adds a range to the selection.
     * @param range the range to add
     */
    @JsxFunction
    public void addRange(final com.gargoylesoftware.htmlunit.javascript.host.dom.Range range) {
        final SimpleRange rg = range.toW3C();
        getRanges().add(rg);

        if (TYPE_CARET.equals(type_) && rg.getCollapsed()) {
            return;
        }
        type_ = TYPE_RANGE;
    }

    /**
     * Removes a range from the selection.
     * @param range the range to remove
     */
    @JsxFunction
    public void removeRange(final com.gargoylesoftware.htmlunit.javascript.host.dom.Range range) {
        getRanges().remove(range.toW3C());

        if (getRangeCount() < 1) {
            type_ = TYPE_NONE;
        }
    }

    /**
     * Removes all ranges from the selection.
     */
    @JsxFunction
    public void removeAllRanges() {
        getRanges().clear();

        type_ = TYPE_NONE;
    }

    /**
     * Returns the range at the specified index.
     *
     * @param index the index of the range to return
     * @return the range at the specified index
     */
    @JsxFunction
    public com.gargoylesoftware.htmlunit.javascript.host.dom.Range getRangeAt(final int index) {
        final List<Range> ranges = getRanges();
        if (index < 0 || index >= ranges.size()) {
            throw Context.reportRuntimeError("Invalid range index: " + index);
        }
        final Range range = ranges.get(index);
        final com.gargoylesoftware.htmlunit.javascript.host.dom.Range jsRange =
            new com.gargoylesoftware.htmlunit.javascript.host.dom.Range(range);
        jsRange.setParentScope(getWindow());
        jsRange.setPrototype(getPrototype(com.gargoylesoftware.htmlunit.javascript.host.dom.Range.class));

        return jsRange;
    }

    /**
     * Collapses the current selection to a single point. The document is not modified.
     * @param parentNode the caret location will be within this node
     * @param offset the caret will be placed this number of characters from the beginning of the parentNode's text
     */
    @JsxFunction
    public void collapse(final Node parentNode, final int offset) {
        final List<Range> ranges = getRanges();
        ranges.clear();
        ranges.add(new SimpleRange(parentNode.getDomNodeOrDie(), offset));

        type_ = TYPE_CARET;
    }

    /**
     * Moves the anchor of the selection to the same point as the focus. The focus does not move.
     */
    @JsxFunction
    public void collapseToEnd() {
        final Range last = getLastRange();
        if (last != null) {
            final List<Range> ranges = getRanges();
            ranges.clear();
            ranges.add(last);
            last.collapse(false);
        }

        type_ = TYPE_CARET;
    }

    /**
     * Moves the focus of the selection to the same point at the anchor. The anchor does not move.
     */
    @JsxFunction
    public void collapseToStart() {
        final Range first = getFirstRange();
        if (first != null) {
            final List<Range> ranges = getRanges();
            ranges.clear();
            ranges.add(first);
            first.collapse(true);
        }

        type_ = TYPE_CARET;
    }

    /**
     * Cancels the current selection, sets the selection type to none.
     */
<<<<<<< HEAD
    @JsxFunction({CHROME, FF, FF68})
=======
    @JsxFunction({CHROME, EDGE, FF, FF78})
>>>>>>> 6cc30901
    public void empty() {
        removeAllRanges();
    }

    /**
     * Moves the focus of the selection to a specified point. The anchor of the selection does not move.
     * @param parentNode the node within which the focus will be moved
     * @param offset the number of characters from the beginning of parentNode's text the focus will be placed
     */
<<<<<<< HEAD
    @JsxFunction({CHROME, FF, FF68})
=======
    @JsxFunction({CHROME, EDGE, FF, FF78})
>>>>>>> 6cc30901
    public void extend(final Node parentNode, final int offset) {
        final Range last = getLastRange();
        if (last != null) {
            last.setEnd(parentNode.getDomNodeOrDie(), offset);

            type_ = TYPE_RANGE;
        }
    }

    /**
     * Adds all the children of the specified node to the selection. The previous selection is lost.
     * @param parentNode all children of parentNode will be selected; parentNode itself is not part of the selection
     */
    @JsxFunction
    public void selectAllChildren(final Node parentNode) {
        final List<Range> ranges = getRanges();
        ranges.clear();
        final SimpleRange rg = new SimpleRange(parentNode.getDomNodeOrDie());
        ranges.add(rg);

        if (rg.getCollapsed()) {
            type_ = TYPE_CARET;
        }
        else {
            type_ = TYPE_RANGE;
        }
    }

    /**
     * Returns the current HtmlUnit DOM selection ranges.
     * @return the current HtmlUnit DOM selection ranges
     */
    private List<Range> getRanges() {
        final HtmlPage page = (HtmlPage) getWindow().getDomNodeOrDie();
        return page.getSelectionRanges();
    }

    /**
     * Returns the first selection range in the current document, by document position.
     * @return the first selection range in the current document, by document position
     */
    private Range getFirstRange() {
        // avoid concurrent modification exception
        final List<Range> ranges = new ArrayList<>(getRanges());

        Range first = null;
        for (final Range range : ranges) {
            if (first == null) {
                first = range;
            }
            else {
                final org.w3c.dom.Node firstStart = first.getStartContainer();
                final org.w3c.dom.Node rangeStart = range.getStartContainer();
                if ((firstStart.compareDocumentPosition(rangeStart) & Node.DOCUMENT_POSITION_PRECEDING) != 0) {
                    first = range;
                }
            }
        }
        return first;
    }

    /**
     * Returns the last selection range in the current document, by document position.
     * @return the last selection range in the current document, by document position
     */
    private Range getLastRange() {
        // avoid concurrent modification exception
        final List<Range> ranges = new ArrayList<>(getRanges());

        Range last = null;
        for (final Range range : ranges) {
            if (last == null) {
                last = range;
            }
            else {
                final org.w3c.dom.Node lastStart = last.getStartContainer();
                final org.w3c.dom.Node rangeStart = range.getStartContainer();
                if ((lastStart.compareDocumentPosition(rangeStart) & Node.DOCUMENT_POSITION_FOLLOWING) != 0) {
                    last = range;
                }
            }
        }
        return last;
    }

    /**
     * Returns the scriptable object corresponding to the specified HtmlUnit DOM object.
     * @param object the HtmlUnit DOM object whose scriptable object is to be returned (may be {@code null})
     * @return the scriptable object corresponding to the specified HtmlUnit DOM object, or {@code null} if
     *         <tt>object</tt> was {@code null}
     */
    private SimpleScriptable getScriptableNullSafe(final Object object) {
        final SimpleScriptable scriptable;
        if (object != null) {
            scriptable = getScriptableFor(object);
        }
        else {
            scriptable = null;
        }
        return scriptable;
    }
}<|MERGE_RESOLUTION|>--- conflicted
+++ resolved
@@ -17,11 +17,7 @@
 import static com.gargoylesoftware.htmlunit.javascript.configuration.SupportedBrowser.CHROME;
 import static com.gargoylesoftware.htmlunit.javascript.configuration.SupportedBrowser.EDGE;
 import static com.gargoylesoftware.htmlunit.javascript.configuration.SupportedBrowser.FF;
-<<<<<<< HEAD
-import static com.gargoylesoftware.htmlunit.javascript.configuration.SupportedBrowser.FF68;
-=======
 import static com.gargoylesoftware.htmlunit.javascript.configuration.SupportedBrowser.FF78;
->>>>>>> 6cc30901
 
 import java.util.ArrayList;
 import java.util.List;
@@ -59,11 +55,7 @@
     /**
      * Creates an instance.
      */
-<<<<<<< HEAD
-    @JsxConstructor({CHROME, FF, FF68})
-=======
     @JsxConstructor({CHROME, EDGE, FF, FF78})
->>>>>>> 6cc30901
     public Selection() {
     }
 
@@ -157,11 +149,7 @@
      * Returns the type of selection (IE only).
      * @return the type of selection
      */
-<<<<<<< HEAD
-    @JsxGetter({CHROME, FF, FF68})
-=======
     @JsxGetter({CHROME, EDGE, FF, FF78})
->>>>>>> 6cc30901
     public String getType() {
         return type_;
     }
@@ -274,11 +262,7 @@
     /**
      * Cancels the current selection, sets the selection type to none.
      */
-<<<<<<< HEAD
-    @JsxFunction({CHROME, FF, FF68})
-=======
     @JsxFunction({CHROME, EDGE, FF, FF78})
->>>>>>> 6cc30901
     public void empty() {
         removeAllRanges();
     }
@@ -288,11 +272,7 @@
      * @param parentNode the node within which the focus will be moved
      * @param offset the number of characters from the beginning of parentNode's text the focus will be placed
      */
-<<<<<<< HEAD
-    @JsxFunction({CHROME, FF, FF68})
-=======
     @JsxFunction({CHROME, EDGE, FF, FF78})
->>>>>>> 6cc30901
     public void extend(final Node parentNode, final int offset) {
         final Range last = getLastRange();
         if (last != null) {
