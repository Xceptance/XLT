/*
 * Copyright (c) 2002-2021 Gargoyle Software Inc.
 *
 * Licensed under the Apache License, Version 2.0 (the "License");
 * you may not use this file except in compliance with the License.
 * You may obtain a copy of the License at
 * http://www.apache.org/licenses/LICENSE-2.0
 *
 * Unless required by applicable law or agreed to in writing, software
 * distributed under the License is distributed on an "AS IS" BASIS,
 * WITHOUT WARRANTIES OR CONDITIONS OF ANY KIND, either express or implied.
 * See the License for the specific language governing permissions and
 * limitations under the License.
 */
package com.gargoylesoftware.htmlunit.javascript.host.html;

import static com.gargoylesoftware.htmlunit.BrowserVersionFeatures.HTML_COLOR_RESTRICT;
import static com.gargoylesoftware.htmlunit.BrowserVersionFeatures.HTML_COLOR_TO_LOWER;
import static com.gargoylesoftware.htmlunit.BrowserVersionFeatures.JS_ALIGN_ACCEPTS_ARBITRARY_VALUES;
import static com.gargoylesoftware.htmlunit.BrowserVersionFeatures.JS_INNER_TEXT_VALUE_NULL;
import static com.gargoylesoftware.htmlunit.BrowserVersionFeatures.JS_OFFSET_PARENT_NULL_IF_FIXED;
import static com.gargoylesoftware.htmlunit.BrowserVersionFeatures.JS_VALIGN_CONVERTS_TO_LOWERCASE;
import static com.gargoylesoftware.htmlunit.BrowserVersionFeatures.JS_WIDTH_HEIGHT_ACCEPTS_ARBITRARY_VALUES;
import static com.gargoylesoftware.htmlunit.javascript.configuration.SupportedBrowser.CHROME;
import static com.gargoylesoftware.htmlunit.javascript.configuration.SupportedBrowser.EDGE;
import static com.gargoylesoftware.htmlunit.javascript.configuration.SupportedBrowser.FF;
<<<<<<< HEAD
import static com.gargoylesoftware.htmlunit.javascript.configuration.SupportedBrowser.FF68;
=======
import static com.gargoylesoftware.htmlunit.javascript.configuration.SupportedBrowser.FF78;
>>>>>>> 6cc30901
import static com.gargoylesoftware.htmlunit.javascript.configuration.SupportedBrowser.IE;

import java.io.IOException;
import java.lang.reflect.InvocationTargetException;
import java.lang.reflect.Method;
import java.net.MalformedURLException;
import java.net.URL;
import java.util.ArrayList;
import java.util.HashMap;
import java.util.HashSet;
import java.util.List;
import java.util.Locale;
import java.util.Map;
import java.util.Set;
import java.util.concurrent.atomic.AtomicInteger;
import java.util.regex.Pattern;

import org.apache.commons.lang3.ArrayUtils;
import org.apache.commons.logging.Log;
import org.apache.commons.logging.LogFactory;
import org.xml.sax.helpers.AttributesImpl;

import com.gargoylesoftware.htmlunit.SgmlPage;
import com.gargoylesoftware.htmlunit.WebClient;
import com.gargoylesoftware.htmlunit.WebWindow;
import com.gargoylesoftware.htmlunit.html.DomAttr;
import com.gargoylesoftware.htmlunit.html.DomElement;
import com.gargoylesoftware.htmlunit.html.DomNode;
import com.gargoylesoftware.htmlunit.html.DomText;
import com.gargoylesoftware.htmlunit.html.HtmlAbbreviated;
import com.gargoylesoftware.htmlunit.html.HtmlAcronym;
import com.gargoylesoftware.htmlunit.html.HtmlAddress;
import com.gargoylesoftware.htmlunit.html.HtmlArticle;
import com.gargoylesoftware.htmlunit.html.HtmlAside;
import com.gargoylesoftware.htmlunit.html.HtmlBaseFont;
import com.gargoylesoftware.htmlunit.html.HtmlBidirectionalIsolation;
import com.gargoylesoftware.htmlunit.html.HtmlBidirectionalOverride;
import com.gargoylesoftware.htmlunit.html.HtmlBig;
import com.gargoylesoftware.htmlunit.html.HtmlBody;
import com.gargoylesoftware.htmlunit.html.HtmlBold;
import com.gargoylesoftware.htmlunit.html.HtmlCenter;
import com.gargoylesoftware.htmlunit.html.HtmlCitation;
import com.gargoylesoftware.htmlunit.html.HtmlCode;
import com.gargoylesoftware.htmlunit.html.HtmlDefinition;
import com.gargoylesoftware.htmlunit.html.HtmlDefinitionDescription;
import com.gargoylesoftware.htmlunit.html.HtmlDefinitionTerm;
import com.gargoylesoftware.htmlunit.html.HtmlDivision;
import com.gargoylesoftware.htmlunit.html.HtmlElement;
import com.gargoylesoftware.htmlunit.html.HtmlEmphasis;
import com.gargoylesoftware.htmlunit.html.HtmlFigure;
import com.gargoylesoftware.htmlunit.html.HtmlFigureCaption;
import com.gargoylesoftware.htmlunit.html.HtmlFooter;
import com.gargoylesoftware.htmlunit.html.HtmlForm;
import com.gargoylesoftware.htmlunit.html.HtmlHeader;
import com.gargoylesoftware.htmlunit.html.HtmlItalic;
import com.gargoylesoftware.htmlunit.html.HtmlKeyboard;
import com.gargoylesoftware.htmlunit.html.HtmlLayer;
import com.gargoylesoftware.htmlunit.html.HtmlMain;
import com.gargoylesoftware.htmlunit.html.HtmlMark;
import com.gargoylesoftware.htmlunit.html.HtmlNav;
import com.gargoylesoftware.htmlunit.html.HtmlNoBreak;
import com.gargoylesoftware.htmlunit.html.HtmlNoEmbed;
import com.gargoylesoftware.htmlunit.html.HtmlNoFrames;
import com.gargoylesoftware.htmlunit.html.HtmlNoLayer;
import com.gargoylesoftware.htmlunit.html.HtmlNoScript;
import com.gargoylesoftware.htmlunit.html.HtmlPage;
import com.gargoylesoftware.htmlunit.html.HtmlPlainText;
import com.gargoylesoftware.htmlunit.html.HtmlRp;
import com.gargoylesoftware.htmlunit.html.HtmlRt;
import com.gargoylesoftware.htmlunit.html.HtmlRuby;
import com.gargoylesoftware.htmlunit.html.HtmlS;
import com.gargoylesoftware.htmlunit.html.HtmlSample;
import com.gargoylesoftware.htmlunit.html.HtmlSection;
import com.gargoylesoftware.htmlunit.html.HtmlSmall;
import com.gargoylesoftware.htmlunit.html.HtmlStrike;
import com.gargoylesoftware.htmlunit.html.HtmlStrong;
import com.gargoylesoftware.htmlunit.html.HtmlSubscript;
import com.gargoylesoftware.htmlunit.html.HtmlSummary;
import com.gargoylesoftware.htmlunit.html.HtmlSuperscript;
import com.gargoylesoftware.htmlunit.html.HtmlTable;
import com.gargoylesoftware.htmlunit.html.HtmlTableDataCell;
import com.gargoylesoftware.htmlunit.html.HtmlTeletype;
import com.gargoylesoftware.htmlunit.html.HtmlUnderlined;
import com.gargoylesoftware.htmlunit.html.HtmlVariable;
import com.gargoylesoftware.htmlunit.html.HtmlWordBreak;
import com.gargoylesoftware.htmlunit.javascript.background.BackgroundJavaScriptFactory;
import com.gargoylesoftware.htmlunit.javascript.background.JavaScriptJob;
import com.gargoylesoftware.htmlunit.javascript.configuration.JsxClass;
import com.gargoylesoftware.htmlunit.javascript.configuration.JsxConstructor;
import com.gargoylesoftware.htmlunit.javascript.configuration.JsxFunction;
import com.gargoylesoftware.htmlunit.javascript.configuration.JsxGetter;
import com.gargoylesoftware.htmlunit.javascript.configuration.JsxSetter;
import com.gargoylesoftware.htmlunit.javascript.host.ClientRect;
import com.gargoylesoftware.htmlunit.javascript.host.Element;
import com.gargoylesoftware.htmlunit.javascript.host.Window;
import com.gargoylesoftware.htmlunit.javascript.host.css.CSSStyleDeclaration;
import com.gargoylesoftware.htmlunit.javascript.host.css.ComputedCSSStyleDeclaration;
import com.gargoylesoftware.htmlunit.javascript.host.css.StyleAttributes;
import com.gargoylesoftware.htmlunit.javascript.host.dom.DOMStringMap;
import com.gargoylesoftware.htmlunit.javascript.host.dom.DOMTokenList;
import com.gargoylesoftware.htmlunit.javascript.host.dom.Node;
import com.gargoylesoftware.htmlunit.javascript.host.dom.NodeList;
import com.gargoylesoftware.htmlunit.javascript.host.event.Event;
import com.gargoylesoftware.htmlunit.javascript.host.event.EventHandler;
import com.gargoylesoftware.htmlunit.javascript.host.event.MouseEvent;

import net.sourceforge.htmlunit.corejs.javascript.Context;
import net.sourceforge.htmlunit.corejs.javascript.Function;
import net.sourceforge.htmlunit.corejs.javascript.ScriptableObject;

/**
 * The JavaScript object {@code HTMLElement} which is the base class for all HTML
 * objects. This will typically wrap an instance of {@link HtmlElement}.
 *
 * @author <a href="mailto:mbowler@GargoyleSoftware.com">Mike Bowler</a>
 * @author David K. Taylor
 * @author Barnaby Court
 * @author <a href="mailto:cse@dynabean.de">Christian Sell</a>
 * @author Chris Erskine
 * @author David D. Kilzer
 * @author Daniel Gredler
 * @author Marc Guillemot
 * @author Hans Donner
 * @author Bruce Faulkner
 * @author Ahmed Ashour
 * @author Sudhan Moghe
 * @author Ronald Brill
 * @author Frank Danek
 */
<<<<<<< HEAD
@JsxClass(domClass = HtmlAbbreviated.class, value = {CHROME, FF, FF68})
@JsxClass(domClass = HtmlAcronym.class, value = {CHROME, FF, FF68})
@JsxClass(domClass = HtmlAddress.class, value = {CHROME, FF, FF68})
@JsxClass(domClass = HtmlArticle.class)
@JsxClass(domClass = HtmlAside.class)
@JsxClass(domClass = HtmlBaseFont.class, value = {CHROME, FF, FF68})
@JsxClass(domClass = HtmlBidirectionalIsolation.class, value = {CHROME, FF, FF68})
@JsxClass(domClass = HtmlBidirectionalOverride.class, value = {CHROME, FF, FF68})
@JsxClass(domClass = HtmlBig.class, value = {CHROME, FF, FF68})
@JsxClass(domClass = HtmlBold.class, value = {CHROME, FF, FF68})
@JsxClass(domClass = HtmlCenter.class, value = {CHROME, FF, FF68})
@JsxClass(domClass = HtmlCitation.class, value = {CHROME, FF, FF68})
@JsxClass(domClass = HtmlCode.class, value = {CHROME, FF, FF68})
@JsxClass(domClass = HtmlDefinition.class, value = {CHROME, FF, FF68})
@JsxClass(domClass = HtmlDefinitionDescription.class, value = {CHROME, FF, FF68})
@JsxClass(domClass = HtmlDefinitionTerm.class, value = {CHROME, FF, FF68})
@JsxClass(domClass = HtmlElement.class, value = {FF, FF68, IE})
@JsxClass(domClass = HtmlEmphasis.class, value = {CHROME, FF, FF68})
=======
@JsxClass(domClass = HtmlAbbreviated.class, value = {CHROME, EDGE, FF, FF78})
@JsxClass(domClass = HtmlAcronym.class, value = {CHROME, EDGE, FF, FF78})
@JsxClass(domClass = HtmlAddress.class, value = {CHROME, EDGE, FF, FF78})
@JsxClass(domClass = HtmlArticle.class)
@JsxClass(domClass = HtmlAside.class)
@JsxClass(domClass = HtmlBaseFont.class, value = {CHROME, EDGE, FF, FF78})
@JsxClass(domClass = HtmlBidirectionalIsolation.class, value = {CHROME, EDGE, FF, FF78})
@JsxClass(domClass = HtmlBidirectionalOverride.class, value = {CHROME, EDGE, FF, FF78})
@JsxClass(domClass = HtmlBig.class, value = {CHROME, EDGE, FF, FF78})
@JsxClass(domClass = HtmlBold.class, value = {CHROME, EDGE, FF, FF78})
@JsxClass(domClass = HtmlCenter.class, value = {CHROME, EDGE, FF, FF78})
@JsxClass(domClass = HtmlCitation.class, value = {CHROME, EDGE, FF, FF78})
@JsxClass(domClass = HtmlCode.class, value = {CHROME, EDGE, FF, FF78})
@JsxClass(domClass = HtmlDefinition.class, value = {CHROME, EDGE, FF, FF78})
@JsxClass(domClass = HtmlDefinitionDescription.class, value = {CHROME, EDGE, FF, FF78})
@JsxClass(domClass = HtmlDefinitionTerm.class, value = {CHROME, EDGE, FF, FF78})
@JsxClass(domClass = HtmlElement.class, value = {FF, FF78, IE})
@JsxClass(domClass = HtmlEmphasis.class, value = {CHROME, EDGE, FF, FF78})
>>>>>>> 6cc30901
@JsxClass(domClass = HtmlFigure.class)
@JsxClass(domClass = HtmlFigureCaption.class)
@JsxClass(domClass = HtmlFooter.class)
@JsxClass(domClass = HtmlHeader.class)
<<<<<<< HEAD
@JsxClass(domClass = HtmlItalic.class, value = {CHROME, FF, FF68})
@JsxClass(domClass = HtmlKeyboard.class, value = {CHROME, FF, FF68})
@JsxClass(domClass = HtmlLayer.class, value = CHROME)
@JsxClass(domClass = HtmlMark.class)
@JsxClass(domClass = HtmlNav.class)
@JsxClass(domClass = HtmlNoBreak.class, value = {CHROME, FF, FF68})
=======
@JsxClass(domClass = HtmlItalic.class, value = {CHROME, EDGE, FF, FF78})
@JsxClass(domClass = HtmlKeyboard.class, value = {CHROME, EDGE, FF, FF78})
@JsxClass(domClass = HtmlLayer.class, value = {CHROME, EDGE})
@JsxClass(domClass = HtmlMark.class)
@JsxClass(domClass = HtmlNav.class)
@JsxClass(domClass = HtmlNoBreak.class, value = {CHROME, EDGE, FF, FF78})
>>>>>>> 6cc30901
@JsxClass(domClass = HtmlNoEmbed.class)
@JsxClass(domClass = HtmlNoFrames.class)
@JsxClass(domClass = HtmlNoLayer.class, value = {CHROME, EDGE})
@JsxClass(domClass = HtmlNoScript.class)
<<<<<<< HEAD
@JsxClass(domClass = HtmlPlainText.class, value = {CHROME, FF, FF68})
@JsxClass(domClass = HtmlRuby.class, value = CHROME)
@JsxClass(domClass = HtmlRp.class, value = CHROME)
@JsxClass(domClass = HtmlRt.class, value = CHROME)
@JsxClass(domClass = HtmlS.class, value = {CHROME, FF, FF68})
@JsxClass(domClass = HtmlSample.class, value = {CHROME, FF, FF68})
@JsxClass(domClass = HtmlSection.class)
@JsxClass(domClass = HtmlSmall.class, value = {CHROME, FF, FF68})
@JsxClass(domClass = HtmlStrike.class, value = {CHROME, FF, FF68})
@JsxClass(domClass = HtmlStrong.class, value = {CHROME, FF, FF68})
@JsxClass(domClass = HtmlSubscript.class, value = {CHROME, FF, FF68})
@JsxClass(domClass = HtmlSummary.class, value = {CHROME, FF, FF68})
@JsxClass(domClass = HtmlSuperscript.class, value = {CHROME, FF, FF68})
@JsxClass(domClass = HtmlTeletype.class, value = {CHROME, FF, FF68})
@JsxClass(domClass = HtmlUnderlined.class, value = {CHROME, FF, FF68})
@JsxClass(domClass = HtmlWordBreak.class)
@JsxClass(domClass = HtmlMain.class, value = {CHROME, FF, FF68})
@JsxClass(domClass = HtmlVariable.class, value = {CHROME, FF, FF68})
=======
@JsxClass(domClass = HtmlPlainText.class, value = {CHROME, EDGE, FF, FF78})
@JsxClass(domClass = HtmlRuby.class, value = {CHROME, EDGE})
@JsxClass(domClass = HtmlRp.class, value = {CHROME, EDGE})
@JsxClass(domClass = HtmlRt.class, value = {CHROME, EDGE})
@JsxClass(domClass = HtmlS.class, value = {CHROME, EDGE, FF, FF78})
@JsxClass(domClass = HtmlSample.class, value = {CHROME, EDGE, FF, FF78})
@JsxClass(domClass = HtmlSection.class)
@JsxClass(domClass = HtmlSmall.class, value = {CHROME, EDGE, FF, FF78})
@JsxClass(domClass = HtmlStrike.class, value = {CHROME, EDGE, FF, FF78})
@JsxClass(domClass = HtmlStrong.class, value = {CHROME, EDGE, FF, FF78})
@JsxClass(domClass = HtmlSubscript.class, value = {CHROME, EDGE, FF, FF78})
@JsxClass(domClass = HtmlSummary.class, value = {CHROME, EDGE, FF, FF78})
@JsxClass(domClass = HtmlSuperscript.class, value = {CHROME, EDGE, FF, FF78})
@JsxClass(domClass = HtmlTeletype.class, value = {CHROME, EDGE, FF, FF78})
@JsxClass(domClass = HtmlUnderlined.class, value = {CHROME, EDGE, FF, FF78})
@JsxClass(domClass = HtmlWordBreak.class)
@JsxClass(domClass = HtmlMain.class, value = {CHROME, EDGE, FF, FF78})
@JsxClass(domClass = HtmlVariable.class, value = {CHROME, EDGE, FF, FF78})
>>>>>>> 6cc30901
public class HTMLElement extends Element {

    private static final Class<?>[] METHOD_PARAMS_OBJECT = {Object.class};
    private static final Pattern PERCENT_VALUE = Pattern.compile("\\d+%");
    /* http://msdn.microsoft.com/en-us/library/ie/aa358802.aspx */
    private static final Map<String, String> COLORS_MAP_IE = new HashMap<>();

    private static final Log LOG = LogFactory.getLog(HTMLElement.class);

    private static final int BEHAVIOR_ID_UNKNOWN = -1;
    /** BEHAVIOR_ID_CLIENT_CAPS. */
    public static final int BEHAVIOR_ID_CLIENT_CAPS = 0;
    /** BEHAVIOR_ID_HOMEPAGE. */
    public static final int BEHAVIOR_ID_HOMEPAGE = 1;
    /** BEHAVIOR_ID_DOWNLOAD. */
    public static final int BEHAVIOR_ID_DOWNLOAD = 2;

    private static final String BEHAVIOR_CLIENT_CAPS = "#default#clientCaps";
    private static final String BEHAVIOR_HOMEPAGE = "#default#homePage";
    private static final String BEHAVIOR_DOWNLOAD = "#default#download";

    /**
     * Static counter for {@link #uniqueID_}.
     */
    private static AtomicInteger UniqueID_Counter_ = new AtomicInteger(1);

    private final Set<String> behaviors_ = new HashSet<>();
    private String uniqueID_;

    static {
        COLORS_MAP_IE.put("AliceBlue", "#F0F8FF");
        COLORS_MAP_IE.put("AntiqueWhite", "#FAEBD7");
        COLORS_MAP_IE.put("Aqua", "#00FFFF");
        COLORS_MAP_IE.put("Aquamarine", "#7FFFD4");
        COLORS_MAP_IE.put("Azure", "#F0FFFF");
        COLORS_MAP_IE.put("Beige", "#F5F5DC");
        COLORS_MAP_IE.put("Bisque", "#FFE4C4");
        COLORS_MAP_IE.put("Black", "#000000");
        COLORS_MAP_IE.put("BlanchedAlmond", "#FFEBCD");
        COLORS_MAP_IE.put("Blue", "#0000FF");
        COLORS_MAP_IE.put("BlueViolet", "#8A2BE2");
        COLORS_MAP_IE.put("Brown", "#A52A2A");
        COLORS_MAP_IE.put("BurlyWood", "#DEB887");
        COLORS_MAP_IE.put("CadetBlue", "#5F9EA0");
        COLORS_MAP_IE.put("Chartreuse", "#7FFF00");
        COLORS_MAP_IE.put("Chocolate", "#D2691E");
        COLORS_MAP_IE.put("Coral", "#FF7F50");
        COLORS_MAP_IE.put("CornflowerBlue", "#6495ED");
        COLORS_MAP_IE.put("Cornsilk", "#FFF8DC");
        COLORS_MAP_IE.put("Crimson", "#DC143C");
        COLORS_MAP_IE.put("Cyan", "#00FFFF");
        COLORS_MAP_IE.put("DarkBlue", "#00008B");
        COLORS_MAP_IE.put("DarkCyan", "#008B8B");
        COLORS_MAP_IE.put("DarkGoldenrod", "#B8860B");
        COLORS_MAP_IE.put("DarkGray", "#A9A9A9");
        COLORS_MAP_IE.put("DarkGrey", "#A9A9A9");
        COLORS_MAP_IE.put("DarkGreen", "#006400");
        COLORS_MAP_IE.put("DarkKhaki", "#BDB76B");
        COLORS_MAP_IE.put("DarkMagenta", "#8B008B");
        COLORS_MAP_IE.put("DarkOliveGreen", "#556B2F");
        COLORS_MAP_IE.put("DarkOrange", "#FF8C00");
        COLORS_MAP_IE.put("DarkOrchid", "#9932CC");
        COLORS_MAP_IE.put("DarkRed", "#8B0000");
        COLORS_MAP_IE.put("DarkSalmon", "#E9967A");
        COLORS_MAP_IE.put("DarkSeaGreen", "#8FBC8F");
        COLORS_MAP_IE.put("DarkSlateBlue", "#483D8B");
        COLORS_MAP_IE.put("DarkSlateGray", "#2F4F4F");
        COLORS_MAP_IE.put("DarkSlateGrey", "#2F4F4F");
        COLORS_MAP_IE.put("DarkTurquoise", "#00CED1");
        COLORS_MAP_IE.put("DarkViolet", "#9400D3");
        COLORS_MAP_IE.put("DeepPink", "#FF1493");
        COLORS_MAP_IE.put("DeepSkyBlue", "#00BFFF");
        COLORS_MAP_IE.put("DimGray", "#696969");
        COLORS_MAP_IE.put("DimGrey", "#696969");
        COLORS_MAP_IE.put("DodgerBlue", "#1E90FF");
        COLORS_MAP_IE.put("FireBrick", "#B22222");
        COLORS_MAP_IE.put("FloralWhite", "#FFFAF0");
        COLORS_MAP_IE.put("ForestGreen", "#228B22");
        COLORS_MAP_IE.put("Fuchsia", "#FF00FF");
        COLORS_MAP_IE.put("Gainsboro", "#DCDCDC");
        COLORS_MAP_IE.put("GhostWhite", "#F8F8FF");
        COLORS_MAP_IE.put("Gold", "#FFD700");
        COLORS_MAP_IE.put("Goldenrod", "#DAA520");
        COLORS_MAP_IE.put("Gray", "#808080");
        COLORS_MAP_IE.put("Grey", "#808080");
        COLORS_MAP_IE.put("Green", "#008000");
        COLORS_MAP_IE.put("GreenYellow", "#ADFF2F");
        COLORS_MAP_IE.put("Honeydew", "#F0FFF0");
        COLORS_MAP_IE.put("HotPink", "#FF69B4");
        COLORS_MAP_IE.put("IndianRed", "#CD5C5C");
        COLORS_MAP_IE.put("Indigo", "#4B0082");
        COLORS_MAP_IE.put("Ivory", "#FFFFF0");
        COLORS_MAP_IE.put("Khaki", "#F0E68C");
        COLORS_MAP_IE.put("Lavender", "#E6E6FA");
        COLORS_MAP_IE.put("LavenderBlush", "#FFF0F5");
        COLORS_MAP_IE.put("LawnGreen", "#7CFC00");
        COLORS_MAP_IE.put("LemonChiffon", "#FFFACD");
        COLORS_MAP_IE.put("LightBlue", "#ADD8E6");
        COLORS_MAP_IE.put("LightCoral", "#F08080");
        COLORS_MAP_IE.put("LightCyan", "#E0FFFF");
        COLORS_MAP_IE.put("LightGoldenrodYellow", "#FAFAD2");
        COLORS_MAP_IE.put("LightGreen", "#90EE90");
        COLORS_MAP_IE.put("LightGray", "#D3D3D3");
        COLORS_MAP_IE.put("LightGrey", "#D3D3D3");
        COLORS_MAP_IE.put("LightPink", "#FFB6C1");
        COLORS_MAP_IE.put("LightSalmon", "#FFA07A");
        COLORS_MAP_IE.put("LightSeaGreen", "#20B2AA");
        COLORS_MAP_IE.put("LightSkyBlue", "#87CEFA");
        COLORS_MAP_IE.put("LightSlateGray", "#778899");
        COLORS_MAP_IE.put("LightSlateGrey", "#778899");
        COLORS_MAP_IE.put("LightSteelBlue", "#B0C4DE");
        COLORS_MAP_IE.put("LightYellow", "#FFFFE0");
        COLORS_MAP_IE.put("Lime", "#00FF00");
        COLORS_MAP_IE.put("LimeGreen", "#32CD32");
        COLORS_MAP_IE.put("Linen", "#FAF0E6");
        COLORS_MAP_IE.put("Magenta", "#FF00FF");
        COLORS_MAP_IE.put("Maroon", "#800000");
        COLORS_MAP_IE.put("MediumAquamarine", "#66CDAA");
        COLORS_MAP_IE.put("MediumBlue", "#0000CD");
        COLORS_MAP_IE.put("MediumOrchid", "#BA55D3");
        COLORS_MAP_IE.put("MediumPurple", "#9370DB");
        COLORS_MAP_IE.put("MediumSeaGreen", "#3CB371");
        COLORS_MAP_IE.put("MediumSlateBlue", "#7B68EE");
        COLORS_MAP_IE.put("MediumSpringGreen", "#00FA9A");
        COLORS_MAP_IE.put("MediumTurquoise", "#48D1CC");
        COLORS_MAP_IE.put("MediumVioletRed", "#C71585");
        COLORS_MAP_IE.put("MidnightBlue", "#191970");
        COLORS_MAP_IE.put("MintCream", "#F5FFFA");
        COLORS_MAP_IE.put("MistyRose", "#FFE4E1");
        COLORS_MAP_IE.put("Moccasin", "#FFE4B5");
        COLORS_MAP_IE.put("NavajoWhite", "#FFDEAD");
        COLORS_MAP_IE.put("Navy", "#000080");
        COLORS_MAP_IE.put("OldLace", "#FDF5E6");
        COLORS_MAP_IE.put("Olive", "#808000");
        COLORS_MAP_IE.put("OliveDrab", "#6B8E23");
        COLORS_MAP_IE.put("Orange", "#FFA500");
        COLORS_MAP_IE.put("OrangeRed", "#FF6000");
        COLORS_MAP_IE.put("Orchid", "#DA70D6");
        COLORS_MAP_IE.put("PaleGoldenrod", "#EEE8AA");
        COLORS_MAP_IE.put("PaleGreen", "#98FB98");
        COLORS_MAP_IE.put("PaleTurquoise", "#AFEEEE");
        COLORS_MAP_IE.put("PaleVioletRed", "#DB7093");
        COLORS_MAP_IE.put("PapayaWhip", "#FFEFD5");
        COLORS_MAP_IE.put("PeachPuff", "#FFDAB9");
        COLORS_MAP_IE.put("Peru", "#CD853F");
        COLORS_MAP_IE.put("Pink", "#FFC0CB");
        COLORS_MAP_IE.put("Plum", "#DDA0DD");
        COLORS_MAP_IE.put("PowderBlue", "#B0E0E6");
        COLORS_MAP_IE.put("Purple", "#800080");
        COLORS_MAP_IE.put("Red", "#FF0000");
        COLORS_MAP_IE.put("RosyBrown", "#BC8F8F");
        COLORS_MAP_IE.put("RoyalBlue", "#4169E1");
        COLORS_MAP_IE.put("SaddleBrown", "#8B4513");
        COLORS_MAP_IE.put("Salmon", "#FA8072");
        COLORS_MAP_IE.put("SandyBrown", "#F4A460");
        COLORS_MAP_IE.put("SeaGreen", "#2E8B57");
        COLORS_MAP_IE.put("Seashell", "#FFF5EE");
        COLORS_MAP_IE.put("Sienna", "#A0522D");
        COLORS_MAP_IE.put("Silver", "#C0C0C0");
        COLORS_MAP_IE.put("SkyBlue", "#87CEEB");
        COLORS_MAP_IE.put("SlateBlue", "#6A5ACD");
        COLORS_MAP_IE.put("SlateGray", "#708090");
        COLORS_MAP_IE.put("SlateGrey", "#708090");
        COLORS_MAP_IE.put("Snow", "#FFFAFA");
        COLORS_MAP_IE.put("SpringGreen", "#00FF7F");
        COLORS_MAP_IE.put("SteelBlue", "#4682B4");
        COLORS_MAP_IE.put("Tan", "#D2B48C");
        COLORS_MAP_IE.put("Teal", "#008080");
        COLORS_MAP_IE.put("Thistle", "#D8BFD8");
        COLORS_MAP_IE.put("Tomato", "#FF6347");
        COLORS_MAP_IE.put("Turquoise", "#40E0D0");
        COLORS_MAP_IE.put("Violet", "#EE82EE");
        COLORS_MAP_IE.put("Wheat", "#F5DEB3");
        COLORS_MAP_IE.put("White", "#FFFFFF");
        COLORS_MAP_IE.put("WhiteSmoke", "#F5F5F5");
        COLORS_MAP_IE.put("Yellow", "#FFFF00");
        COLORS_MAP_IE.put("YellowGreen", "#9ACD32");
    }

    private boolean endTagForbidden_;

    /**
     * Creates an instance.
     */
<<<<<<< HEAD
    @JsxConstructor({CHROME, FF, FF68})
=======
    @JsxConstructor({CHROME, EDGE, FF, FF78})
>>>>>>> 6cc30901
    public HTMLElement() {
    }

    /**
     * Sets the DOM node that corresponds to this JavaScript object.
     * @param domNode the DOM node
     */
    @Override
    public void setDomNode(final DomNode domNode) {
        super.setDomNode(domNode);

        final String name = domNode.getLocalName();
        if ("wbr".equalsIgnoreCase(name)
                || "basefont".equalsIgnoreCase(name)
                || "keygen".equalsIgnoreCase(name)
                || "track".equalsIgnoreCase(name)) {
            endTagForbidden_ = true;
        }

        if ("input".equalsIgnoreCase(name)
                || "button".equalsIgnoreCase(name)
                || "textarea".equalsIgnoreCase(name)
                || "select".equalsIgnoreCase(name)) {
            final HtmlForm form = ((HtmlElement) domNode).getEnclosingForm();
            if (form != null) {
                setParentScope(getScriptableFor(form));
            }
        }
    }

    /**
     * Returns the value of the JavaScript {@code form} attribute.
     *
     * @return the value of the JavaScript {@code form} attribute
     */
    public HTMLFormElement getForm() {
        final HtmlForm form = getDomNodeOrDie().getEnclosingForm();
        if (form == null) {
            return null;
        }
        return (HTMLFormElement) getScriptableFor(form);
    }

    /**
     * Returns the element title.
     * @return the ID of this element
     */
    @JsxGetter
    public String getTitle() {
        return getDomNodeOrDie().getAttributeDirect("title");
    }

    /**
     * Sets the title of this element.
     * @param newTitle the new identifier of this element
     */
    @JsxSetter
    public void setTitle(final String newTitle) {
        getDomNodeOrDie().setAttribute("title", newTitle);
    }

    /**
     * Returns true if this element is disabled.
     * @return true if this element is disabled
     */
    @JsxGetter(IE)
    public boolean isDisabled() {
        return getDomNodeOrDie().hasAttribute("disabled");
    }

    /**
     * Sets whether or not to disable this element.
     * @param disabled True if this is to be disabled
     */
    @JsxSetter(IE)
    public void setDisabled(final boolean disabled) {
        final HtmlElement element = getDomNodeOrDie();
        if (disabled) {
            element.setAttribute("disabled", "disabled");
        }
        else {
            element.removeAttribute("disabled");
        }
    }

    /**
     * {@inheritDoc}
     */
    @Override
    public String getLocalName() {
        final DomNode domNode = getDomNodeOrDie();
        if (domNode.getHtmlPageOrNull() != null) {
            final String prefix = domNode.getPrefix();
            if (prefix != null) {
                // create string builder only if needed (performance)
                final StringBuilder localName = new StringBuilder(prefix.toLowerCase(Locale.ROOT))
                    .append(':')
                    .append(domNode.getLocalName().toLowerCase(Locale.ROOT));
                return localName.toString();
            }
            return domNode.getLocalName().toLowerCase(Locale.ROOT);
        }
        return domNode.getLocalName();
    }

    /**
     * An IE-only method which clears all custom attributes.
     */
    @JsxFunction(IE)
    public void clearAttributes() {
        final HtmlElement node = getDomNodeOrDie();

        // Remove custom attributes defined directly in HTML.
        final List<String> removals = new ArrayList<>();
        for (final String attributeName : node.getAttributesMap().keySet()) {
            // Quick hack to figure out what's a "custom" attribute, and what isn't.
            // May not be 100% correct.
            if (!ScriptableObject.hasProperty(getPrototype(), attributeName)) {
                removals.add(attributeName);
            }
        }
        for (final String attributeName : removals) {
            node.removeAttribute(attributeName);
        }

        // Remove custom attributes defined at runtime via JavaScript.
        for (final Object id : getAllIds()) {
            if (id instanceof Integer) {
                final int i = ((Integer) id).intValue();
                delete(i);
            }
            else if (id instanceof String) {
                delete((String) id);
            }
        }
    }

    /**
     * An IE-only method which copies all custom attributes from the specified source element
     * to this element.
     * @param source the source element from which to copy the custom attributes
     * @param preserveIdentity if {@code false}, the <tt>name</tt> and <tt>id</tt> attributes are not copied
     */
    @JsxFunction(IE)
    public void mergeAttributes(final HTMLElement source, final Object preserveIdentity) {
        final HtmlElement src = source.getDomNodeOrDie();
        final HtmlElement target = getDomNodeOrDie();

        // Merge ID and name if we aren't preserving identity.
        if (preserveIdentity instanceof Boolean && !((Boolean) preserveIdentity).booleanValue()) {
            target.setId(src.getId());
            target.setAttribute("name", src.getAttributeDirect("name"));
        }
    }

    /**
     * Sets an attribute.
     * See also <a href="http://www.w3.org/TR/2000/REC-DOM-Level-2-Core-20001113/core.html#ID-F68F082">
     * the DOM reference</a>
     *
     * @param name Name of the attribute to set
     * @param value Value to set the attribute to
     */
    @Override
    public void setAttribute(String name, final String value) {
        getDomNodeOrDie().setAttribute(name, value);

        // call corresponding event handler setOnxxx if found
        if (!name.isEmpty()) {
            name = name.toLowerCase(Locale.ROOT);
            if (name.startsWith("on")) {
                try {
                    name = Character.toUpperCase(name.charAt(0)) + name.substring(1);
                    final Method method = getClass().getMethod("set" + name, METHOD_PARAMS_OBJECT);
                    method.invoke(this, new EventHandler(getDomNodeOrDie(), name.substring(2), value));
                }
                catch (final NoSuchMethodException | IllegalAccessException e) {
                    //silently ignore
                }
                catch (final InvocationTargetException e) {
                    throw new RuntimeException(e.getCause());
                }
            }
        }
    }

    /**
     * Gets the attributes of the element in the form of a {@link org.xml.sax.Attributes}.
     * @param element the element to read the attributes from
     * @return the attributes
     */
    protected AttributesImpl readAttributes(final HtmlElement element) {
        final AttributesImpl attributes = new AttributesImpl();
        for (final DomAttr entry : element.getAttributesMap().values()) {
            final String name = entry.getName();
            final String value = entry.getValue();
            attributes.addAttribute(null, name, name, null, value);
        }

        return attributes;
    }

    /**
     * Removes this object from the document hierarchy.
     * @param removeChildren whether to remove children or no
     * @return a reference to the object that is removed
     */
    @JsxFunction(IE)
    public HTMLElement removeNode(final boolean removeChildren) {
        final HTMLElement parent = (HTMLElement) getParentElement();
        if (parent != null) {
            parent.removeChild(this);
            if (!removeChildren) {
                final NodeList collection = getChildNodes();
                final int length = collection.getLength();
                for (int i = 0; i < length; i++) {
                    final Node object = (Node) collection.item(Integer.valueOf(0));
                    parent.appendChild(object);
                }
            }
        }
        return this;
    }

    /**
     * Gets the attribute node for the specified attribute.
     * @param attributeName the name of the attribute to retrieve
     * @return the attribute node for the specified attribute
     */
    @Override
    public Object getAttributeNode(final String attributeName) {
        return getAttributes().getNamedItem(attributeName);
    }

    /**
     * {@inheritDoc}
     */
    @Override
    @JsxFunction(IE)
    public HTMLCollection getElementsByClassName(final String className) {
        return super.getElementsByClassName(className);
    }

    /**
     * {@inheritDoc}
     */
    @Override
    @JsxGetter(propertyName = "className", value = IE)
    public Object getClassName_js() {
        return super.getClassName_js();
    }

    /**
     * {@inheritDoc}
     */
    @Override
    @JsxGetter(IE)
    public String getOuterHTML() {
        return super.getOuterHTML();
    }

    /**
     * {@inheritDoc}
     */
    @Override
    @JsxSetter(IE)
    public void setOuterHTML(final Object value) {
        super.setOuterHTML(value);
    }

    /**
     * {@inheritDoc}
     */
    @Override
    @JsxGetter(IE)
    public String getInnerHTML() {
        return super.getInnerHTML();
    }

    /**
     * {@inheritDoc}
     */
    @Override
    @JsxSetter(IE)
    public void setInnerHTML(final Object value) {
        super.setInnerHTML(value);
    }

    /**
     * {@inheritDoc}
     */
    @Override
    @JsxSetter(propertyName = "className", value = IE)
    public void setClassName_js(final String className) {
        super.setClassName_js(className);
    }

    /**
     * {@inheritDoc}
     */
    @Override
    @JsxFunction(IE)
    public void insertAdjacentHTML(final String position, final String text) {
        super.insertAdjacentHTML(position, text);
    }

    /**
     * {@inheritDoc}
     */
    @Override
    @JsxFunction(IE)
    public void insertAdjacentText(final String where, final String text) {
        super.insertAdjacentText(where, text);
    }

    /**
     * {@inheritDoc}
     */
    @Override
    @JsxFunction(IE)
    public Object insertAdjacentElement(final String where, final Object insertedElement) {
        return super.insertAdjacentElement(where, insertedElement);
    }

    /**
     * Gets the innerText attribute.
     * @return the contents of this node as text
     */
    @JsxGetter
    public String getInnerText() {
        final StringBuilder buf = new StringBuilder();
        // we can't rely on DomNode.asXml because it adds indentation and new lines
        printChildren(buf, getDomNodeOrDie(), false, false);
        return buf.toString();
    }

    /**
     * Replaces all child elements of this element with the supplied text value.
     * @param value the new value for the contents of this element
     */
    @JsxSetter
    public void setInnerText(final Object value) {
        final String valueString;
        if (value == null && getBrowserVersion().hasFeature(JS_INNER_TEXT_VALUE_NULL)) {
            valueString = null;
        }
        else {
            valueString = Context.toString(value);
        }
        setInnerTextImpl(valueString);
    }

    /**
     * The worker for setInnerText.
     * @param value the new value for the contents of this node
     */
    protected void setInnerTextImpl(final String value) {
        final DomNode domNode = getDomNodeOrDie();

        domNode.removeAllChildren();

        if (value != null && !value.isEmpty()) {
            domNode.appendChild(new DomText(domNode.getPage(), value));
        }
    }

    /**
     * Replaces all child elements of this element with the supplied text value.
     * @param value the new value for the contents of this element
     */
    @Override
    public void setTextContent(final Object value) {
        setInnerTextImpl(value == null ? null : Context.toString(value));
    }

    /**
     * ProxyDomNode.
     */
    public static class ProxyDomNode extends HtmlDivision {

        private final DomNode target_;
        private final boolean append_;

        /**
         * Constructor.
         * @param page the page
         * @param target the target
         * @param append append or no
         */
        public ProxyDomNode(final SgmlPage page, final DomNode target, final boolean append) {
            super(HtmlDivision.TAG_NAME, page, null);
            target_ = target;
            append_ = append;
        }

        /**
         * {@inheritDoc}
         */
        @Override
        public DomNode appendChild(final org.w3c.dom.Node node) {
            final DomNode domNode = (DomNode) node;
            if (append_) {
                return target_.appendChild(domNode);
            }
            target_.insertBefore(domNode);
            return domNode;
        }

        /**
         * Gets wrapped DomNode.
         * @return the node
         */
        public DomNode getDomNode() {
            return target_;
        }

        /**
         * Returns append or not.
         * @return append or not
         */
        public boolean isAppend() {
            return append_;
        }
    }

    /**
     * Adds the specified behavior to this HTML element. Currently only supports
     * the following default IE behaviors:
     * <ul>
     *   <li>#default#clientCaps</li>
     *   <li>#default#homePage</li>
     *   <li>#default#download</li>
     * </ul>
     * @param behavior the URL of the behavior to add, or a default behavior name
     * @return an identifier that can be user later to detach the behavior from the element
     */
    public int addBehavior(final String behavior) {
        // if behavior already defined, then nothing to do
        if (behaviors_.contains(behavior)) {
            return 0;
        }

        final Class<? extends HTMLElement> c = getClass();
        if (BEHAVIOR_CLIENT_CAPS.equalsIgnoreCase(behavior)) {
            defineProperty("availHeight", c, 0);
            defineProperty("availWidth", c, 0);
            defineProperty("bufferDepth", c, 0);
            defineProperty("colorDepth", c, 0);
            defineProperty("connectionType", c, 0);
            defineProperty("cookieEnabled", c, 0);
            defineProperty("cpuClass", c, 0);
            defineProperty("height", c, 0);
            defineProperty("javaEnabled", c, 0);
            defineProperty("platform", c, 0);
            defineProperty("systemLanguage", c, 0);
            defineProperty("userLanguage", c, 0);
            defineProperty("width", c, 0);
            defineFunctionProperties(new String[] {"addComponentRequest"}, c, 0);
            defineFunctionProperties(new String[] {"clearComponentRequest"}, c, 0);
            defineFunctionProperties(new String[] {"compareVersions"}, c, 0);
            defineFunctionProperties(new String[] {"doComponentRequest"}, c, 0);
            defineFunctionProperties(new String[] {"getComponentVersion"}, c, 0);
            defineFunctionProperties(new String[] {"isComponentInstalled"}, c, 0);
            behaviors_.add(BEHAVIOR_CLIENT_CAPS);
            return BEHAVIOR_ID_CLIENT_CAPS;
        }
        else if (BEHAVIOR_HOMEPAGE.equalsIgnoreCase(behavior)) {
            defineFunctionProperties(new String[] {"isHomePage"}, c, 0);
            defineFunctionProperties(new String[] {"setHomePage"}, c, 0);
            defineFunctionProperties(new String[] {"navigateHomePage"}, c, 0);
            behaviors_.add(BEHAVIOR_CLIENT_CAPS);
            return BEHAVIOR_ID_HOMEPAGE;
        }
        else if (BEHAVIOR_DOWNLOAD.equalsIgnoreCase(behavior)) {
            defineFunctionProperties(new String[] {"startDownload"}, c, 0);
            behaviors_.add(BEHAVIOR_DOWNLOAD);
            return BEHAVIOR_ID_DOWNLOAD;
        }
        else {
            if (LOG.isWarnEnabled()) {
                LOG.warn("Unimplemented behavior: " + behavior);
            }
            return BEHAVIOR_ID_UNKNOWN;
        }
    }

    /**
     * Removes the behavior corresponding to the specified identifier from this element.
     * @param id the identifier for the behavior to remove
     */
    public void removeBehavior(final int id) {
        switch (id) {
            case BEHAVIOR_ID_CLIENT_CAPS:
                delete("availHeight");
                delete("availWidth");
                delete("bufferDepth");
                delete("colorDepth");
                delete("connectionType");
                delete("cookieEnabled");
                delete("cpuClass");
                delete("height");
                delete("javaEnabled");
                delete("platform");
                delete("systemLanguage");
                delete("userLanguage");
                delete("width");
                delete("addComponentRequest");
                delete("clearComponentRequest");
                delete("compareVersions");
                delete("doComponentRequest");
                delete("getComponentVersion");
                delete("isComponentInstalled");
                behaviors_.remove(BEHAVIOR_CLIENT_CAPS);
                break;
            case BEHAVIOR_ID_HOMEPAGE:
                delete("isHomePage");
                delete("setHomePage");
                delete("navigateHomePage");
                behaviors_.remove(BEHAVIOR_HOMEPAGE);
                break;
            case BEHAVIOR_ID_DOWNLOAD:
                delete("startDownload");
                behaviors_.remove(BEHAVIOR_DOWNLOAD);
                break;
            default:
                if (LOG.isWarnEnabled()) {
                    LOG.warn("Unexpected behavior id: " + id + ". Ignoring.");
                }
        }
    }

    //----------------------- START #default#clientCaps BEHAVIOR -----------------------

    /**
     * Returns the screen's available height. Part of the <tt>#default#clientCaps</tt>
     * default IE behavior implementation.
     * @return the screen's available height
     */
    public int getAvailHeight() {
        return getWindow().getScreen().getAvailHeight();
    }

    /**
     * Returns the screen's available width. Part of the <tt>#default#clientCaps</tt>
     * default IE behavior implementation.
     * @return the screen's available width
     */
    public int getAvailWidth() {
        return getWindow().getScreen().getAvailWidth();
    }

    /**
     * Returns the screen's buffer depth. Part of the <tt>#default#clientCaps</tt>
     * default IE behavior implementation.
     * @return the screen's buffer depth
     */
    public int getBufferDepth() {
        return getWindow().getScreen().getBufferDepth();
    }

    /**
     * Returns the screen's color depth. Part of the <tt>#default#clientCaps</tt>
     * default IE behavior implementation.
     * @return the screen's color depth
     */
    public int getColorDepth() {
        return getWindow().getScreen().getColorDepth();
    }

    /**
     * Returns {@code true} if cookies are enabled. Part of the <tt>#default#clientCaps</tt>
     * default IE behavior implementation.
     * @return whether or not cookies are enabled
     */
    public boolean isCookieEnabled() {
        return getWindow().getNavigator().isCookieEnabled();
    }

    /**
     * Returns the type of CPU used. Part of the <tt>#default#clientCaps</tt>
     * default IE behavior implementation.
     * @return the type of CPU used
     */
    public String getCpuClass() {
        return getWindow().getNavigator().getCpuClass();
    }

    /**
     * Returns the screen's height. Part of the <tt>#default#clientCaps</tt>
     * default IE behavior implementation.
     * @return the screen's height
     */
    public int getHeight() {
        return getWindow().getScreen().getHeight();
    }

    /**
     * Returns {@code true} if Java is enabled. Part of the <tt>#default#clientCaps</tt>
     * default IE behavior implementation.
     * @return whether or not Java is enabled
     */
    public boolean isJavaEnabled() {
        return getWindow().getNavigator().javaEnabled();
    }

    /**
     * Returns the platform used. Part of the <tt>#default#clientCaps</tt>
     * default IE behavior implementation.
     * @return the platform used
     */
    public String getPlatform() {
        return getWindow().getNavigator().getPlatform();
    }

    /**
     * Returns the system language. Part of the <tt>#default#clientCaps</tt>
     * default IE behavior implementation.
     * @return the system language
     */
    public String getSystemLanguage() {
        return getWindow().getNavigator().getSystemLanguage();
    }

    /**
     * Returns the user language. Part of the <tt>#default#clientCaps</tt>
     * default IE behavior implementation.
     * @return the user language
     */
    public String getUserLanguage() {
        return getWindow().getNavigator().getUserLanguage();
    }

    /**
     * Returns the screen's width. Part of the <tt>#default#clientCaps</tt>
     * default IE behavior implementation.
     * @return the screen's width
     */
    public int getWidth() {
        return getWindow().getScreen().getWidth();
    }

    /**
     * Adds the specified component to the queue of components to be installed. Note
     * that no components ever get installed, and this call is always ignored. Part of
     * the <tt>#default#clientCaps</tt> default IE behavior implementation.
     * @param id the identifier for the component to install
     * @param idType the type of identifier specified
     * @param minVersion the minimum version of the component to install
     */
    public void addComponentRequest(final String id, final String idType, final String minVersion) {
        if (LOG.isDebugEnabled()) {
            LOG.debug("Call to addComponentRequest(" + id + ", " + idType + ", " + minVersion + ") ignored.");
        }
    }

    /**
     * Clears the component install queue of all component requests. Note that no components
     * ever get installed, and this call is always ignored. Part of the <tt>#default#clientCaps</tt>
     * default IE behavior implementation.
     */
    public void clearComponentRequest() {
        if (LOG.isDebugEnabled()) {
            LOG.debug("Call to clearComponentRequest() ignored.");
        }
    }

    /**
     * Compares the two specified version numbers. Part of the <tt>#default#clientCaps</tt>
     * default IE behavior implementation.
     * @param v1 the first of the two version numbers to compare
     * @param v2 the second of the two version numbers to compare
     * @return -1 if v1 is less than v2, 0 if v1 equals v2, and 1 if v1 is more than v2
     */
    public int compareVersions(final String v1, final String v2) {
        final int i = v1.compareTo(v2);
        if (i == 0) {
            return 0;
        }
        else if (i < 0) {
            return -1;
        }
        else {
            return 1;
        }
    }

    /**
     * Downloads all the components queued via {@link #addComponentRequest(String, String, String)}.
     * @return {@code true} if the components are downloaded successfully
     * Current implementation always return {@code false}
     */
    public boolean doComponentRequest() {
        return false;
    }

    /**
     * Returns the version of the specified component.
     * @param id the identifier for the component whose version is to be returned
     * @param idType the type of identifier specified
     * @return the version of the specified component
     */
    public String getComponentVersion(final String id, final String idType) {
        if ("{E5D12C4E-7B4F-11D3-B5C9-0050045C3C96}".equals(id)) {
            // Yahoo Messenger.
            return "";
        }
        // Everything else.
        return "1.0";
    }

    /**
     * Returns {@code true} if the specified component is installed.
     * @param id the identifier for the component to check for
     * @param idType the type of id specified
     * @param minVersion the minimum version to check for
     * @return {@code true} if the specified component is installed
     */
    public boolean isComponentInstalled(final String id, final String idType, final String minVersion) {
        return false;
    }

    //----------------------- START #default#download BEHAVIOR -----------------------

    /**
     * Implementation of the IE behavior #default#download.
     * @param uri the URI of the download source
     * @param callback the method which should be called when the download is finished
     * @see <a href="http://msdn.microsoft.com/en-us/library/ms531406.aspx">MSDN documentation</a>
     * @throws MalformedURLException if the URL cannot be created
     */
    public void startDownload(final String uri, final Function callback) throws MalformedURLException {
        final WebWindow ww = getWindow().getWebWindow();
        final HtmlPage page = (HtmlPage) ww.getEnclosedPage();
        final URL url = page.getFullyQualifiedUrl(uri);
        if (!page.getUrl().getHost().equals(url.getHost())) {
            throw Context.reportRuntimeError("Not authorized url: " + url);
        }
        final JavaScriptJob job = BackgroundJavaScriptFactory.theFactory().
                createDownloadBehaviorJob(url, callback, ww.getWebClient());
        page.getEnclosingWindow().getJobManager().addJob(job, page);
    }

    //----------------------- END #default#download BEHAVIOR -----------------------

    //----------------------- START #default#homePage BEHAVIOR -----------------------

    /**
     * Returns {@code true} if the specified URL is the web client's current
     * homepage and the document calling the method is on the same domain as the
     * user's homepage. Part of the <tt>#default#homePage</tt> default IE behavior
     * implementation.
     * @param url the URL to check
     * @return {@code true} if the specified URL is the current homepage
     */
    public boolean isHomePage(final String url) {
        try {
            final URL newUrl = new URL(url);
            final URL currentUrl = getDomNodeOrDie().getPage().getUrl();
            final String home = getDomNodeOrDie().getPage().getEnclosingWindow()
                    .getWebClient().getOptions().getHomePage();
            final boolean sameDomains = newUrl.getHost().equalsIgnoreCase(currentUrl.getHost());
            final boolean isHomePage = home != null && home.equals(url);
            return sameDomains && isHomePage;
        }
        catch (final MalformedURLException e) {
            return false;
        }
    }

    /**
     * Sets the web client's current homepage. Part of the <tt>#default#homePage</tt>
     * default IE behavior implementation.
     * @param url the new homepage URL
     */
    public void setHomePage(final String url) {
        getDomNodeOrDie().getPage().getEnclosingWindow().getWebClient().getOptions().setHomePage(url);
    }

    /**
     * Causes the web client to navigate to the current home page. Part of the
     * <tt>#default#homePage</tt> default IE behavior implementation.
     * @throws IOException if loading home page fails
     */
    public void navigateHomePage() throws IOException {
        final WebClient webClient = getDomNodeOrDie().getPage().getEnclosingWindow().getWebClient();
        webClient.getPage(webClient.getOptions().getHomePage());
    }

    //----------------------- END #default#homePage BEHAVIOR -----------------------

    /**
     * Returns this element's <tt>offsetHeight</tt>, which is the element height plus the element's padding
     * plus the element's border. This method returns a dummy value compatible with mouse event coordinates
     * during mouse events.
     * @return this element's <tt>offsetHeight</tt>
     * @see <a href="http://msdn2.microsoft.com/en-us/library/ms534199.aspx">MSDN Documentation</a>
     * @see <a href="http://www.quirksmode.org/js/elementdimensions.html">Element Dimensions</a>
     */
    @JsxGetter
    public int getOffsetHeight() {
        if (isDisplayNone() || !getDomNodeOrDie().isAttachedToPage()) {
            return 0;
        }
        final MouseEvent event = MouseEvent.getCurrentMouseEvent();
        if (isAncestorOfEventTarget(event)) {
            // compute appropriate offset height to pretend mouse event was produced within this element
            return event.getClientY() - getPosY() + 50;
        }
        final ComputedCSSStyleDeclaration style = getWindow().getComputedStyle(this, null);
        return style.getCalculatedHeight(true, true);
    }

    /**
     * Returns this element's <tt>offsetWidth</tt>, which is the element width plus the element's padding
     * plus the element's border. This method returns a dummy value compatible with mouse event coordinates
     * during mouse events.
     * @return this element's <tt>offsetWidth</tt>
     * @see <a href="http://msdn2.microsoft.com/en-us/library/ms534304.aspx">MSDN Documentation</a>
     * @see <a href="http://www.quirksmode.org/js/elementdimensions.html">Element Dimensions</a>
     */
    @JsxGetter
    public int getOffsetWidth() {
        if (isDisplayNone() || !getDomNodeOrDie().isAttachedToPage()) {
            return 0;
        }

        final MouseEvent event = MouseEvent.getCurrentMouseEvent();
        if (isAncestorOfEventTarget(event)) {
            // compute appropriate offset width to pretend mouse event was produced within this element
            return event.getClientX() - getPosX() + 50;
        }
        final ComputedCSSStyleDeclaration style = getWindow().getComputedStyle(this, null);
        return style.getCalculatedWidth(true, true);
    }

    /**
     * Returns {@code true} if this element's node is an ancestor of the specified event's target node.
     * @param event the event whose target node is to be checked
     * @return {@code true} if this element's node is an ancestor of the specified event's target node
     */
    protected boolean isAncestorOfEventTarget(final MouseEvent event) {
        if (event == null) {
            return false;
        }
        if (!(event.getSrcElement() instanceof HTMLElement)) {
            return false;
        }
        final HTMLElement srcElement = (HTMLElement) event.getSrcElement();
        return getDomNodeOrDie().isAncestorOf(srcElement.getDomNodeOrDie());
    }

    /**
     * {@inheritDoc}
     */
    @Override
    public String toString() {
        return "HTMLElement for " + getDomNodeOrNull();
    }

    /**
     * Sets the Uniform Resource Name (URN) specified in the namespace declaration.
     * @param tagUrn the Uniform Resource Name (URN) specified in the namespace declaration
     * @see <a href="http://msdn.microsoft.com/en-us/library/ms534658.aspx">MSDN documentation</a>
     */
    @JsxSetter(IE)
    public void setTagUrn(final String tagUrn) {
        throw Context.reportRuntimeError("Error trying to set tagUrn to '" + tagUrn + "'.");
    }

    /**
     * Gets the first ancestor instance of {@link HTMLElement}. It is mostly identical
     * to {@link #getParent()} except that it skips XML nodes.
     * @return the parent HTML element
     * @see #getParent()
     */
    public HTMLElement getParentHTMLElement() {
        Node parent = getParent();
        while (parent != null && !(parent instanceof HTMLElement)) {
            parent = parent.getParent();
        }
        return (HTMLElement) parent;
    }

    /**
     * {@inheritDoc}
     */
    @Override
    @JsxFunction(IE)
    public void scrollIntoView() {
        /* do nothing at the moment */
    }

    /**
     * Retrieves an auto-generated, unique identifier for the object.
     * <b>Note</b> The unique ID generated is not guaranteed to be the same every time the page is loaded.
     * @return an auto-generated, unique identifier for the object
     */
    @JsxGetter(IE)
    public String getUniqueID() {
        if (uniqueID_ == null) {
            uniqueID_ = "ms__id" + HTMLElement.UniqueID_Counter_.incrementAndGet();
        }
        return uniqueID_;
    }

    /**
     * {@inheritDoc}
     */
    @Override
    public HtmlElement getDomNodeOrDie() {
        return (HtmlElement) super.getDomNodeOrDie();
    }

    /**
     * {@inheritDoc}
     */
    @Override
    public HtmlElement getDomNodeOrNull() {
        return (HtmlElement) super.getDomNodeOrNull();
    }

    /**
     * Remove focus from this element.
     */
    @JsxFunction
    public void blur() {
        getDomNodeOrDie().blur();
    }

    /**
     * Sets the focus to this element.
     */
    @JsxFunction
    public void focus() {
        getDomNodeOrDie().focus();
    }

    /**
     * Sets the object as active without setting focus to the object.
     * @see <a href="http://msdn.microsoft.com/en-us/library/ms536738.aspx">MSDN documentation</a>
     */
    @JsxFunction(IE)
    public void setActive() {
        final Window window = getWindow();
        final HTMLDocument document = (HTMLDocument) window.getDocument();
        document.setActiveElement(this);
        if (window.getWebWindow() == window.getWebWindow().getWebClient().getCurrentWindow()) {
            final HtmlElement element = getDomNodeOrDie();
            ((HtmlPage) element.getPage()).setFocusedElement(element);
        }
    }

    /**
     * {@inheritDoc}
     */
    @Override
    public String getNodeName() {
        final DomNode domNode = getDomNodeOrDie();
        String nodeName = domNode.getNodeName();
        if (domNode.getHtmlPageOrNull() != null) {
            nodeName = nodeName.toUpperCase(Locale.ROOT);
        }
        return nodeName;
    }

    /**
     * {@inheritDoc}
     */
    @Override
    public String getPrefix() {
        return null;
    }

    /**
     * Click this element. This simulates the action of the user clicking with the mouse.
     * @throws IOException if this click triggers a page load that encounters problems
     */
    @JsxFunction
    public void click() throws IOException {
        // when triggered from js the visibility is ignored
        getDomNodeOrDie().click(false, false, false, true, true, false);
    }

    /**
     * Returns the {@code spellcheck} property.
     * @return the {@code spellcheck} property
     */
<<<<<<< HEAD
    @JsxGetter({FF, FF68})
=======
    @JsxGetter({FF, FF78})
>>>>>>> 6cc30901
    public boolean isSpellcheck() {
        return Context.toBoolean(getDomNodeOrDie().getAttributeDirect("spellcheck"));
    }

    /**
     * Sets the {@code spellcheck} property.
     * @param spellcheck the {@code spellcheck} property
     */
<<<<<<< HEAD
    @JsxSetter({FF, FF68})
=======
    @JsxSetter({FF, FF78})
>>>>>>> 6cc30901
    public void setSpellcheck(final boolean spellcheck) {
        getDomNodeOrDie().setAttribute("spellcheck", Boolean.toString(spellcheck));
    }

    /**
     * Returns the {@code lang} property.
     * @return the {@code lang} property
     */
    @JsxGetter
    public String getLang() {
        return getDomNodeOrDie().getAttributeDirect("lang");
    }

    /**
     * Sets the {@code lang} property.
     * @param lang the {@code lang} property
     */
    @JsxSetter
    public void setLang(final String lang) {
        getDomNodeOrDie().setAttribute("lang", lang);
    }

    /**
     * Returns the {@code language} property.
     * @return the {@code language} property
     */
    @JsxGetter(IE)
    public String getLanguage() {
        return getDomNodeOrDie().getAttributeDirect("language");
    }

    /**
     * Sets the {@code language} property.
     * @param language the {@code language} property
     */
    @JsxSetter(IE)
    public void setLanguage(final String language) {
        getDomNodeOrDie().setAttribute("language", language);
    }

    /**
     * Returns the {@code dir} property.
     * @return the {@code dir} property
     */
    @JsxGetter
    public String getDir() {
        return getDomNodeOrDie().getAttributeDirect("dir");
    }

    /**
     * Sets the {@code dir} property.
     * @param dir the {@code dir} property
     */
    @JsxSetter
    public void setDir(final String dir) {
        getDomNodeOrDie().setAttribute("dir", dir);
    }

    /**
     * Returns the value of the tabIndex attribute.
     * @return the value of the tabIndex attribute
     */
    @JsxGetter
    public int getTabIndex() {
        return (int) Context.toNumber(getDomNodeOrDie().getAttributeDirect("tabindex"));
    }

    /**
     * Sets the {@code tabIndex} property.
     * @param tabIndex the {@code tabIndex} property
     */
    @JsxSetter
    public void setTabIndex(final int tabIndex) {
        getDomNodeOrDie().setAttribute("tabindex", Integer.toString(tabIndex));
    }

    /**
     * Returns the {@code accessKey} property.
     * @return the {@code accessKey} property
     */
    @JsxGetter
    public String getAccessKey() {
        return getDomNodeOrDie().getAttributeDirect("accesskey");
    }

    /**
     * Sets the {@code accessKey} property.
     * @param accessKey the {@code accessKey} property
     */
    @JsxSetter
    public void setAccessKey(final String accessKey) {
        getDomNodeOrDie().setAttribute("accesskey", accessKey);
    }

    /**
     * Returns the value of the specified attribute (width or height).
     * @return the value of the specified attribute (width or height)
     * @param attributeName the name of the attribute to return (<tt>"width"</tt> or <tt>"height"</tt>)
     * @param returnNegativeValues if {@code true}, negative values are returned;
     *        if {@code false}, this method returns an empty string in lieu of negative values;
     *        if {@code null}, this method returns <tt>0</tt> in lieu of negative values
     */
    protected String getWidthOrHeight(final String attributeName, final Boolean returnNegativeValues) {
        String value = getDomNodeOrDie().getAttribute(attributeName);
        if (getBrowserVersion().hasFeature(JS_WIDTH_HEIGHT_ACCEPTS_ARBITRARY_VALUES)) {
            return value;
        }
        if (!PERCENT_VALUE.matcher(value).matches()) {
            try {
                final Float f = Float.valueOf(value);
                final int i = f.intValue();
                if (i < 0) {
                    if (returnNegativeValues == null) {
                        value = "0";
                    }
                    else if (!returnNegativeValues.booleanValue()) {
                        value = "";
                    }
                    else {
                        value = Integer.toString(i);
                    }
                }
                else {
                    value = Integer.toString(i);
                }
            }
            catch (final NumberFormatException e) {
                if (!getBrowserVersion().hasFeature(JS_WIDTH_HEIGHT_ACCEPTS_ARBITRARY_VALUES)) {
                    value = "";
                }
            }
        }
        return value;
    }

    /**
     * Sets the value of the specified attribute (width or height).
     * @param attributeName the name of the attribute to set (<tt>"width"</tt> or <tt>"height"</tt>)
     * @param value the value of the specified attribute (width or height)
     * @param allowNegativeValues if {@code true}, negative values will be stored;
     *        if {@code false}, negative values cause an exception to be thrown;<br>
     *        this check/conversion is only done if the feature JS_WIDTH_HEIGHT_ACCEPTS_ARBITRARY_VALUES
     *        is set for the simulated browser
     */
    protected void setWidthOrHeight(final String attributeName, String value, final boolean allowNegativeValues) {
        if (!getBrowserVersion().hasFeature(JS_WIDTH_HEIGHT_ACCEPTS_ARBITRARY_VALUES) && !value.isEmpty()) {
            if (value.endsWith("px")) {
                value = value.substring(0, value.length() - 2);
            }
            boolean error = false;
            if (!PERCENT_VALUE.matcher(value).matches()) {
                try {
                    final Float f = Float.valueOf(value);
                    final int i = f.intValue();
                    if (i < 0 && !allowNegativeValues) {
                        error = true;
                    }
                }
                catch (final NumberFormatException e) {
                    error = true;
                }
            }
            if (error) {
                final Exception e = new Exception("Cannot set the '" + attributeName
                        + "' property to invalid value: '" + value + "'");
                Context.throwAsScriptRuntimeEx(e);
            }
        }
        getDomNodeOrDie().setAttribute(attributeName, value);
    }

    /**
     * Sets the specified color attribute to the specified value.
     * @param name the color attribute's name
     * @param value the color attribute's value
     */
    protected void setColorAttribute(final String name, final String value) {
        String s = value;
        if (!s.isEmpty()) {
            final boolean restrict = getBrowserVersion().hasFeature(HTML_COLOR_RESTRICT);

            boolean isName = false;
            if (restrict) {
                for (final String key : COLORS_MAP_IE.keySet()) {
                    if (key.equalsIgnoreCase(value)) {
                        isName = true;
                        break;
                    }
                }
            }
            if (!isName && restrict) {
                if (s.charAt(0) == '#') {
                    s = s.substring(1);
                }
                final StringBuilder builder = new StringBuilder(7);
                for (int x = 0; x < 6 && x < s.length(); x++) {
                    final char ch = s.charAt(x);
                    if ((ch >= '0' && ch <= '9') || (ch >= 'a' && ch <= 'f') || (ch >= 'A' && ch <= 'F')) {
                        builder.append(ch);
                    }
                    else {
                        builder.append('0');
                    }
                }
                builder.insert(0, '#');
                s = builder.toString();
            }
            if (getBrowserVersion().hasFeature(HTML_COLOR_TO_LOWER)) {
                s = s.toLowerCase(Locale.ROOT);
            }
        }
        getDomNodeOrDie().setAttribute(name, s);
    }

    /**
     * Returns the value of the {@code align} property.
     * @param returnInvalidValues if {@code true}, this method will return any value, including technically
     *        invalid values; if {@code false}, this method will return an empty string instead of invalid values
     * @return the value of the {@code align} property
     */
    protected String getAlign(final boolean returnInvalidValues) {
        final boolean acceptArbitraryValues = getBrowserVersion().hasFeature(JS_ALIGN_ACCEPTS_ARBITRARY_VALUES);

        final String align = getDomNodeOrDie().getAttributeDirect("align");
        if (returnInvalidValues || acceptArbitraryValues
            || "center".equals(align)
            || "justify".equals(align)
            || "left".equals(align)
            || "right".equals(align)) {
            return align;
        }
        return "";
    }

    /**
     * Sets the value of the {@code align} property.
     * @param align the value of the {@code align} property
     * @param ignoreIfNoError if {@code true}, the invocation will be a no-op if it does not trigger an error
     *        (i.e., it will not actually set the align attribute)
     */
    protected void setAlign(final String align, final boolean ignoreIfNoError) {
        final String alignLC = align.toLowerCase(Locale.ROOT);
        final boolean acceptArbitraryValues = getBrowserVersion().hasFeature(JS_ALIGN_ACCEPTS_ARBITRARY_VALUES);
        if (acceptArbitraryValues
                || "center".equals(alignLC)
                || "justify".equals(alignLC)
                || "left".equals(alignLC)
                || "right".equals(alignLC)
                || "bottom".equals(alignLC)
                || "middle".equals(alignLC)
                || "top".equals(alignLC)) {
            if (!ignoreIfNoError) {
                final String newValue = acceptArbitraryValues ? align : alignLC;
                getDomNodeOrDie().setAttribute("align", newValue);
            }
            return;
        }

        throw Context.reportRuntimeError("Cannot set the align property to invalid value: '" + align + "'");
    }

    /**
     * Returns the value of the {@code vAlign} property.
     * @param valid the valid values; if {@code null}, any value is valid
     * @param defaultValue the default value to use, if necessary
     * @return the value of the {@code vAlign} property
     */
    protected String getVAlign(final String[] valid, final String defaultValue) {
        final String valign = getDomNodeOrDie().getAttributeDirect("valign");
        final String valignLC = valign.toLowerCase(Locale.ROOT);
        if (valid == null || ArrayUtils.contains(valid, valignLC)) {
            if (getBrowserVersion().hasFeature(JS_VALIGN_CONVERTS_TO_LOWERCASE)) {
                return valignLC;
            }
            return valign;
        }
        return defaultValue;
    }

    /**
     * Sets the value of the {@code vAlign} property.
     * @param vAlign the value of the {@code vAlign} property
     * @param valid the valid values; if {@code null}, any value is valid
     */
    protected void setVAlign(final Object vAlign, final String[] valid) {
        final String valign = Context.toString(vAlign);
        final String valignLC = valign.toLowerCase(Locale.ROOT);
        if (valid == null || ArrayUtils.contains(valid, valignLC)) {
            if (getBrowserVersion().hasFeature(JS_VALIGN_CONVERTS_TO_LOWERCASE)) {
                getDomNodeOrDie().setAttribute("valign", valignLC);
            }
            else {
                getDomNodeOrDie().setAttribute("valign", valign);
            }
        }
        else {
            throw Context.reportRuntimeError("Cannot set the vAlign property to invalid value: " + vAlign);
        }
    }

    /**
     * Returns the value of the {@code ch} property.
     * @return the value of the {@code ch} property
     */
    protected String getCh() {
        return getDomNodeOrDie().getAttributeDirect("char");
    }

    /**
     * Sets the value of the {@code ch} property.
     * @param ch the value of the {@code ch} property
     */
    protected void setCh(final String ch) {
        getDomNodeOrDie().setAttribute("char", ch);
    }

    /**
     * Returns the value of the {@code chOff} property.
     * @return the value of the {@code chOff} property
     */
    protected String getChOff() {
        return getDomNodeOrDie().getAttribute("charOff");
    }

    /**
     * Sets the value of the {@code chOff} property.
     * @param chOff the value of the {@code chOff} property
     */
    protected void setChOff(String chOff) {
        try {
            final float f = Float.parseFloat(chOff);
            final int i = (int) f;
            if (i == f) {
                chOff = Integer.toString(i);
            }
            else {
                chOff = Float.toString(f);
            }
        }
        catch (final NumberFormatException e) {
            // Ignore.
        }
        getDomNodeOrDie().setAttribute("charOff", chOff);
    }

    /**
     * Returns this element's <tt>offsetLeft</tt>, which is the calculated left position of this
     * element relative to the <tt>offsetParent</tt>.
     *
     * @return this element's <tt>offsetLeft</tt>
     * @see <a href="http://msdn2.microsoft.com/en-us/library/ms534200.aspx">MSDN Documentation</a>
     * @see <a href="http://www.quirksmode.org/js/elementdimensions.html">Element Dimensions</a>
     * @see <a href="http://dump.testsuite.org/2006/dom/style/offset/spec">Reverse Engineering by Anne van Kesteren</a>
     */
    @JsxGetter
    public int getOffsetLeft() {
        if (this instanceof HTMLBodyElement) {
            return 0;
        }

        int left = 0;
        final HTMLElement offsetParent = getOffsetParent();

        // Add the offset for this node.
        DomNode node = getDomNodeOrDie();
        HTMLElement element = node.getScriptableObject();
        ComputedCSSStyleDeclaration style = element.getWindow().getComputedStyle(element, null);
        left += style.getLeft(true, false, false);

        // If this node is absolutely positioned, we're done.
        final String position = style.getPositionWithInheritance();
        if ("absolute".equals(position)) {
            return left;
        }

        // Add the offset for the ancestor nodes.
        node = node.getParentNode();
        while (node != null && node.getScriptableObject() != offsetParent) {
            if (node.getScriptableObject() instanceof HTMLElement) {
                element = node.getScriptableObject();
                style = element.getWindow().getComputedStyle(element, null);
                left += style.getLeft(true, true, true);
            }
            node = node.getParentNode();
        }

        if (offsetParent != null) {
            style = offsetParent.getWindow().getComputedStyle(offsetParent, null);
            left += style.getMarginLeftValue();
            left += style.getPaddingLeftValue();
        }

        return left;
    }

    /**
     * Returns this element's X position.
     * @return this element's X position
     */
    public int getPosX() {
        int cumulativeOffset = 0;
        HTMLElement element = this;
        while (element != null) {
            cumulativeOffset += element.getOffsetLeft();
            if (element != this) {
                final ComputedCSSStyleDeclaration style = element.getWindow().getComputedStyle(element, null);
                cumulativeOffset += style.getBorderLeftValue();
            }
            element = element.getOffsetParent();
        }
        return cumulativeOffset;
    }

    /**
     * Returns this element's Y position.
     * @return this element's Y position
     */
    public int getPosY() {
        int cumulativeOffset = 0;
        HTMLElement element = this;
        while (element != null) {
            cumulativeOffset += element.getOffsetTop();
            if (element != this) {
                final ComputedCSSStyleDeclaration style = element.getWindow().getComputedStyle(element, null);
                cumulativeOffset += style.getBorderTopValue();
            }
            element = element.getOffsetParent();
        }
        return cumulativeOffset;
    }

    /**
     * Gets the offset parent or {@code null} if this is not an {@link HTMLElement}.
     * @return the offset parent or {@code null}
     */
    private HTMLElement getOffsetParent() {
        final Object offsetParent = getOffsetParentInternal(false);
        if (offsetParent instanceof HTMLElement) {
            return (HTMLElement) offsetParent;
        }
        return null;
    }

    /**
     * Returns this element's {@code offsetTop}, which is the calculated top position of this
     * element relative to the {@code offsetParent}.
     *
     * @return this element's {@code offsetTop}
     * @see <a href="http://msdn2.microsoft.com/en-us/library/ms534303.aspx">MSDN Documentation</a>
     * @see <a href="http://www.quirksmode.org/js/elementdimensions.html">Element Dimensions</a>
     * @see <a href="http://dump.testsuite.org/2006/dom/style/offset/spec">Reverse Engineering by Anne van Kesteren</a>
     */
    @JsxGetter
    public int getOffsetTop() {
        if (this instanceof HTMLBodyElement) {
            return 0;
        }

        int top = 0;
        final HTMLElement offsetParent = getOffsetParent();

        // Add the offset for this node.
        DomNode node = getDomNodeOrDie();
        HTMLElement element = node.getScriptableObject();
        ComputedCSSStyleDeclaration style = element.getWindow().getComputedStyle(element, null);
        top += style.getTop(true, false, false);

        // If this node is absolutely positioned, we're done.
        final String position = style.getPositionWithInheritance();
        if ("absolute".equals(position)) {
            return top;
        }

        // Add the offset for the ancestor nodes.
        node = node.getParentNode();
        while (node != null && node.getScriptableObject() != offsetParent) {
            if (node.getScriptableObject() instanceof HTMLElement) {
                element = node.getScriptableObject();
                style = element.getWindow().getComputedStyle(element, null);
                top += style.getTop(false, true, true);
            }
            node = node.getParentNode();
        }

        if (offsetParent != null) {
            final HTMLElement thiz = getDomNodeOrDie().getScriptableObject();
            style = thiz.getWindow().getComputedStyle(thiz, null);
            final boolean thisElementHasTopMargin = style.getMarginTopValue() != 0;

            style = offsetParent.getWindow().getComputedStyle(offsetParent, null);
            if (!thisElementHasTopMargin) {
                top += style.getMarginTopValue();
            }
            top += style.getPaddingTopValue();
        }

        return top;
    }

    /**
     * Returns this element's <tt>offsetParent</tt>. The <tt>offsetLeft</tt> and
     * <tt>offsetTop</tt> attributes are relative to the <tt>offsetParent</tt>.
     *
     * @return this element's <tt>offsetParent</tt>. This may be <code>undefined</code> when this node is
     * not attached or {@code null} for <code>body</code>.
     * @see <a href="http://msdn2.microsoft.com/en-us/library/ms534302.aspx">MSDN Documentation</a>
     * @see <a href="http://www.mozilla.org/docs/dom/domref/dom_el_ref20.html">Gecko DOM Reference</a>
     * @see <a href="http://www.quirksmode.org/js/elementdimensions.html">Element Dimensions</a>
     * @see <a href="http://www.w3.org/TR/REC-CSS2/box.html">Box Model</a>
     * @see <a href="http://dump.testsuite.org/2006/dom/style/offset/spec">Reverse Engineering by Anne van Kesteren</a>
     */
    @JsxGetter(propertyName = "offsetParent")
    public Object getOffsetParent_js() {
        return getOffsetParentInternal(getBrowserVersion().hasFeature(JS_OFFSET_PARENT_NULL_IF_FIXED));
    }

    private Object getOffsetParentInternal(final boolean returnNullIfFixed) {
        DomNode currentElement = getDomNodeOrDie();

        if (currentElement.getParentNode() == null) {
            return null;
        }

        final HTMLElement htmlElement = currentElement.getScriptableObject();
        if (returnNullIfFixed && "fixed".equals(htmlElement.getStyle().getStyleAttribute(
                StyleAttributes.Definition.POSITION, true))) {
            return null;
        }

        final ComputedCSSStyleDeclaration style = htmlElement.getWindow().getComputedStyle(htmlElement, null);
        final String position = style.getPositionWithInheritance();
        final boolean staticPos = "static".equals(position);

        while (currentElement != null) {

            final DomNode parentNode = currentElement.getParentNode();
            if (parentNode instanceof HtmlBody
                || (staticPos && parentNode instanceof HtmlTableDataCell)
                || (staticPos && parentNode instanceof HtmlTable)) {
                return parentNode.getScriptableObject();
            }

            if (parentNode != null && parentNode.getScriptableObject() instanceof HTMLElement) {
                final HTMLElement parentElement = parentNode.getScriptableObject();
                final ComputedCSSStyleDeclaration parentStyle =
                            parentElement.getWindow().getComputedStyle(parentElement, null);
                final String parentPosition = parentStyle.getPositionWithInheritance();
                if (!"static".equals(parentPosition)) {
                    return parentNode.getScriptableObject();
                }
            }

            currentElement = currentElement.getParentNode();
        }

        return null;
    }

    /**
     * {@inheritDoc}
     */
    @Override
    public ClientRect getBoundingClientRect() {
        final ClientRect textRectangle = super.getBoundingClientRect();

        int left = getPosX();
        int top = getPosY();

        // account for any scrolled ancestors
        Object parentNode = getOffsetParentInternal(false);
        while (parentNode != null
                && (parentNode instanceof HTMLElement)
                && !(parentNode instanceof HTMLBodyElement)) {
            final HTMLElement elem = (HTMLElement) parentNode;
            left -= elem.getScrollLeft();
            top -= elem.getScrollTop();

            parentNode = elem.getParentNode();
        }

        textRectangle.setBottom(top + getOffsetHeight());
        textRectangle.setLeft(left);
        textRectangle.setRight(left + getOffsetWidth());
        textRectangle.setTop(top);

        return textRectangle;
    }

    /**
     * Gets the token list of class attribute.
     * @return the token list of class attribute
     */
    @Override
    @JsxGetter
    public DOMTokenList getClassList() {
        return new DOMTokenList(this, "class");
    }

    /**
     * {@inheritDoc} Overridden to modify browser configurations.
     */
    @Override
    @JsxFunction
    public boolean hasAttribute(final String name) {
        return super.hasAttribute(name);
    }

    /**
     * {@inheritDoc} Overridden to modify browser configurations.
     */
    @Override
    @JsxGetter(IE)
    public HTMLCollection getChildren() {
        return super.getChildren();
    }

    /**
     * {@inheritDoc} Overridden to modify browser configurations.
     */
    @Override
    @JsxGetter(IE)
    public Element getParentElement() {
        return super.getParentElement();
    }

    /**
     * Returns the {@code dataset} attribute.
     * @return the {@code dataset} attribute
     */
<<<<<<< HEAD
    @JsxGetter({CHROME, FF, FF68, IE})
=======
    @JsxGetter({CHROME, EDGE, FF, FF78, IE})
>>>>>>> 6cc30901
    public DOMStringMap getDataset() {
        return new DOMStringMap(this);
    }

    /**
     * {@inheritDoc}
     */
    @Override
    protected boolean isEndTagForbidden() {
        return endTagForbidden_;
    }

    /**
     * Returns whether the tag is lower case in .outerHTML/.innerHTML.
     * It seems to be a feature for HTML5 elements for IE.
     * @return whether the tag is lower case in .outerHTML/.innerHTML
     */
    protected boolean isLowerCaseInOuterHtml() {
        return false;
    }

    /**
     * Sets the {@code onchange} event handler for this element.
     * @param onchange the {@code onchange} event handler for this element
     */
    @JsxSetter
    public void setOnchange(final Object onchange) {
        setEventHandler(Event.TYPE_CHANGE, onchange);
    }

    /**
     * Returns the {@code onchange} event handler for this element.
     * @return the {@code onchange} event handler for this element
     */
    @JsxGetter
    public Function getOnchange() {
        return getEventHandler(Event.TYPE_CHANGE);
    }

    /**
     * Returns the {@code onsubmit} event handler for this element.
     * @return the {@code onsubmit} event handler for this element
     */
    @JsxGetter
    public Object getOnsubmit() {
        return getEventHandler(Event.TYPE_SUBMIT);
    }

    /**
     * Sets the {@code onsubmit} event handler for this element.
     * @param onsubmit the {@code onsubmit} event handler for this element
     */
    @JsxSetter
    public void setOnsubmit(final Object onsubmit) {
        setEventHandler(Event.TYPE_SUBMIT, onsubmit);
    }

    /**
     * Returns the {@code onwheel} event handler for this element.
     * @return the {@code onwheel} event handler for this element
     */
<<<<<<< HEAD
    @JsxGetter(CHROME)
=======
    @JsxGetter({CHROME, EDGE})
>>>>>>> 6cc30901
    @Override
    public Function getOnwheel() {
        return super.getOnwheel();
    }

    /**
     * Sets the {@code onwheel} event handler for this element.
     * @param onwheel the {@code onwheel} event handler for this element
     */
<<<<<<< HEAD
    @JsxSetter(CHROME)
=======
    @JsxSetter({CHROME, EDGE})
>>>>>>> 6cc30901
    @Override
    public void setOnwheel(final Object onwheel) {
        super.setOnwheel(onwheel);
    }

    /**
     * Mock for the moment.
     * @param retargetToElement if true, all events are targeted directly to this element;
     * if false, events can also fire at descendants of this element
     */
    @JsxFunction(IE)
    @Override
    public void setCapture(final boolean retargetToElement) {
        super.setCapture(retargetToElement);
    }

    /**
     * Mock for the moment.
     * @return true for success
     */
    @JsxFunction(IE)
    @Override
    public boolean releaseCapture() {
        return super.releaseCapture();
    }

    /**
     * Returns the {@code contentEditable} property.
     * @return the {@code contentEditable} property
     */
    @JsxGetter
    public String getContentEditable() {
        final String attribute = getDomNodeOrDie().getAttribute("contentEditable");
        if (attribute == DomElement.ATTRIBUTE_NOT_DEFINED) {
            return "inherit";
        }
        if (attribute == DomElement.ATTRIBUTE_VALUE_EMPTY) {
            return "true";
        }
        return attribute;
    }

    /**
     * Sets the {@code contentEditable} property.
     * @param contentEditable the {@code contentEditable} property to set
     */
    @JsxSetter
    public void setContentEditable(final String contentEditable) {
        getDomNodeOrDie().setAttribute("contentEditable", contentEditable);
    }

    /**
     * Returns the {@code isContentEditable} property.
     * @return the {@code isContentEditable} property
     */
    @JsxGetter
    public boolean isIsContentEditable() {
        final String attribute = getContentEditable();
        if ("true".equals(attribute)) {
            return true;
        }

        if ("inherit".equals(attribute)) {
            final DomNode parent = getDomNodeOrDie().getParentNode();
            if (parent != null) {
                final Object parentScriptable = parent.getScriptableObject();
                if (parentScriptable instanceof HTMLElement) {
                    return ((HTMLElement) parentScriptable).isIsContentEditable();
                }
            }
        }
        return false;
    }

    /**
     * {@inheritDoc}
     */
    @Override
    @JsxGetter
    public CSSStyleDeclaration getStyle() {
        return super.getStyle();
    }

    /**
     * {@inheritDoc}
     */
    @Override
    @JsxSetter
    public void setStyle(final String style) {
        super.setStyle(style);
    }

    /**
     * Returns the runtime style object for this element.
     * @return the runtime style object for this element
     */
    @JsxGetter(IE)
    public CSSStyleDeclaration getRuntimeStyle() {
        return super.getStyle();
    }

    /**
     * Returns the current (calculated) style object for this element.
     * @return the current (calculated) style object for this element
     */
    @JsxGetter(IE)
    public ComputedCSSStyleDeclaration getCurrentStyle() {
        if (!getDomNodeOrDie().isAttachedToPage()) {
            return null;
        }
        return getWindow().getComputedStyle(this, null);
    }

    /**
     * Sets the {@code onclick} event handler for this element.
     * @param handler the {@code onclick} event handler for this element
     */
    @JsxSetter
    public void setOnclick(final Object handler) {
        setEventHandler(MouseEvent.TYPE_CLICK, handler);
    }

    /**
     * Returns the {@code onclick} event handler for this element.
     * @return the {@code onclick} event handler for this element
     */
    @JsxGetter
    public Object getOnclick() {
        return getEventHandler(MouseEvent.TYPE_CLICK);
    }

    /**
     * Sets the {@code ondblclick} event handler for this element.
     * @param handler the {@code ondblclick} event handler for this element
     */
    @JsxSetter
    public void setOndblclick(final Object handler) {
        setEventHandler(MouseEvent.TYPE_DBL_CLICK, handler);
    }

    /**
     * Returns the {@code ondblclick} event handler for this element.
     * @return the {@code ondblclick} event handler for this element
     */
    @JsxGetter
    public Object getOndblclick() {
        return getEventHandler(MouseEvent.TYPE_DBL_CLICK);
    }

    /**
     * Sets the {@code onblur} event handler for this element.
     * @param handler the {@code onblur} event handler for this element
     */
    @JsxSetter
    public void setOnblur(final Object handler) {
        setEventHandler(Event.TYPE_BLUR, handler);
    }

    /**
     * Returns the {@code onblur} event handler for this element.
     * @return the {@code onblur} event handler for this element
     */
    @JsxGetter
    public Object getOnblur() {
        return getEventHandler(Event.TYPE_BLUR);
    }

    /**
     * Sets the {@code onfocus} event handler for this element.
     * @param handler the {@code onfocus} event handler for this element
     */
    @JsxSetter
    public void setOnfocus(final Object handler) {
        setEventHandler(Event.TYPE_FOCUS, handler);
    }

    /**
     * Returns the {@code onfocus} event handler for this element.
     * @return the {@code onfocus} event handler for this element
     */
    @JsxGetter
    public Object getOnfocus() {
        return getEventHandler(Event.TYPE_FOCUS);
    }

    /**
     * Sets the {@code onfocusin} event handler for this element.
     * @param handler the {@code onfocusin} event handler for this element
     */
    @JsxSetter(IE)
    public void setOnfocusin(final Object handler) {
        setEventHandler(Event.TYPE_FOCUS_IN, handler);
    }

    /**
     * Returns the {@code onfocusin} event handler for this element.
     * @return the {@code onfocusin} event handler for this element
     */
    @JsxGetter(IE)
    public Object getOnfocusin() {
        return getEventHandler(Event.TYPE_FOCUS_IN);
    }

    /**
     * Sets the {@code onfocusout} event handler for this element.
     * @param handler the {@code onfocusout} event handler for this element
     */
    @JsxSetter(IE)
    public void setOnfocusout(final Object handler) {
        setEventHandler(Event.TYPE_FOCUS_OUT, handler);
    }

    /**
     * Returns the {@code onfocusout} event handler for this element.
     * @return the {@code onfocusout} event handler for this element
     */
    @JsxGetter(IE)
    public Object getOnfocusout() {
        return getEventHandler(Event.TYPE_FOCUS_OUT);
    }

    /**
     * Sets the {@code onkeydown} event handler for this element.
     * @param handler the {@code onkeydown} event handler for this element
     */
    @JsxSetter
    public void setOnkeydown(final Object handler) {
        setEventHandler(Event.TYPE_KEY_DOWN, handler);
    }

    /**
     * Returns the {@code onkeydown} event handler for this element.
     * @return the {@code onkeydown} event handler for this element
     */
    @JsxGetter
    public Object getOnkeydown() {
        return getEventHandler(Event.TYPE_KEY_DOWN);
    }

    /**
     * Sets the {@code onkeypress} event handler for this element.
     * @param handler the {@code onkeypress} event handler for this element
     */
    @JsxSetter
    public void setOnkeypress(final Object handler) {
        setEventHandler(Event.TYPE_KEY_PRESS, handler);
    }

    /**
     * Returns the {@code onkeypress} event handler for this element.
     * @return the {@code onkeypress} event handler for this element
     */
    @JsxGetter
    public Object getOnkeypress() {
        return getEventHandler(Event.TYPE_KEY_PRESS);
    }

    /**
     * Sets the {@code onkeyup} event handler for this element.
     * @param handler the {@code onkeyup} event handler for this element
     */
    @JsxSetter
    public void setOnkeyup(final Object handler) {
        setEventHandler(Event.TYPE_KEY_UP, handler);
    }

    /**
     * Returns the {@code onkeyup} event handler for this element.
     * @return the {@code onkeyup} event handler for this element
     */
    @JsxGetter
    public Object getOnkeyup() {
        return getEventHandler(Event.TYPE_KEY_UP);
    }

    /**
     * Sets the {@code onmousedown} event handler for this element.
     * @param handler the {@code onmousedown} event handler for this element
     */
    @JsxSetter
    public void setOnmousedown(final Object handler) {
        setEventHandler(MouseEvent.TYPE_MOUSE_DOWN, handler);
    }

    /**
     * Returns the {@code onmousedown} event handler for this element.
     * @return the {@code onmousedown} event handler for this element
     */
    @JsxGetter
    public Object getOnmousedown() {
        return getEventHandler(MouseEvent.TYPE_MOUSE_DOWN);
    }

    /**
     * Sets the {@code onmousemove} event handler for this element.
     * @param handler the {@code onmousemove} event handler for this element
     */
    @JsxSetter
    public void setOnmousemove(final Object handler) {
        setEventHandler(MouseEvent.TYPE_MOUSE_MOVE, handler);
    }

    /**
     * Returns the {@code onmousemove} event handler for this element.
     * @return the {@code onmousemove} event handler for this element
     */
    @JsxGetter
    public Object getOnmousemove() {
        return getEventHandler(MouseEvent.TYPE_MOUSE_MOVE);
    }

    /**
     * Sets the {@code onmouseout} event handler for this element.
     * @param handler the {@code onmouseout} event handler for this element
     */
    @JsxSetter
    public void setOnmouseout(final Object handler) {
        setEventHandler(MouseEvent.TYPE_MOUSE_OUT, handler);
    }

    /**
     * Returns the {@code onmouseout} event handler for this element.
     * @return the {@code onmouseout} event handler for this element
     */
    @JsxGetter
    public Object getOnmouseout() {
        return getEventHandler(MouseEvent.TYPE_MOUSE_OUT);
    }

    /**
     * Sets the {@code onmouseover} event handler for this element.
     * @param handler the {@code onmouseover} event handler for this element
     */
    @JsxSetter
    public void setOnmouseover(final Object handler) {
        setEventHandler(MouseEvent.TYPE_MOUSE_OVER, handler);
    }

    /**
     * Returns the {@code onmouseover} event handler for this element.
     * @return the {@code onmouseover} event handler for this element
     */
    @JsxGetter
    public Object getOnmouseover() {
        return getEventHandler(MouseEvent.TYPE_MOUSE_OVER);
    }

    /**
     * Sets the {@code onmouseup} event handler for this element.
     * @param handler the {@code onmouseup} event handler for this element
     */
    @JsxSetter
    public void setOnmouseup(final Object handler) {
        setEventHandler(MouseEvent.TYPE_MOUSE_UP, handler);
    }

    /**
     * Returns the {@code onmouseup} event handler for this element.
     * @return the {@code onmouseup} event handler for this element
     */
    @JsxGetter
    public Object getOnmouseup() {
        return getEventHandler(MouseEvent.TYPE_MOUSE_UP);
    }

    /**
     * Sets the {@code oncontextmenu} event handler for this element.
     * @param handler the {@code oncontextmenu} event handler for this element
     */
    @JsxSetter
    public void setOncontextmenu(final Object handler) {
        setEventHandler(MouseEvent.TYPE_CONTEXT_MENU, handler);
    }

    /**
     * Returns the {@code oncontextmenu} event handler for this element.
     * @return the {@code oncontextmenu} event handler for this element
     */
    @JsxGetter
    public Object getOncontextmenu() {
        return getEventHandler(MouseEvent.TYPE_CONTEXT_MENU);
    }

    /**
     * Sets the {@code onresize} event handler for this element.
     * @param handler the {@code onresize} event handler for this element
     */
<<<<<<< HEAD
    @JsxSetter({CHROME, FF, FF68})
=======
    @JsxSetter({CHROME, EDGE, FF, FF78})
>>>>>>> 6cc30901
    public void setOnresize(final Object handler) {
        setEventHandler("resize", handler);
    }

    /**
     * Returns the {@code onresize} event handler for this element.
     * @return the {@code onresize} event handler for this element
     */
<<<<<<< HEAD
    @JsxGetter({CHROME, FF, FF68})
=======
    @JsxGetter({CHROME, EDGE, FF, FF78})
>>>>>>> 6cc30901
    public Function getOnresize() {
        return getEventHandler("resize");
    }

    /**
     * Sets the {@code onerror} event handler for this element.
     * @param handler the {@code onerror} event handler for this element
     */
    @JsxSetter
    public void setOnerror(final Object handler) {
        setEventHandler(Event.TYPE_ERROR, handler);
    }

    /**
     * Returns the {@code onerror} event handler for this element.
     * @return the {@code onerror} event handler for this element
     */
    @JsxGetter
    public Object getOnerror() {
        return getEventHandler(Event.TYPE_ERROR);
    }

    /**
     * Returns the {@code oninput} event handler for this element.
     * @return the {@code oninput} event handler for this element
     */
    @JsxGetter
    public Function getOninput() {
        return getEventHandler(Event.TYPE_INPUT);
    }

    /**
     * Sets the {@code oninput} event handler for this element.
     * @param oninput the {@code oninput} event handler for this element
     */
    @JsxSetter
    public void setOninput(final Object oninput) {
        setEventHandler(Event.TYPE_INPUT, oninput);
    }

    /**
     * {@inheritDoc}
     */
    @Override
    @JsxFunction(IE)
    public boolean contains(final Object element) {
        return super.contains(element);
    }

    /**
     * Returns the {@code hidden} property.
     * @return the {@code hidden} property
     */
    @JsxGetter
    public boolean isHidden() {
        return getDomNodeOrDie().isHidden();
    }

    /**
     * Sets the {@code hidden} property.
     * @param hidden the {@code hidden} value
     */
    @JsxSetter
    public void setHidden(final boolean hidden) {
        if (hidden) {
            getDomNodeOrDie().setAttribute("hidden", "hidden");
        }
        else {
            getDomNodeOrDie().removeAttribute("hidden");
        }
    }

    /**
     * {@inheritDoc}
     */
    @Override
    @JsxGetter(IE)
    public String getId() {
        return super.getId();
    }

    /**
     * {@inheritDoc}
     */
    @Override
    @JsxSetter(IE)
    public void setId(final String newId) {
        super.setId(newId);
    }

    /**
     * Returns the {@code onabort} event handler for this element.
     * @return the {@code onabort} event handler for this element
     */
    @JsxGetter
    public Function getOnabort() {
        return getEventHandler("abort");
    }

    /**
     * Sets the {@code onabort} event handler for this element.
     * @param onabort the {@code onabort} event handler for this element
     */
    @JsxSetter
    public void setOnabort(final Object onabort) {
        setEventHandler("abort", onabort);
    }

    /**
     * Returns the {@code onauxclick} event handler for this element.
     * @return the {@code onauxclick} event handler for this element
     */
    @JsxGetter({CHROME, EDGE})
    public Function getOnauxclick() {
        return getEventHandler("auxclick");
    }

    /**
     * Sets the {@code onauxclick} event handler for this element.
     * @param onauxclick the {@code onauxclick} event handler for this element
     */
    @JsxSetter({CHROME, EDGE})
    public void setOnauxclick(final Object onauxclick) {
        setEventHandler("auxclick", onauxclick);
    }

    /**
     * Returns the {@code oncancel} event handler for this element.
     * @return the {@code oncancel} event handler for this element
     */
    @JsxGetter({CHROME, EDGE})
    public Function getOncancel() {
        return getEventHandler("cancel");
    }

    /**
     * Sets the {@code oncancel} event handler for this element.
     * @param oncancel the {@code oncancel} event handler for this element
     */
    @JsxSetter({CHROME, EDGE})
    public void setOncancel(final Object oncancel) {
        setEventHandler("cancel", oncancel);
    }

    /**
     * Returns the {@code oncanplay} event handler for this element.
     * @return the {@code oncanplay} event handler for this element
     */
    @JsxGetter
    public Function getOncanplay() {
        return getEventHandler("canplay");
    }

    /**
     * Sets the {@code oncanplay} event handler for this element.
     * @param oncanplay the {@code oncanplay} event handler for this element
     */
    @JsxSetter
    public void setOncanplay(final Object oncanplay) {
        setEventHandler("canplay", oncanplay);
    }

    /**
     * Returns the {@code oncanplaythrough} event handler for this element.
     * @return the {@code oncanplaythrough} event handler for this element
     */
    @JsxGetter
    public Function getOncanplaythrough() {
        return getEventHandler("canplaythrough");
    }

    /**
     * Sets the {@code oncanplaythrough} event handler for this element.
     * @param oncanplaythrough the {@code oncanplaythrough} event handler for this element
     */
    @JsxSetter
    public void setOncanplaythrough(final Object oncanplaythrough) {
        setEventHandler("canplaythrough", oncanplaythrough);
    }

    /**
     * Returns the {@code onclose} event handler for this element.
     * @return the {@code onclose} event handler for this element
     */
    @JsxGetter({CHROME, EDGE})
    public Function getOnclose() {
        return getEventHandler(Event.TYPE_CLOSE);
    }

    /**
     * Sets the {@code onclose} event handler for this element.
     * @param onclose the {@code onclose} event handler for this element
     */
    @JsxSetter({CHROME, EDGE})
    public void setOnclose(final Object onclose) {
        setEventHandler(Event.TYPE_CLOSE, onclose);
    }

    /**
     * Returns the {@code oncuechange} event handler for this element.
     * @return the {@code oncuechange} event handler for this element
     */
    @JsxGetter({CHROME, EDGE, IE})
    public Function getOncuechange() {
        return getEventHandler("cuechange");
    }

    /**
     * Sets the {@code oncuechange} event handler for this element.
     * @param oncuechange the {@code oncuechange} event handler for this element
     */
    @JsxSetter({CHROME, EDGE, IE})
    public void setOncuechange(final Object oncuechange) {
        setEventHandler("cuechange", oncuechange);
    }

    /**
     * Returns the {@code ondrag} event handler for this element.
     * @return the {@code ondrag} event handler for this element
     */
    @JsxGetter
    public Function getOndrag() {
        return getEventHandler("drag");
    }

    /**
     * Sets the {@code ondrag} event handler for this element.
     * @param ondrag the {@code ondrag} event handler for this element
     */
    @JsxSetter
    public void setOndrag(final Object ondrag) {
        setEventHandler("drag", ondrag);
    }

    /**
     * Returns the {@code ondragend} event handler for this element.
     * @return the {@code ondragend} event handler for this element
     */
    @JsxGetter
    public Function getOndragend() {
        return getEventHandler("dragend");
    }

    /**
     * Sets the {@code ondragend} event handler for this element.
     * @param ondragend the {@code ondragend} event handler for this element
     */
    @JsxSetter
    public void setOndragend(final Object ondragend) {
        setEventHandler("dragend", ondragend);
    }

    /**
     * Returns the {@code ondragenter} event handler for this element.
     * @return the {@code ondragenter} event handler for this element
     */
    @JsxGetter
    public Function getOndragenter() {
        return getEventHandler("dragenter");
    }

    /**
     * Sets the {@code ondragenter} event handler for this element.
     * @param ondragenter the {@code ondragenter} event handler for this element
     */
    @JsxSetter
    public void setOndragenter(final Object ondragenter) {
        setEventHandler("dragenter", ondragenter);
    }

    /**
     * Returns the {@code ondragleave} event handler for this element.
     * @return the {@code ondragleave} event handler for this element
     */
    @JsxGetter
    public Function getOndragleave() {
        return getEventHandler("dragleave");
    }

    /**
     * Sets the {@code ondragleave} event handler for this element.
     * @param ondragleave the {@code ondragleave} event handler for this element
     */
    @JsxSetter
    public void setOndragleave(final Object ondragleave) {
        setEventHandler("dragleave", ondragleave);
    }

    /**
     * Returns the {@code ondragover} event handler for this element.
     * @return the {@code ondragover} event handler for this element
     */
    @JsxGetter
    public Function getOndragover() {
        return getEventHandler("dragover");
    }

    /**
     * Sets the {@code ondragover} event handler for this element.
     * @param ondragover the {@code ondragover} event handler for this element
     */
    @JsxSetter
    public void setOndragover(final Object ondragover) {
        setEventHandler("dragover", ondragover);
    }

    /**
     * Returns the {@code ondragstart} event handler for this element.
     * @return the {@code ondragstart} event handler for this element
     */
    @JsxGetter
    public Function getOndragstart() {
        return getEventHandler("dragstart");
    }

    /**
     * Sets the {@code ondragstart} event handler for this element.
     * @param ondragstart the {@code ondragstart} event handler for this element
     */
    @JsxSetter
    public void setOndragstart(final Object ondragstart) {
        setEventHandler("dragstart", ondragstart);
    }

    /**
     * Returns the {@code ondrop} event handler for this element.
     * @return the {@code ondrop} event handler for this element
     */
    @JsxGetter
    public Function getOndrop() {
        return getEventHandler("drop");
    }

    /**
     * Sets the {@code ondrop} event handler for this element.
     * @param ondrop the {@code ondrop} event handler for this element
     */
    @JsxSetter
    public void setOndrop(final Object ondrop) {
        setEventHandler("drop", ondrop);
    }

    /**
     * Returns the {@code ondurationchange} event handler for this element.
     * @return the {@code ondurationchange} event handler for this element
     */
    @JsxGetter
    public Function getOndurationchange() {
        return getEventHandler("durationchange");
    }

    /**
     * Sets the {@code ondurationchange} event handler for this element.
     * @param ondurationchange the {@code ondurationchange} event handler for this element
     */
    @JsxSetter
    public void setOndurationchange(final Object ondurationchange) {
        setEventHandler("durationchange", ondurationchange);
    }

    /**
     * Returns the {@code onemptied} event handler for this element.
     * @return the {@code onemptied} event handler for this element
     */
    @JsxGetter
    public Function getOnemptied() {
        return getEventHandler("emptied");
    }

    /**
     * Sets the {@code onemptied} event handler for this element.
     * @param onemptied the {@code onemptied} event handler for this element
     */
    @JsxSetter
    public void setOnemptied(final Object onemptied) {
        setEventHandler("emptied", onemptied);
    }

    /**
     * Returns the {@code onended} event handler for this element.
     * @return the {@code onended} event handler for this element
     */
    @JsxGetter
    public Function getOnended() {
        return getEventHandler("ended");
    }

    /**
     * Sets the {@code onended} event handler for this element.
     * @param onended the {@code onended} event handler for this element
     */
    @JsxSetter
    public void setOnended(final Object onended) {
        setEventHandler("ended", onended);
    }

    /**
     * Returns the {@code ongotpointercapture} event handler for this element.
     * @return the {@code ongotpointercapture} event handler for this element
     */
    @Override
    @JsxGetter({CHROME, EDGE})
    public Function getOngotpointercapture() {
        return getEventHandler("gotpointercapture");
    }

    /**
     * Sets the {@code ongotpointercapture} event handler for this element.
     * @param ongotpointercapture the {@code ongotpointercapture} event handler for this element
     */
    @Override
    @JsxSetter({CHROME, EDGE})
    public void setOngotpointercapture(final Object ongotpointercapture) {
        setEventHandler("gotpointercapture", ongotpointercapture);
    }

    /**
     * Returns the {@code oninvalid} event handler for this element.
     * @return the {@code oninvalid} event handler for this element
     */
<<<<<<< HEAD
    @JsxGetter({CHROME, FF, FF68})
=======
    @JsxGetter({CHROME, EDGE, FF, FF78})
>>>>>>> 6cc30901
    public Function getOninvalid() {
        return getEventHandler("invalid");
    }

    /**
     * Sets the {@code oninvalid} event handler for this element.
     * @param oninvalid the {@code oninvalid} event handler for this element
     */
<<<<<<< HEAD
    @JsxSetter({CHROME, FF, FF68})
=======
    @JsxSetter({CHROME, EDGE, FF, FF78})
>>>>>>> 6cc30901
    public void setOninvalid(final Object oninvalid) {
        setEventHandler("invalid", oninvalid);
    }

    /**
     * Returns the {@code onload} event handler for this element.
     * @return the {@code onload} event handler for this element
     */
    @JsxGetter
    public Function getOnload() {
        return getEventHandler(Event.TYPE_LOAD);
    }

    /**
     * Sets the {@code onload} event handler for this element.
     * @param onload the {@code onload} event handler for this element
     */
    @JsxSetter
    public void setOnload(final Object onload) {
        setEventHandler(Event.TYPE_LOAD, onload);
    }

    /**
     * Returns the {@code onloadeddata} event handler for this element.
     * @return the {@code onloadeddata} event handler for this element
     */
    @JsxGetter
    public Function getOnloadeddata() {
        return getEventHandler("loadeddata");
    }

    /**
     * Sets the {@code onloadeddata} event handler for this element.
     * @param onloadeddata the {@code onloadeddata} event handler for this element
     */
    @JsxSetter
    public void setOnloadeddata(final Object onloadeddata) {
        setEventHandler("loadeddata", onloadeddata);
    }

    /**
     * Returns the {@code onloadedmetadata} event handler for this element.
     * @return the {@code onloadedmetadata} event handler for this element
     */
    @JsxGetter
    public Function getOnloadedmetadata() {
        return getEventHandler("loadedmetadata");
    }

    /**
     * Sets the {@code onloadedmetadata} event handler for this element.
     * @param onloadedmetadata the {@code onloadedmetadata} event handler for this element
     */
    @JsxSetter
    public void setOnloadedmetadata(final Object onloadedmetadata) {
        setEventHandler("loadedmetadata", onloadedmetadata);
    }

    /**
     * Returns the {@code onloadstart} event handler for this element.
     * @return the {@code onloadstart} event handler for this element
     */
    @JsxGetter
    public Function getOnloadstart() {
        return getEventHandler("loadstart");
    }

    /**
     * Sets the {@code onloadstart} event handler for this element.
     * @param onloadstart the {@code onloadstart} event handler for this element
     */
    @JsxSetter
    public void setOnloadstart(final Object onloadstart) {
        setEventHandler("loadstart", onloadstart);
    }

    /**
     * Returns the {@code onlostpointercapture} event handler for this element.
     * @return the {@code onlostpointercapture} event handler for this element
     */
    @Override
    @JsxGetter({CHROME, EDGE})
    public Function getOnlostpointercapture() {
        return getEventHandler("lostpointercapture");
    }

    /**
     * Sets the {@code onlostpointercapture} event handler for this element.
     * @param onlostpointercapture the {@code onlostpointercapture} event handler for this element
     */
    @Override
    @JsxSetter({CHROME, EDGE})
    public void setOnlostpointercapture(final Object onlostpointercapture) {
        setEventHandler("lostpointercapture", onlostpointercapture);
    }

    /**
     * Returns the {@code onmouseenter} event handler for this element.
     * @return the {@code onmouseenter} event handler for this element
     */
    @JsxGetter
    public Function getOnmouseenter() {
        return getEventHandler("mouseenter");
    }

    /**
     * Sets the {@code onmouseenter} event handler for this element.
     * @param onmouseenter the {@code onmouseenter} event handler for this element
     */
    @JsxSetter
    public void setOnmouseenter(final Object onmouseenter) {
        setEventHandler("mouseenter", onmouseenter);
    }

    /**
     * Returns the {@code onmouseleave} event handler for this element.
     * @return the {@code onmouseleave} event handler for this element
     */
    @JsxGetter
    public Function getOnmouseleave() {
        return getEventHandler("mouseleave");
    }

    /**
     * Sets the {@code onmouseleave} event handler for this element.
     * @param onmouseleave the {@code onmouseleave} event handler for this element
     */
    @JsxSetter
    public void setOnmouseleave(final Object onmouseleave) {
        setEventHandler("mouseleave", onmouseleave);
    }

    /**
     * Returns the {@code onmousewheel} event handler for this element.
     * @return the {@code onmousewheel} event handler for this element
     */
    @JsxGetter({CHROME, EDGE, IE})
    public Function getOnmousewheel() {
        return getEventHandler("mousewheel");
    }

    /**
     * Sets the {@code onmousewheel} event handler for this element.
     * @param onmousewheel the {@code onmousewheel} event handler for this element
     */
    @JsxSetter({CHROME, EDGE, IE})
    public void setOnmousewheel(final Object onmousewheel) {
        setEventHandler("mousewheel", onmousewheel);
    }

    /**
     * Returns the {@code onpause} event handler for this element.
     * @return the {@code onpause} event handler for this element
     */
    @JsxGetter
    public Function getOnpause() {
        return getEventHandler("pause");
    }

    /**
     * Sets the {@code onpause} event handler for this element.
     * @param onpause the {@code onpause} event handler for this element
     */
    @JsxSetter
    public void setOnpause(final Object onpause) {
        setEventHandler("pause", onpause);
    }

    /**
     * Returns the {@code onplay} event handler for this element.
     * @return the {@code onplay} event handler for this element
     */
    @JsxGetter
    public Function getOnplay() {
        return getEventHandler("play");
    }

    /**
     * Sets the {@code onplay} event handler for this element.
     * @param onplay the {@code onplay} event handler for this element
     */
    @JsxSetter
    public void setOnplay(final Object onplay) {
        setEventHandler("play", onplay);
    }

    /**
     * Returns the {@code onplaying} event handler for this element.
     * @return the {@code onplaying} event handler for this element
     */
    @JsxGetter
    public Function getOnplaying() {
        return getEventHandler("playing");
    }

    /**
     * Sets the {@code onplaying} event handler for this element.
     * @param onplaying the {@code onplaying} event handler for this element
     */
    @JsxSetter
    public void setOnplaying(final Object onplaying) {
        setEventHandler("playing", onplaying);
    }

    /**
     * Returns the {@code onpointercancel} event handler for this element.
     * @return the {@code onpointercancel} event handler for this element
     */
    @Override
    @JsxGetter({CHROME, EDGE})
    public Function getOnpointercancel() {
        return getEventHandler("pointercancel");
    }

    /**
     * Sets the {@code onpointercancel} event handler for this element.
     * @param onpointercancel the {@code onpointercancel} event handler for this element
     */
    @Override
    @JsxSetter({CHROME, EDGE})
    public void setOnpointercancel(final Object onpointercancel) {
        setEventHandler("pointercancel", onpointercancel);
    }

    /**
     * Returns the {@code onpointerdown} event handler for this element.
     * @return the {@code onpointerdown} event handler for this element
     */
    @Override
    @JsxGetter({CHROME, EDGE})
    public Function getOnpointerdown() {
        return getEventHandler("pointerdown");
    }

    /**
     * Sets the {@code onpointerdown} event handler for this element.
     * @param onpointerdown the {@code onpointerdown} event handler for this element
     */
    @Override
    @JsxSetter({CHROME, EDGE})
    public void setOnpointerdown(final Object onpointerdown) {
        setEventHandler("pointerdown", onpointerdown);
    }

    /**
     * Returns the {@code onpointerenter} event handler for this element.
     * @return the {@code onpointerenter} event handler for this element
     */
    @Override
    @JsxGetter({CHROME, EDGE})
    public Function getOnpointerenter() {
        return getEventHandler("pointerenter");
    }

    /**
     * Sets the {@code onpointerenter} event handler for this element.
     * @param onpointerenter the {@code onpointerenter} event handler for this element
     */
    @Override
    @JsxSetter({CHROME, EDGE})
    public void setOnpointerenter(final Object onpointerenter) {
        setEventHandler("pointerenter", onpointerenter);
    }

    /**
     * Returns the {@code onpointerleave} event handler for this element.
     * @return the {@code onpointerleave} event handler for this element
     */
    @Override
    @JsxGetter({CHROME, EDGE})
    public Function getOnpointerleave() {
        return getEventHandler("pointerleave");
    }

    /**
     * Sets the {@code onpointerleave} event handler for this element.
     * @param onpointerleave the {@code onpointerleave} event handler for this element
     */
    @Override
    @JsxSetter({CHROME, EDGE})
    public void setOnpointerleave(final Object onpointerleave) {
        setEventHandler("pointerleave", onpointerleave);
    }

    /**
     * Returns the {@code onpointermove} event handler for this element.
     * @return the {@code onpointermove} event handler for this element
     */
    @Override
    @JsxGetter({CHROME, EDGE})
    public Function getOnpointermove() {
        return getEventHandler("pointermove");
    }

    /**
     * Sets the {@code onpointermove} event handler for this element.
     * @param onpointermove the {@code onpointermove} event handler for this element
     */
    @Override
    @JsxSetter({CHROME, EDGE})
    public void setOnpointermove(final Object onpointermove) {
        setEventHandler("pointermove", onpointermove);
    }

    /**
     * Returns the {@code onpointerout} event handler for this element.
     * @return the {@code onpointerout} event handler for this element
     */
    @Override
    @JsxGetter({CHROME, EDGE})
    public Function getOnpointerout() {
        return getEventHandler("pointerout");
    }

    /**
     * Sets the {@code onpointerout} event handler for this element.
     * @param onpointerout the {@code onpointerout} event handler for this element
     */
    @Override
    @JsxSetter({CHROME, EDGE})
    public void setOnpointerout(final Object onpointerout) {
        setEventHandler("pointerout", onpointerout);
    }

    /**
     * Returns the {@code onpointerover} event handler for this element.
     * @return the {@code onpointerover} event handler for this element
     */
    @Override
    @JsxGetter({CHROME, EDGE})
    public Function getOnpointerover() {
        return getEventHandler("pointerover");
    }

    /**
     * Sets the {@code onpointerover} event handler for this element.
     * @param onpointerover the {@code onpointerover} event handler for this element
     */
    @Override
    @JsxSetter({CHROME, EDGE})
    public void setOnpointerover(final Object onpointerover) {
        setEventHandler("pointerover", onpointerover);
    }

    /**
     * Returns the {@code onpointerup} event handler for this element.
     * @return the {@code onpointerup} event handler for this element
     */
    @Override
    @JsxGetter({CHROME, EDGE})
    public Function getOnpointerup() {
        return getEventHandler("pointerup");
    }

    /**
     * Sets the {@code onpointerup} event handler for this element.
     * @param onpointerup the {@code onpointerup} event handler for this element
     */
    @Override
    @JsxSetter({CHROME, EDGE})
    public void setOnpointerup(final Object onpointerup) {
        setEventHandler("pointerup", onpointerup);
    }

    /**
     * Returns the {@code onprogress} event handler for this element.
     * @return the {@code onprogress} event handler for this element
     */
    @JsxGetter
    public Function getOnprogress() {
        return getEventHandler("progress");
    }

    /**
     * Sets the {@code onprogress} event handler for this element.
     * @param onprogress the {@code onprogress} event handler for this element
     */
    @JsxSetter
    public void setOnprogress(final Object onprogress) {
        setEventHandler("progress", onprogress);
    }

    /**
     * Returns the {@code onratechange} event handler for this element.
     * @return the {@code onratechange} event handler for this element
     */
    @JsxGetter
    public Function getOnratechange() {
        return getEventHandler("ratechange");
    }

    /**
     * Sets the {@code onratechange} event handler for this element.
     * @param onratechange the {@code onratechange} event handler for this element
     */
    @JsxSetter
    public void setOnratechange(final Object onratechange) {
        setEventHandler("ratechange", onratechange);
    }

    /**
     * Returns the {@code onreset} event handler for this element.
     * @return the {@code onreset} event handler for this element
     */
    @JsxGetter
    public Function getOnreset() {
        return getEventHandler(Event.TYPE_RESET);
    }

    /**
     * Sets the {@code onreset} event handler for this element.
     * @param onreset the {@code onreset} event handler for this element
     */
    @JsxSetter
    public void setOnreset(final Object onreset) {
        setEventHandler(Event.TYPE_RESET, onreset);
    }

    /**
     * Returns the {@code onscroll} event handler for this element.
     * @return the {@code onscroll} event handler for this element
     */
    @JsxGetter
    public Function getOnscroll() {
        return getEventHandler("scroll");
    }

    /**
     * Sets the {@code onscroll} event handler for this element.
     * @param onscroll the {@code onscroll} event handler for this element
     */
    @JsxSetter
    public void setOnscroll(final Object onscroll) {
        setEventHandler("scroll", onscroll);
    }

    /**
     * Returns the {@code onseeked} event handler for this element.
     * @return the {@code onseeked} event handler for this element
     */
    @JsxGetter
    public Function getOnseeked() {
        return getEventHandler("seeked");
    }

    /**
     * Sets the {@code onseeked} event handler for this element.
     * @param onseeked the {@code onseeked} event handler for this element
     */
    @JsxSetter
    public void setOnseeked(final Object onseeked) {
        setEventHandler("seeked", onseeked);
    }

    /**
     * Returns the {@code onseeking} event handler for this element.
     * @return the {@code onseeking} event handler for this element
     */
    @JsxGetter
    public Function getOnseeking() {
        return getEventHandler("seeking");
    }

    /**
     * Sets the {@code onseeking} event handler for this element.
     * @param onseeking the {@code onseeking} event handler for this element
     */
    @JsxSetter
    public void setOnseeking(final Object onseeking) {
        setEventHandler("seeking", onseeking);
    }

    /**
     * Returns the {@code onselect} event handler for this element.
     * @return the {@code onselect} event handler for this element
     */
    @JsxGetter
    public Function getOnselect() {
        return getEventHandler("select");
    }

    /**
     * Sets the {@code onselect} event handler for this element.
     * @param onselect the {@code onselect} event handler for this element
     */
    @JsxSetter
    public void setOnselect(final Object onselect) {
        setEventHandler("select", onselect);
    }

    /**
     * Returns the {@code onshow} event handler for this element.
     * @return the {@code onshow} event handler for this element
     */
<<<<<<< HEAD
    @JsxGetter({CHROME, FF, FF68})
=======
    @JsxGetter({FF, FF78})
>>>>>>> 6cc30901
    public Function getOnshow() {
        return getEventHandler("show");
    }

    /**
     * Sets the {@code onshow} event handler for this element.
     * @param onshow the {@code onshow} event handler for this element
     */
<<<<<<< HEAD
    @JsxSetter({CHROME, FF, FF68})
=======
    @JsxSetter({FF, FF78})
>>>>>>> 6cc30901
    public void setOnshow(final Object onshow) {
        setEventHandler("show", onshow);
    }

    /**
     * Returns the {@code onstalled} event handler for this element.
     * @return the {@code onstalled} event handler for this element
     */
    @JsxGetter
    public Function getOnstalled() {
        return getEventHandler("stalled");
    }

    /**
     * Sets the {@code onstalled} event handler for this element.
     * @param onstalled the {@code onstalled} event handler for this element
     */
    @JsxSetter
    public void setOnstalled(final Object onstalled) {
        setEventHandler("stalled", onstalled);
    }

    /**
     * Returns the {@code onsuspend} event handler for this element.
     * @return the {@code onsuspend} event handler for this element
     */
    @JsxGetter
    public Function getOnsuspend() {
        return getEventHandler("suspend");
    }

    /**
     * Sets the {@code onsuspend} event handler for this element.
     * @param onsuspend the {@code onsuspend} event handler for this element
     */
    @JsxSetter
    public void setOnsuspend(final Object onsuspend) {
        setEventHandler("suspend", onsuspend);
    }

    /**
     * Returns the {@code ontimeupdate} event handler for this element.
     * @return the {@code ontimeupdate} event handler for this element
     */
    @JsxGetter
    public Function getOntimeupdate() {
        return getEventHandler("timeupdate");
    }

    /**
     * Sets the {@code ontimeupdate} event handler for this element.
     * @param ontimeupdate the {@code ontimeupdate} event handler for this element
     */
    @JsxSetter
    public void setOntimeupdate(final Object ontimeupdate) {
        setEventHandler("timeupdate", ontimeupdate);
    }

    /**
     * Returns the {@code ontoggle} event handler for this element.
     * @return the {@code ontoggle} event handler for this element
     */
    @JsxGetter({CHROME, EDGE})
    public Function getOntoggle() {
        return getEventHandler("toggle");
    }

    /**
     * Sets the {@code ontoggle} event handler for this element.
     * @param ontoggle the {@code ontoggle} event handler for this element
     */
    @JsxSetter({CHROME, EDGE})
    public void setOntoggle(final Object ontoggle) {
        setEventHandler("toggle", ontoggle);
    }

    /**
     * Returns the {@code onvolumechange} event handler for this element.
     * @return the {@code onvolumechange} event handler for this element
     */
    @JsxGetter
    public Function getOnvolumechange() {
        return getEventHandler("volumechange");
    }

    /**
     * Sets the {@code onvolumechange} event handler for this element.
     * @param onvolumechange the {@code onvolumechange} event handler for this element
     */
    @JsxSetter
    public void setOnvolumechange(final Object onvolumechange) {
        setEventHandler("volumechange", onvolumechange);
    }

    /**
     * Returns the {@code onwaiting} event handler for this element.
     * @return the {@code onwaiting} event handler for this element
     */
    @JsxGetter
    public Function getOnwaiting() {
        return getEventHandler("waiting");
    }

    /**
     * Sets the {@code onwaiting} event handler for this element.
     * @param onwaiting the {@code onwaiting} event handler for this element
     */
    @JsxSetter
    public void setOnwaiting(final Object onwaiting) {
        setEventHandler("waiting", onwaiting);
    }

    /**
     * Returns the {@code oncopy} event handler for this element.
     * @return the {@code oncopy} event handler for this element
     */
    @Override
<<<<<<< HEAD
    @JsxGetter({FF, FF68, IE})
=======
    @JsxGetter({FF, FF78, IE})
>>>>>>> 6cc30901
    public Function getOncopy() {
        return getEventHandler("copy");
    }

    /**
     * Sets the {@code oncopy} event handler for this element.
     * @param oncopy the {@code oncopy} event handler for this element
     */
    @Override
<<<<<<< HEAD
    @JsxSetter({FF, FF68, IE})
=======
    @JsxSetter({FF, FF78, IE})
>>>>>>> 6cc30901
    public void setOncopy(final Object oncopy) {
        setEventHandler("copy", oncopy);
    }

    /**
     * Returns the {@code oncut} event handler for this element.
     * @return the {@code oncut} event handler for this element
     */
    @Override
<<<<<<< HEAD
    @JsxGetter({FF, FF68, IE})
=======
    @JsxGetter({FF, FF78, IE})
>>>>>>> 6cc30901
    public Function getOncut() {
        return getEventHandler("cut");
    }

    /**
     * Sets the {@code oncut} event handler for this element.
     * @param oncut the {@code oncut} event handler for this element
     */
    @Override
<<<<<<< HEAD
    @JsxSetter({FF, FF68, IE})
=======
    @JsxSetter({FF, FF78, IE})
>>>>>>> 6cc30901
    public void setOncut(final Object oncut) {
        setEventHandler("cut", oncut);
    }

    /**
     * Returns the {@code onpaste} event handler for this element.
     * @return the {@code onpaste} event handler for this element
     */
    @Override
<<<<<<< HEAD
    @JsxGetter({FF, FF68, IE})
=======
    @JsxGetter({FF, FF78, IE})
>>>>>>> 6cc30901
    public Function getOnpaste() {
        return getEventHandler("paste");
    }

    /**
     * Sets the {@code onpaste} event handler for this element.
     * @param onpaste the {@code onpaste} event handler for this element
     */
    @Override
<<<<<<< HEAD
    @JsxSetter({FF, FF68, IE})
=======
    @JsxSetter({FF, FF78, IE})
>>>>>>> 6cc30901
    public void setOnpaste(final Object onpaste) {
        setEventHandler("paste", onpaste);
    }

    /**
     * Returns the {@code onmozfullscreenchange} event handler for this element.
     * @return the {@code onmozfullscreenchange} event handler for this element
     */
<<<<<<< HEAD
    @JsxGetter({FF, FF68})
=======
    @JsxGetter({FF, FF78})
>>>>>>> 6cc30901
    public Function getOnmozfullscreenchange() {
        return getEventHandler("mozfullscreenchange");
    }

    /**
     * Sets the {@code onmozfullscreenchange} event handler for this element.
     * @param onmozfullscreenchange the {@code onmozfullscreenchange} event handler for this element
     */
<<<<<<< HEAD
    @JsxSetter({FF, FF68})
=======
    @JsxSetter({FF, FF78})
>>>>>>> 6cc30901
    public void setOnmozfullscreenchange(final Object onmozfullscreenchange) {
        setEventHandler("mozfullscreenchange", onmozfullscreenchange);
    }

    /**
     * Returns the {@code onmozfullscreenerror} event handler for this element.
     * @return the {@code onmozfullscreenerror} event handler for this element
     */
<<<<<<< HEAD
    @JsxGetter({FF, FF68})
=======
    @JsxGetter({FF, FF78})
>>>>>>> 6cc30901
    public Function getOnmozfullscreenerror() {
        return getEventHandler("mozfullscreenerror");
    }

    /**
     * Sets the {@code onmozfullscreenerror} event handler for this element.
     * @param onmozfullscreenerror the {@code onmozfullscreenerror} event handler for this element
     */
<<<<<<< HEAD
    @JsxSetter({FF, FF68})
=======
    @JsxSetter({FF, FF78})
>>>>>>> 6cc30901
    public void setOnmozfullscreenerror(final Object onmozfullscreenerror) {
        setEventHandler("mozfullscreenerror", onmozfullscreenerror);
    }

    /**
     * Returns the {@code onactivate} event handler for this element.
     * @return the {@code onactivate} event handler for this element
     */
    @JsxGetter(IE)
    public Function getOnactivate() {
        return getEventHandler("activate");
    }

    /**
     * Sets the {@code onactivate} event handler for this element.
     * @param onactivate the {@code onactivate} event handler for this element
     */
    @JsxSetter(IE)
    public void setOnactivate(final Object onactivate) {
        setEventHandler("activate", onactivate);
    }

    /**
     * Returns the {@code onbeforeactivate} event handler for this element.
     * @return the {@code onbeforeactivate} event handler for this element
     */
    @JsxGetter(IE)
    public Function getOnbeforeactivate() {
        return getEventHandler("beforeactivate");
    }

    /**
     * Sets the {@code onbeforeactivate} event handler for this element.
     * @param onbeforeactivate the {@code onbeforeactivate} event handler for this element
     */
    @JsxSetter(IE)
    public void setOnbeforeactivate(final Object onbeforeactivate) {
        setEventHandler("beforeactivate", onbeforeactivate);
    }

    /**
     * Returns the {@code onbeforecopy} event handler for this element.
     * @return the {@code onbeforecopy} event handler for this element
     */
    @Override
    @JsxGetter(IE)
    public Function getOnbeforecopy() {
        return getEventHandler("beforecopy");
    }

    /**
     * Sets the {@code onbeforecopy} event handler for this element.
     * @param onbeforecopy the {@code onbeforecopy} event handler for this element
     */
    @Override
    @JsxSetter(IE)
    public void setOnbeforecopy(final Object onbeforecopy) {
        setEventHandler("beforecopy", onbeforecopy);
    }

    /**
     * Returns the {@code onbeforecut} event handler for this element.
     * @return the {@code onbeforecut} event handler for this element
     */
    @Override
    @JsxGetter(IE)
    public Function getOnbeforecut() {
        return getEventHandler("beforecut");
    }

    /**
     * Sets the {@code onbeforecut} event handler for this element.
     * @param onbeforecut the {@code onbeforecut} event handler for this element
     */
    @Override
    @JsxSetter(IE)
    public void setOnbeforecut(final Object onbeforecut) {
        setEventHandler("beforecut", onbeforecut);
    }

    /**
     * Returns the {@code onbeforedeactivate} event handler for this element.
     * @return the {@code onbeforedeactivate} event handler for this element
     */
    @JsxGetter(IE)
    public Function getOnbeforedeactivate() {
        return getEventHandler("beforedeactivate");
    }

    /**
     * Sets the {@code onbeforedeactivate} event handler for this element.
     * @param onbeforedeactivate the {@code onbeforedeactivate} event handler for this element
     */
    @JsxSetter(IE)
    public void setOnbeforedeactivate(final Object onbeforedeactivate) {
        setEventHandler("beforedeactivate", onbeforedeactivate);
    }

    /**
     * Returns the {@code onbeforepaste} event handler for this element.
     * @return the {@code onbeforepaste} event handler for this element
     */
    @Override
    @JsxGetter(IE)
    public Function getOnbeforepaste() {
        return getEventHandler("beforepaste");
    }

    /**
     * Sets the {@code onbeforepaste} event handler for this element.
     * @param onbeforepaste the {@code onbeforepaste} event handler for this element
     */
    @Override
    @JsxSetter(IE)
    public void setOnbeforepaste(final Object onbeforepaste) {
        setEventHandler("beforepaste", onbeforepaste);
    }

    /**
     * Returns the {@code ondeactivate} event handler for this element.
     * @return the {@code ondeactivate} event handler for this element
     */
    @JsxGetter(IE)
    public Function getOndeactivate() {
        return getEventHandler("deactivate");
    }

    /**
     * Sets the {@code ondeactivate} event handler for this element.
     * @param ondeactivate the {@code ondeactivate} event handler for this element
     */
    @JsxSetter(IE)
    public void setOndeactivate(final Object ondeactivate) {
        setEventHandler("deactivate", ondeactivate);
    }

    /**
     * Returns the {@code onhelp} event handler for this element.
     * @return the {@code onhelp} event handler for this element
     */
    @JsxGetter(IE)
    public Function getOnhelp() {
        return getEventHandler("help");
    }

    /**
     * Sets the {@code onhelp} event handler for this element.
     * @param onhelp the {@code onhelp} event handler for this element
     */
    @JsxSetter(IE)
    public void setOnhelp(final Object onhelp) {
        setEventHandler("help", onhelp);
    }

    /**
     * Returns the {@code onmscontentzoom} event handler for this element.
     * @return the {@code onmscontentzoom} event handler for this element
     */
    @JsxGetter(IE)
    public Function getOnmscontentzoom() {
        return getEventHandler("mscontentzoom");
    }

    /**
     * Sets the {@code onmscontentzoom} event handler for this element.
     * @param onmscontentzoom the {@code onmscontentzoom} event handler for this element
     */
    @JsxSetter(IE)
    public void setOnmscontentzoom(final Object onmscontentzoom) {
        setEventHandler("mscontentzoom", onmscontentzoom);
    }

    /**
     * Returns the {@code onmsmanipulationstatechanged} event handler for this element.
     * @return the {@code onmsmanipulationstatechanged} event handler for this element
     */
    @JsxGetter(IE)
    public Function getOnmsmanipulationstatechanged() {
        return getEventHandler("msmanipulationstatechanged");
    }

    /**
     * Sets the {@code onmsmanipulationstatechanged} event handler for this element.
     * @param onmsmanipulationstatechanged the {@code onmsmanipulationstatechanged} event handler for this element
     */
    @JsxSetter(IE)
    public void setOnmsmanipulationstatechanged(final Object onmsmanipulationstatechanged) {
        setEventHandler("msmanipulationstatechanged", onmsmanipulationstatechanged);
    }

    /**
     * Returns the {@code onselectstart} event handler for this element.
     * @return the {@code onselectstart} event handler for this element
     */
    @Override
    @JsxGetter(IE)
    public Function getOnselectstart() {
        return getEventHandler("selectstart");
    }

    /**
     * Sets the {@code onselectstart} event handler for this element.
     * @param onselectstart the {@code onselectstart} event handler for this element
     */
    @Override
    @JsxSetter(IE)
    public void setOnselectstart(final Object onselectstart) {
        setEventHandler("selectstart", onselectstart);
    }

    /**
     * Returns the value of the JavaScript attribute {@code name}.
     *
     * @return the value of this attribute
     */
    public String getName() {
        return getDomNodeOrDie().getAttributeDirect("name");
    }

    /**
     * Sets the value of the JavaScript attribute {@code name}.
     *
     * @param newName the new name
     */
    public void setName(final String newName) {
        getDomNodeOrDie().setAttribute("name", newName);
    }

    /**
     * Returns the value of the JavaScript attribute {@code value}.
     *
     * @return the value of this attribute
     */
    public Object getValue() {
        return getDomNodeOrDie().getAttributeDirect("value");
    }

    /**
     * Sets the value of the JavaScript attribute {@code value}.
     *
     * @param newValue the new value
     */
    public void setValue(final Object newValue) {
        getDomNodeOrDie().setAttribute("value", Context.toString(newValue));
    }
}<|MERGE_RESOLUTION|>--- conflicted
+++ resolved
@@ -24,11 +24,7 @@
 import static com.gargoylesoftware.htmlunit.javascript.configuration.SupportedBrowser.CHROME;
 import static com.gargoylesoftware.htmlunit.javascript.configuration.SupportedBrowser.EDGE;
 import static com.gargoylesoftware.htmlunit.javascript.configuration.SupportedBrowser.FF;
-<<<<<<< HEAD
-import static com.gargoylesoftware.htmlunit.javascript.configuration.SupportedBrowser.FF68;
-=======
 import static com.gargoylesoftware.htmlunit.javascript.configuration.SupportedBrowser.FF78;
->>>>>>> 6cc30901
 import static com.gargoylesoftware.htmlunit.javascript.configuration.SupportedBrowser.IE;
 
 import java.io.IOException;
@@ -158,26 +154,6 @@
  * @author Ronald Brill
  * @author Frank Danek
  */
-<<<<<<< HEAD
-@JsxClass(domClass = HtmlAbbreviated.class, value = {CHROME, FF, FF68})
-@JsxClass(domClass = HtmlAcronym.class, value = {CHROME, FF, FF68})
-@JsxClass(domClass = HtmlAddress.class, value = {CHROME, FF, FF68})
-@JsxClass(domClass = HtmlArticle.class)
-@JsxClass(domClass = HtmlAside.class)
-@JsxClass(domClass = HtmlBaseFont.class, value = {CHROME, FF, FF68})
-@JsxClass(domClass = HtmlBidirectionalIsolation.class, value = {CHROME, FF, FF68})
-@JsxClass(domClass = HtmlBidirectionalOverride.class, value = {CHROME, FF, FF68})
-@JsxClass(domClass = HtmlBig.class, value = {CHROME, FF, FF68})
-@JsxClass(domClass = HtmlBold.class, value = {CHROME, FF, FF68})
-@JsxClass(domClass = HtmlCenter.class, value = {CHROME, FF, FF68})
-@JsxClass(domClass = HtmlCitation.class, value = {CHROME, FF, FF68})
-@JsxClass(domClass = HtmlCode.class, value = {CHROME, FF, FF68})
-@JsxClass(domClass = HtmlDefinition.class, value = {CHROME, FF, FF68})
-@JsxClass(domClass = HtmlDefinitionDescription.class, value = {CHROME, FF, FF68})
-@JsxClass(domClass = HtmlDefinitionTerm.class, value = {CHROME, FF, FF68})
-@JsxClass(domClass = HtmlElement.class, value = {FF, FF68, IE})
-@JsxClass(domClass = HtmlEmphasis.class, value = {CHROME, FF, FF68})
-=======
 @JsxClass(domClass = HtmlAbbreviated.class, value = {CHROME, EDGE, FF, FF78})
 @JsxClass(domClass = HtmlAcronym.class, value = {CHROME, EDGE, FF, FF78})
 @JsxClass(domClass = HtmlAddress.class, value = {CHROME, EDGE, FF, FF78})
@@ -196,50 +172,20 @@
 @JsxClass(domClass = HtmlDefinitionTerm.class, value = {CHROME, EDGE, FF, FF78})
 @JsxClass(domClass = HtmlElement.class, value = {FF, FF78, IE})
 @JsxClass(domClass = HtmlEmphasis.class, value = {CHROME, EDGE, FF, FF78})
->>>>>>> 6cc30901
 @JsxClass(domClass = HtmlFigure.class)
 @JsxClass(domClass = HtmlFigureCaption.class)
 @JsxClass(domClass = HtmlFooter.class)
 @JsxClass(domClass = HtmlHeader.class)
-<<<<<<< HEAD
-@JsxClass(domClass = HtmlItalic.class, value = {CHROME, FF, FF68})
-@JsxClass(domClass = HtmlKeyboard.class, value = {CHROME, FF, FF68})
-@JsxClass(domClass = HtmlLayer.class, value = CHROME)
-@JsxClass(domClass = HtmlMark.class)
-@JsxClass(domClass = HtmlNav.class)
-@JsxClass(domClass = HtmlNoBreak.class, value = {CHROME, FF, FF68})
-=======
 @JsxClass(domClass = HtmlItalic.class, value = {CHROME, EDGE, FF, FF78})
 @JsxClass(domClass = HtmlKeyboard.class, value = {CHROME, EDGE, FF, FF78})
 @JsxClass(domClass = HtmlLayer.class, value = {CHROME, EDGE})
 @JsxClass(domClass = HtmlMark.class)
 @JsxClass(domClass = HtmlNav.class)
 @JsxClass(domClass = HtmlNoBreak.class, value = {CHROME, EDGE, FF, FF78})
->>>>>>> 6cc30901
 @JsxClass(domClass = HtmlNoEmbed.class)
 @JsxClass(domClass = HtmlNoFrames.class)
 @JsxClass(domClass = HtmlNoLayer.class, value = {CHROME, EDGE})
 @JsxClass(domClass = HtmlNoScript.class)
-<<<<<<< HEAD
-@JsxClass(domClass = HtmlPlainText.class, value = {CHROME, FF, FF68})
-@JsxClass(domClass = HtmlRuby.class, value = CHROME)
-@JsxClass(domClass = HtmlRp.class, value = CHROME)
-@JsxClass(domClass = HtmlRt.class, value = CHROME)
-@JsxClass(domClass = HtmlS.class, value = {CHROME, FF, FF68})
-@JsxClass(domClass = HtmlSample.class, value = {CHROME, FF, FF68})
-@JsxClass(domClass = HtmlSection.class)
-@JsxClass(domClass = HtmlSmall.class, value = {CHROME, FF, FF68})
-@JsxClass(domClass = HtmlStrike.class, value = {CHROME, FF, FF68})
-@JsxClass(domClass = HtmlStrong.class, value = {CHROME, FF, FF68})
-@JsxClass(domClass = HtmlSubscript.class, value = {CHROME, FF, FF68})
-@JsxClass(domClass = HtmlSummary.class, value = {CHROME, FF, FF68})
-@JsxClass(domClass = HtmlSuperscript.class, value = {CHROME, FF, FF68})
-@JsxClass(domClass = HtmlTeletype.class, value = {CHROME, FF, FF68})
-@JsxClass(domClass = HtmlUnderlined.class, value = {CHROME, FF, FF68})
-@JsxClass(domClass = HtmlWordBreak.class)
-@JsxClass(domClass = HtmlMain.class, value = {CHROME, FF, FF68})
-@JsxClass(domClass = HtmlVariable.class, value = {CHROME, FF, FF68})
-=======
 @JsxClass(domClass = HtmlPlainText.class, value = {CHROME, EDGE, FF, FF78})
 @JsxClass(domClass = HtmlRuby.class, value = {CHROME, EDGE})
 @JsxClass(domClass = HtmlRp.class, value = {CHROME, EDGE})
@@ -258,7 +204,6 @@
 @JsxClass(domClass = HtmlWordBreak.class)
 @JsxClass(domClass = HtmlMain.class, value = {CHROME, EDGE, FF, FF78})
 @JsxClass(domClass = HtmlVariable.class, value = {CHROME, EDGE, FF, FF78})
->>>>>>> 6cc30901
 public class HTMLElement extends Element {
 
     private static final Class<?>[] METHOD_PARAMS_OBJECT = {Object.class};
@@ -443,11 +388,7 @@
     /**
      * Creates an instance.
      */
-<<<<<<< HEAD
-    @JsxConstructor({CHROME, FF, FF68})
-=======
     @JsxConstructor({CHROME, EDGE, FF, FF78})
->>>>>>> 6cc30901
     public HTMLElement() {
     }
 
@@ -1435,11 +1376,7 @@
      * Returns the {@code spellcheck} property.
      * @return the {@code spellcheck} property
      */
-<<<<<<< HEAD
-    @JsxGetter({FF, FF68})
-=======
     @JsxGetter({FF, FF78})
->>>>>>> 6cc30901
     public boolean isSpellcheck() {
         return Context.toBoolean(getDomNodeOrDie().getAttributeDirect("spellcheck"));
     }
@@ -1448,11 +1385,7 @@
      * Sets the {@code spellcheck} property.
      * @param spellcheck the {@code spellcheck} property
      */
-<<<<<<< HEAD
-    @JsxSetter({FF, FF68})
-=======
     @JsxSetter({FF, FF78})
->>>>>>> 6cc30901
     public void setSpellcheck(final boolean spellcheck) {
         getDomNodeOrDie().setAttribute("spellcheck", Boolean.toString(spellcheck));
     }
@@ -2082,11 +2015,7 @@
      * Returns the {@code dataset} attribute.
      * @return the {@code dataset} attribute
      */
-<<<<<<< HEAD
-    @JsxGetter({CHROME, FF, FF68, IE})
-=======
     @JsxGetter({CHROME, EDGE, FF, FF78, IE})
->>>>>>> 6cc30901
     public DOMStringMap getDataset() {
         return new DOMStringMap(this);
     }
@@ -2148,11 +2077,7 @@
      * Returns the {@code onwheel} event handler for this element.
      * @return the {@code onwheel} event handler for this element
      */
-<<<<<<< HEAD
-    @JsxGetter(CHROME)
-=======
     @JsxGetter({CHROME, EDGE})
->>>>>>> 6cc30901
     @Override
     public Function getOnwheel() {
         return super.getOnwheel();
@@ -2162,11 +2087,7 @@
      * Sets the {@code onwheel} event handler for this element.
      * @param onwheel the {@code onwheel} event handler for this element
      */
-<<<<<<< HEAD
-    @JsxSetter(CHROME)
-=======
     @JsxSetter({CHROME, EDGE})
->>>>>>> 6cc30901
     @Override
     public void setOnwheel(final Object onwheel) {
         super.setOnwheel(onwheel);
@@ -2554,11 +2475,7 @@
      * Sets the {@code onresize} event handler for this element.
      * @param handler the {@code onresize} event handler for this element
      */
-<<<<<<< HEAD
-    @JsxSetter({CHROME, FF, FF68})
-=======
     @JsxSetter({CHROME, EDGE, FF, FF78})
->>>>>>> 6cc30901
     public void setOnresize(final Object handler) {
         setEventHandler("resize", handler);
     }
@@ -2567,11 +2484,7 @@
      * Returns the {@code onresize} event handler for this element.
      * @return the {@code onresize} event handler for this element
      */
-<<<<<<< HEAD
-    @JsxGetter({CHROME, FF, FF68})
-=======
     @JsxGetter({CHROME, EDGE, FF, FF78})
->>>>>>> 6cc30901
     public Function getOnresize() {
         return getEventHandler("resize");
     }
@@ -2992,11 +2905,7 @@
      * Returns the {@code oninvalid} event handler for this element.
      * @return the {@code oninvalid} event handler for this element
      */
-<<<<<<< HEAD
-    @JsxGetter({CHROME, FF, FF68})
-=======
     @JsxGetter({CHROME, EDGE, FF, FF78})
->>>>>>> 6cc30901
     public Function getOninvalid() {
         return getEventHandler("invalid");
     }
@@ -3005,11 +2914,7 @@
      * Sets the {@code oninvalid} event handler for this element.
      * @param oninvalid the {@code oninvalid} event handler for this element
      */
-<<<<<<< HEAD
-    @JsxSetter({CHROME, FF, FF68})
-=======
     @JsxSetter({CHROME, EDGE, FF, FF78})
->>>>>>> 6cc30901
     public void setOninvalid(final Object oninvalid) {
         setEventHandler("invalid", oninvalid);
     }
@@ -3504,11 +3409,7 @@
      * Returns the {@code onshow} event handler for this element.
      * @return the {@code onshow} event handler for this element
      */
-<<<<<<< HEAD
-    @JsxGetter({CHROME, FF, FF68})
-=======
     @JsxGetter({FF, FF78})
->>>>>>> 6cc30901
     public Function getOnshow() {
         return getEventHandler("show");
     }
@@ -3517,11 +3418,7 @@
      * Sets the {@code onshow} event handler for this element.
      * @param onshow the {@code onshow} event handler for this element
      */
-<<<<<<< HEAD
-    @JsxSetter({CHROME, FF, FF68})
-=======
     @JsxSetter({FF, FF78})
->>>>>>> 6cc30901
     public void setOnshow(final Object onshow) {
         setEventHandler("show", onshow);
     }
@@ -3639,11 +3536,7 @@
      * @return the {@code oncopy} event handler for this element
      */
     @Override
-<<<<<<< HEAD
-    @JsxGetter({FF, FF68, IE})
-=======
     @JsxGetter({FF, FF78, IE})
->>>>>>> 6cc30901
     public Function getOncopy() {
         return getEventHandler("copy");
     }
@@ -3653,11 +3546,7 @@
      * @param oncopy the {@code oncopy} event handler for this element
      */
     @Override
-<<<<<<< HEAD
-    @JsxSetter({FF, FF68, IE})
-=======
     @JsxSetter({FF, FF78, IE})
->>>>>>> 6cc30901
     public void setOncopy(final Object oncopy) {
         setEventHandler("copy", oncopy);
     }
@@ -3667,11 +3556,7 @@
      * @return the {@code oncut} event handler for this element
      */
     @Override
-<<<<<<< HEAD
-    @JsxGetter({FF, FF68, IE})
-=======
     @JsxGetter({FF, FF78, IE})
->>>>>>> 6cc30901
     public Function getOncut() {
         return getEventHandler("cut");
     }
@@ -3681,11 +3566,7 @@
      * @param oncut the {@code oncut} event handler for this element
      */
     @Override
-<<<<<<< HEAD
-    @JsxSetter({FF, FF68, IE})
-=======
     @JsxSetter({FF, FF78, IE})
->>>>>>> 6cc30901
     public void setOncut(final Object oncut) {
         setEventHandler("cut", oncut);
     }
@@ -3695,11 +3576,7 @@
      * @return the {@code onpaste} event handler for this element
      */
     @Override
-<<<<<<< HEAD
-    @JsxGetter({FF, FF68, IE})
-=======
     @JsxGetter({FF, FF78, IE})
->>>>>>> 6cc30901
     public Function getOnpaste() {
         return getEventHandler("paste");
     }
@@ -3709,11 +3586,7 @@
      * @param onpaste the {@code onpaste} event handler for this element
      */
     @Override
-<<<<<<< HEAD
-    @JsxSetter({FF, FF68, IE})
-=======
     @JsxSetter({FF, FF78, IE})
->>>>>>> 6cc30901
     public void setOnpaste(final Object onpaste) {
         setEventHandler("paste", onpaste);
     }
@@ -3722,11 +3595,7 @@
      * Returns the {@code onmozfullscreenchange} event handler for this element.
      * @return the {@code onmozfullscreenchange} event handler for this element
      */
-<<<<<<< HEAD
-    @JsxGetter({FF, FF68})
-=======
     @JsxGetter({FF, FF78})
->>>>>>> 6cc30901
     public Function getOnmozfullscreenchange() {
         return getEventHandler("mozfullscreenchange");
     }
@@ -3735,11 +3604,7 @@
      * Sets the {@code onmozfullscreenchange} event handler for this element.
      * @param onmozfullscreenchange the {@code onmozfullscreenchange} event handler for this element
      */
-<<<<<<< HEAD
-    @JsxSetter({FF, FF68})
-=======
     @JsxSetter({FF, FF78})
->>>>>>> 6cc30901
     public void setOnmozfullscreenchange(final Object onmozfullscreenchange) {
         setEventHandler("mozfullscreenchange", onmozfullscreenchange);
     }
@@ -3748,11 +3613,7 @@
      * Returns the {@code onmozfullscreenerror} event handler for this element.
      * @return the {@code onmozfullscreenerror} event handler for this element
      */
-<<<<<<< HEAD
-    @JsxGetter({FF, FF68})
-=======
     @JsxGetter({FF, FF78})
->>>>>>> 6cc30901
     public Function getOnmozfullscreenerror() {
         return getEventHandler("mozfullscreenerror");
     }
@@ -3761,11 +3622,7 @@
      * Sets the {@code onmozfullscreenerror} event handler for this element.
      * @param onmozfullscreenerror the {@code onmozfullscreenerror} event handler for this element
      */
-<<<<<<< HEAD
-    @JsxSetter({FF, FF68})
-=======
     @JsxSetter({FF, FF78})
->>>>>>> 6cc30901
     public void setOnmozfullscreenerror(final Object onmozfullscreenerror) {
         setEventHandler("mozfullscreenerror", onmozfullscreenerror);
     }
