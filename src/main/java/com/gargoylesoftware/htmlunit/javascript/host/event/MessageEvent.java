--- conflicted
+++ resolved
@@ -18,11 +18,7 @@
 import static com.gargoylesoftware.htmlunit.javascript.configuration.SupportedBrowser.CHROME;
 import static com.gargoylesoftware.htmlunit.javascript.configuration.SupportedBrowser.EDGE;
 import static com.gargoylesoftware.htmlunit.javascript.configuration.SupportedBrowser.FF;
-<<<<<<< HEAD
-import static com.gargoylesoftware.htmlunit.javascript.configuration.SupportedBrowser.FF68;
-=======
 import static com.gargoylesoftware.htmlunit.javascript.configuration.SupportedBrowser.FF78;
->>>>>>> 6cc30901
 
 import com.gargoylesoftware.htmlunit.HttpHeader;
 import com.gargoylesoftware.htmlunit.javascript.configuration.JsxClass;
@@ -87,11 +83,7 @@
      * @param details the event details (optional)
      */
     @Override
-<<<<<<< HEAD
-    @JsxConstructor({CHROME, FF, FF68})
-=======
     @JsxConstructor({CHROME, EDGE, FF, FF78})
->>>>>>> 6cc30901
     public void jsConstructor(final String type, final ScriptableObject details) {
         super.jsConstructor(type, details);
 
@@ -196,11 +188,7 @@
      * Retrieves the identifier of the last event.
      * @return the identified of the last event
      */
-<<<<<<< HEAD
-    @JsxGetter({CHROME, FF, FF68})
-=======
     @JsxGetter({CHROME, EDGE, FF, FF78})
->>>>>>> 6cc30901
     public String getLastEventId() {
         return lastEventId_;
     }
