--- conflicted
+++ resolved
@@ -17,19 +17,10 @@
 import static com.gargoylesoftware.htmlunit.javascript.configuration.SupportedBrowser.CHROME;
 import static com.gargoylesoftware.htmlunit.javascript.configuration.SupportedBrowser.EDGE;
 import static com.gargoylesoftware.htmlunit.javascript.configuration.SupportedBrowser.FF;
-<<<<<<< HEAD
-import static com.gargoylesoftware.htmlunit.javascript.configuration.SupportedBrowser.FF68;
-import static com.gargoylesoftware.htmlunit.javascript.configuration.SupportedBrowser.IE;
-
-import java.io.ByteArrayOutputStream;
-import java.io.IOException;
-import java.io.Serializable;
-=======
 import static com.gargoylesoftware.htmlunit.javascript.configuration.SupportedBrowser.FF78;
 import static com.gargoylesoftware.htmlunit.javascript.configuration.SupportedBrowser.IE;
 
 import java.io.IOException;
->>>>>>> 6cc30901
 import java.nio.charset.StandardCharsets;
 import java.util.Date;
 import java.util.Locale;
@@ -43,16 +34,6 @@
 import com.gargoylesoftware.htmlunit.javascript.configuration.JsxConstructor;
 import com.gargoylesoftware.htmlunit.javascript.configuration.JsxFunction;
 import com.gargoylesoftware.htmlunit.javascript.configuration.JsxGetter;
-import com.gargoylesoftware.htmlunit.javascript.host.Promise;
-
-import net.sourceforge.htmlunit.corejs.javascript.Context;
-import net.sourceforge.htmlunit.corejs.javascript.NativeArray;
-import net.sourceforge.htmlunit.corejs.javascript.ScriptRuntime;
-import net.sourceforge.htmlunit.corejs.javascript.Scriptable;
-import net.sourceforge.htmlunit.corejs.javascript.ScriptableObject;
-import net.sourceforge.htmlunit.corejs.javascript.Undefined;
-import net.sourceforge.htmlunit.corejs.javascript.typedarrays.NativeArrayBuffer;
-import net.sourceforge.htmlunit.corejs.javascript.typedarrays.NativeArrayBufferView;
 
 import net.sourceforge.htmlunit.corejs.javascript.NativeArray;
 import net.sourceforge.htmlunit.corejs.javascript.ScriptRuntime;
@@ -69,27 +50,7 @@
 public class File extends Blob {
     private static final String LAST_MODIFIED_DATE_FORMAT = "EEE MMM dd yyyy HH:mm:ss 'GMT'Z (zzzz)";
 
-<<<<<<< HEAD
-    private static final String OPTIONS_TYPE_NAME = "type";
-    //default according to https://developer.mozilla.org/en-US/docs/Web/API/File/File
-    private static final String OPTIONS_TYPE_DEFAULT = "";
-    private static final String OPTIONS_LASTMODIFIED = "lastModified";
-
-    private abstract static class Backend {
-        abstract String getName();
-        abstract long getLastModified();
-        abstract long getSize();
-        abstract String getType(BrowserVersion browserVersion);
-        abstract String getText() throws IOException;
-
-        // TODO
-        abstract java.io.File getFile();
-    }
-
-    private static class FileBackend extends Backend implements Serializable {
-=======
     private static class FileBackend extends Backend {
->>>>>>> 6cc30901
         private java.io.File file_;
 
         FileBackend(final String pathname) {
@@ -125,76 +86,6 @@
         public java.io.File getFile() {
             return file_;
         }
-<<<<<<< HEAD
-    }
-
-    private static class InMemoryBackend extends Backend {
-        private final String fileName_;
-        private final String type_;
-        private final long lastModified_;
-        private final byte[] bytes_;
-
-        InMemoryBackend(final NativeArray fileBits, final String fileName,
-                final String type, final long lastModified) {
-            fileName_ = fileName;
-            type_ = type;
-            lastModified_ = lastModified;
-
-            final ByteArrayOutputStream out = new ByteArrayOutputStream();
-            for (long i = 0; i < fileBits.getLength(); i++) {
-                final Object fileBit = fileBits.get(i);
-                if (fileBit instanceof NativeArrayBuffer) {
-                    final byte[] bytes = ((NativeArrayBuffer) fileBit).getBuffer();
-                    out.write(bytes, 0, bytes.length);
-                }
-                else if (fileBit instanceof NativeArrayBufferView) {
-                    final byte[] bytes = ((NativeArrayBufferView) fileBit).getBuffer().getBuffer();
-                    out.write(bytes, 0, bytes.length);
-                }
-                else {
-                    final String bits = Context.toString(fileBits.get(i));
-                    // Todo normalize line breaks
-                    final byte[] bytes = bits.getBytes(StandardCharsets.UTF_8);
-                    out.write(bytes, 0, bytes.length);
-                }
-            }
-            bytes_ = out.toByteArray();
-        }
-
-        @Override
-        public String getName() {
-            return fileName_;
-        }
-
-        @Override
-        public long getLastModified() {
-            return lastModified_;
-        }
-
-        @Override
-        public long getSize() {
-            return bytes_.length;
-        }
-
-        @Override
-        public String getType(final BrowserVersion browserVersion) {
-            return type_;
-        }
-
-        @Override
-        public String getText() throws IOException {
-            return new String(bytes_, StandardCharsets.UTF_8);
-        }
-
-        @Override
-        public java.io.File getFile() {
-            throw new UnsupportedOperationException(
-                    "com.gargoylesoftware.htmlunit.javascript.host.file.File.InMemoryBackend.getFile()");
-        }
-    }
-
-    private Backend backend_;
-=======
 
         @Override
         byte[] getBytes(final int start, final int end) {
@@ -208,7 +99,6 @@
             return result;
         }
     }
->>>>>>> 6cc30901
 
     /**
      * Prototye ctor.
@@ -222,11 +112,7 @@
      * @param fileName the Name
      * @param properties the properties
      */
-<<<<<<< HEAD
-    @JsxConstructor({CHROME, FF, FF68})
-=======
     @JsxConstructor({CHROME, EDGE, FF, FF78})
->>>>>>> 6cc30901
     public File(final NativeArray fileBits, final String fileName, final ScriptableObject properties) {
         if (fileBits == null
                 || Undefined.isUndefined(fileBits)
@@ -235,48 +121,6 @@
             throw ScriptRuntime.typeError("Failed to construct 'File': 2 arguments required.");
         }
 
-<<<<<<< HEAD
-        backend_ = new InMemoryBackend(fileBits, fileName,
-                            extractFileTypeOrDefault(properties),
-                            extractLastModifiedOrDefault(properties));
-    }
-
-    private String extractFileTypeOrDefault(final ScriptableObject properties) {
-        if (properties == null || Undefined.isUndefined(properties)) {
-            return OPTIONS_TYPE_DEFAULT;
-        }
-
-        final Object optionsType = properties.get(OPTIONS_TYPE_NAME, properties);
-        if (optionsType != null && properties != Scriptable.NOT_FOUND
-                && !Undefined.isUndefined(optionsType)) {
-            return Context.toString(optionsType);
-        }
-
-        return OPTIONS_TYPE_DEFAULT;
-    }
-
-    private long extractLastModifiedOrDefault(final ScriptableObject properties) {
-        if (properties == null || Undefined.isUndefined(properties)) {
-            return System.currentTimeMillis();
-        }
-
-        final Object optionsType = properties.get(OPTIONS_LASTMODIFIED, properties);
-        if (optionsType != null && properties != Scriptable.NOT_FOUND
-                && !Undefined.isUndefined(optionsType)) {
-            try {
-                return Long.parseLong(Context.toString(optionsType));
-            }
-            catch (final NumberFormatException e) {
-                // fall back to default
-            }
-        }
-
-        return System.currentTimeMillis();
-    }
-
-    File(final String pathname) {
-        backend_ = new FileBackend(pathname);
-=======
         setBackend(InMemoryBackend.create(fileBits, fileName,
                             extractFileTypeOrDefault(properties),
                             extractLastModifiedOrDefault(properties)));
@@ -284,7 +128,6 @@
 
     File(final String pathname) {
         setBackend(new FileBackend(pathname));
->>>>>>> 6cc30901
     }
 
     /**
@@ -293,22 +136,14 @@
      */
     @JsxGetter
     public String getName() {
-<<<<<<< HEAD
-        return backend_.getName();
-=======
         return getBackend().getName();
->>>>>>> 6cc30901
     }
 
     /**
      * Returns the {@code lastModifiedDate} property.
      * @return the {@code lastModifiedDate} property
      */
-<<<<<<< HEAD
-    @JsxGetter({CHROME, IE})
-=======
     @JsxGetter({CHROME, EDGE, IE})
->>>>>>> 6cc30901
     public String getLastModifiedDate() {
         final Date date = new Date(getLastModified());
         final BrowserVersion browser = getBrowserVersion();
@@ -323,66 +158,21 @@
      * Returns the {@code lastModified} property.
      * @return the {@code lastModified} property
      */
-<<<<<<< HEAD
-    @JsxGetter({CHROME, FF, FF68})
-    public long getLastModified() {
-        return backend_.getLastModified();
-=======
     @JsxGetter({CHROME, EDGE, FF, FF78})
     public long getLastModified() {
         return getBackend().getLastModified();
->>>>>>> 6cc30901
     }
 
     /**
      * Returns the {@code webkitRelativePath} property.
      * @return the {@code webkitRelativePath} property
      */
-<<<<<<< HEAD
-    @JsxGetter({CHROME, FF, FF68})
-=======
     @JsxGetter({CHROME, EDGE, FF, FF78})
->>>>>>> 6cc30901
     public String getWebkitRelativePath() {
         return "";
     }
 
     /**
-<<<<<<< HEAD
-     * Returns the {@code size} property.
-     * @return the {@code size} property
-     */
-    @JsxGetter
-    public long getSize() {
-        return backend_.getSize();
-    }
-
-    /**
-     * Returns the {@code type} property.
-     * @return the {@code type} property
-     */
-    @JsxGetter
-    public String getType() {
-        return backend_.getType(getBrowserVersion());
-    }
-
-    /**
-     * @return a Promise that resolves with a string containing the
-     * contents of the blob, interpreted as UTF-8.
-     */
-    @JsxFunction({CHROME, FF})
-    public Promise text() {
-        try {
-            return Promise.resolve(null, this, new Object[] {backend_.getText()}, null);
-        }
-        catch (final IOException e) {
-            return Promise.reject(null, this, new Object[] {e.getMessage()}, null);
-        }
-    }
-
-    /**
-=======
->>>>>>> 6cc30901
      * Slices the file.
      */
     @JsxFunction
@@ -401,10 +191,6 @@
      * @return the underlying file
      */
     public java.io.File getFile() {
-<<<<<<< HEAD
-        return backend_.getFile();
-=======
         return getBackend().getFile();
->>>>>>> 6cc30901
     }
 }