/*
 * Copyright (c) 2002-2021 Gargoyle Software Inc.
 *
 * Licensed under the Apache License, Version 2.0 (the "License");
 * you may not use this file except in compliance with the License.
 * You may obtain a copy of the License at
 * http://www.apache.org/licenses/LICENSE-2.0
 *
 * Unless required by applicable law or agreed to in writing, software
 * distributed under the License is distributed on an "AS IS" BASIS,
 * WITHOUT WARRANTIES OR CONDITIONS OF ANY KIND, either express or implied.
 * See the License for the specific language governing permissions and
 * limitations under the License.
 */
package com.gargoylesoftware.htmlunit.javascript.host.html;

import static com.gargoylesoftware.htmlunit.BrowserVersionFeatures.EVENT_ONCLICK_USES_POINTEREVENT;
import static com.gargoylesoftware.htmlunit.BrowserVersionFeatures.HTMLINPUT_FILES_UNDEFINED;
import static com.gargoylesoftware.htmlunit.BrowserVersionFeatures.HTMLINPUT_FILE_SELECTION_START_END_NULL;
import static com.gargoylesoftware.htmlunit.BrowserVersionFeatures.HTMLINPUT_TYPE_COLOR_NOT_SUPPORTED;
import static com.gargoylesoftware.htmlunit.BrowserVersionFeatures.HTMLINPUT_TYPE_DATETIME_LOCAL_SUPPORTED;
import static com.gargoylesoftware.htmlunit.BrowserVersionFeatures.HTMLINPUT_TYPE_DATETIME_SUPPORTED;
import static com.gargoylesoftware.htmlunit.BrowserVersionFeatures.HTMLINPUT_TYPE_MONTH_SUPPORTED;
import static com.gargoylesoftware.htmlunit.BrowserVersionFeatures.HTMLINPUT_TYPE_WEEK_SUPPORTED;
import static com.gargoylesoftware.htmlunit.BrowserVersionFeatures.JS_ALIGN_FOR_INPUT_IGNORES_VALUES;
import static com.gargoylesoftware.htmlunit.BrowserVersionFeatures.JS_INPUT_NUMBER_SELECTION_START_END_NULL;
import static com.gargoylesoftware.htmlunit.BrowserVersionFeatures.JS_INPUT_SET_TYPE_LOWERCASE;
import static com.gargoylesoftware.htmlunit.BrowserVersionFeatures.JS_INPUT_SET_UNSUPORTED_TYPE_EXCEPTION;
import static com.gargoylesoftware.htmlunit.BrowserVersionFeatures.JS_SELECT_FILE_THROWS;
import static com.gargoylesoftware.htmlunit.html.DomElement.ATTRIBUTE_NOT_DEFINED;
import static com.gargoylesoftware.htmlunit.javascript.configuration.SupportedBrowser.CHROME;
import static com.gargoylesoftware.htmlunit.javascript.configuration.SupportedBrowser.EDGE;
import static com.gargoylesoftware.htmlunit.javascript.configuration.SupportedBrowser.FF;
<<<<<<< HEAD
import static com.gargoylesoftware.htmlunit.javascript.configuration.SupportedBrowser.FF68;
=======
import static com.gargoylesoftware.htmlunit.javascript.configuration.SupportedBrowser.FF78;
>>>>>>> 6cc30901
import static com.gargoylesoftware.htmlunit.javascript.configuration.SupportedBrowser.IE;

import java.io.File;
import java.io.IOException;
import java.util.Locale;

import org.apache.commons.lang3.StringUtils;
import org.apache.commons.lang3.math.NumberUtils;
import org.xml.sax.helpers.AttributesImpl;

import com.gargoylesoftware.htmlunit.BrowserVersion;
import com.gargoylesoftware.htmlunit.SgmlPage;
import com.gargoylesoftware.htmlunit.html.DomNode;
import com.gargoylesoftware.htmlunit.html.HtmlCheckBoxInput;
import com.gargoylesoftware.htmlunit.html.HtmlFileInput;
import com.gargoylesoftware.htmlunit.html.HtmlInput;
import com.gargoylesoftware.htmlunit.html.HtmlRadioButtonInput;
import com.gargoylesoftware.htmlunit.html.HtmlTextInput;
import com.gargoylesoftware.htmlunit.html.impl.SelectableTextInput;
import com.gargoylesoftware.htmlunit.javascript.configuration.JsxClass;
import com.gargoylesoftware.htmlunit.javascript.configuration.JsxConstructor;
import com.gargoylesoftware.htmlunit.javascript.configuration.JsxFunction;
import com.gargoylesoftware.htmlunit.javascript.configuration.JsxGetter;
import com.gargoylesoftware.htmlunit.javascript.configuration.JsxSetter;
import com.gargoylesoftware.htmlunit.javascript.host.dom.AbstractList;
import com.gargoylesoftware.htmlunit.javascript.host.dom.TextRange;
import com.gargoylesoftware.htmlunit.javascript.host.event.Event;
import com.gargoylesoftware.htmlunit.javascript.host.event.MouseEvent;
import com.gargoylesoftware.htmlunit.javascript.host.event.PointerEvent;
import com.gargoylesoftware.htmlunit.javascript.host.file.FileList;

import net.sourceforge.htmlunit.corejs.javascript.Context;
import net.sourceforge.htmlunit.corejs.javascript.Undefined;

/**
 * The JavaScript object for {@code HTMLInputElement}.
 *
 * @author <a href="mailto:mbowler@GargoyleSoftware.com">Mike Bowler</a>
 * @author <a href="mailto:cse@dynabean.de">Christian Sell</a>
 * @author Marc Guillemot
 * @author Chris Erskine
 * @author Ahmed Ashour
 * @author Daniel Gredler
 * @author Ronald Brill
 * @author Frank Danek
 * @author Anton Demydenko
 */
@JsxClass(domClass = HtmlInput.class)
public class HTMLInputElement extends HTMLElement {

    /** "Live" labels collection; has to be a member to have equality (==) working. */
    private AbstractList labels_;

    /**
     * Creates an instance.
     */
<<<<<<< HEAD
    @JsxConstructor({CHROME, FF, FF68})
=======
    @JsxConstructor({CHROME, EDGE, FF, FF78})
>>>>>>> 6cc30901
    public HTMLInputElement() {
    }

    /**
     * Returns the {@code type} property.
     * @return the {@code type} property
     */
    @JsxGetter
    public String getType() {
        final BrowserVersion browserVersion = getBrowserVersion();
        String type = getDomNodeOrDie().getTypeAttribute();
        type = type.toLowerCase(Locale.ROOT);
        return isSupported(type, browserVersion) ? type : "text";
    }

    /**
     * Returns whether the specified type is supported or not.
     * @param type
     * @param browserVersion
     * @return whether the specified type is supported or not
     */
    private static boolean isSupported(final String type, final BrowserVersion browserVersion) {
        boolean supported = false;
        switch (type) {
            case "date":
                supported = browserVersion.hasFeature(HTMLINPUT_TYPE_DATETIME_SUPPORTED);
                break;
            case "datetime-local":
                supported = browserVersion.hasFeature(HTMLINPUT_TYPE_DATETIME_LOCAL_SUPPORTED);
                break;
            case "month":
                supported = browserVersion.hasFeature(HTMLINPUT_TYPE_MONTH_SUPPORTED);
                break;
            case "time":
                supported = browserVersion.hasFeature(HTMLINPUT_TYPE_DATETIME_SUPPORTED);
                break;
            case "week":
                supported = browserVersion.hasFeature(HTMLINPUT_TYPE_WEEK_SUPPORTED);
                break;
            case "color":
                supported = !browserVersion.hasFeature(HTMLINPUT_TYPE_COLOR_NOT_SUPPORTED);
                break;
            case "email":
            case "text":
            case "submit":
            case "checkbox":
            case "radio":
            case "hidden":
            case "password":
            case "image":
            case "reset":
            case "button":
            case "file":
            case "number":
            case "range":
            case "search":
            case "tel":
            case "url":
                supported = true;
                break;

            default:
        }
        return supported;
    }

    /**
     * Sets the value of the attribute {@code type}.
     * Note: this replace the DOM node with a new one.
     * @param newType the new type to set
     */
    @JsxSetter
    public void setType(final String newType) {
        setType(newType, false);
    }

    /**
     * Sets the value of the attribute {@code type}.
     * Note: this replace the DOM node with a new one.
     * @param newType the new type to set
     * @param setThroughAttribute set type value through setAttribute()
     */
    private void setType(String newType, final boolean setThroughAttribute) {
        HtmlInput input = getDomNodeOrDie();

        final String currentType = input.getAttributeDirect("type");

        final BrowserVersion browser = getBrowserVersion();
        if (!currentType.equalsIgnoreCase(newType)) {
            if (newType != null && browser.hasFeature(JS_INPUT_SET_TYPE_LOWERCASE)) {
                newType = newType.toLowerCase(Locale.ROOT);
            }

            if (!isSupported(newType.toLowerCase(Locale.ROOT), browser)) {
                if (setThroughAttribute) {
                    newType = "text";
                }
                else if (browser.hasFeature(JS_INPUT_SET_UNSUPORTED_TYPE_EXCEPTION)) {
                    throw Context.reportRuntimeError("Invalid argument '" + newType
                            + "' for setting property type.");
                }
            }

            final AttributesImpl attributes = readAttributes(input);
            final int index = attributes.getIndex("type");
            if (index > -1) {
                attributes.setValue(index, newType);
            }
            else {
                attributes.addAttribute(null, "type", "type", null, newType);
            }

            // create a new one only if we have a new type
            if (ATTRIBUTE_NOT_DEFINED != currentType || !"text".equalsIgnoreCase(newType)) {
                final SgmlPage page = input.getPage();
                final HtmlInput newInput = (HtmlInput) page.getWebClient().getPageCreator().getHtmlParser()
                        .getFactory(HtmlInput.TAG_NAME)
                        .createElement(page, HtmlInput.TAG_NAME, attributes);

                if (input.wasCreatedByJavascript()) {
                    newInput.markAsCreatedByJavascript();
                }

                if (input.getParentNode() == null) {
                    // the input hasn't yet been inserted into the DOM tree (likely has been
                    // created via document.createElement()), so simply replace it with the
                    // new Input instance created in the code above
                    input = newInput;
                }
                else {
                    input.getParentNode().replaceChild(newInput, input);
                }

                input.setScriptableObject(null);
                setDomNode(newInput, true);
            }
            else {
                super.setAttribute("type", newType);
            }
        }
    }

    /**
     * Sets the value of the JavaScript attribute {@code value}.
     *
     * @param newValue the new value
     */
    @JsxSetter
    @Override
    public void setValue(final Object newValue) {
        if (null == newValue) {
            getDomNodeOrDie().setValueAttribute("");
            getDomNodeOrDie().valueModifiedByJavascript();
            return;
        }

        final String val = Context.toString(newValue);
        final BrowserVersion browserVersion = getBrowserVersion();
        if (StringUtils.isNotEmpty(val) && "file".equalsIgnoreCase(getType())) {
            if (browserVersion.hasFeature(JS_SELECT_FILE_THROWS)) {
                throw Context.reportRuntimeError("InvalidStateError: "
                        + "Failed to set the 'value' property on 'HTMLInputElement'.");
            }
            return;
        }

        getDomNodeOrDie().setValueAttribute(val);
        getDomNodeOrDie().valueModifiedByJavascript();
    }

    /**
     * Sets the checked property. Although this property is defined in Input it
     * doesn't make any sense for input's other than checkbox and radio. This
     * implementation does nothing. The implementations in Checkbox and Radio
     * actually do the work.
     *
     * @param checked True if this input should have the {@code checked} attribute set
     */
    @JsxSetter
    public void setChecked(final boolean checked) {
        getDomNodeOrDie().setChecked(checked);
    }

    /**
     * {@inheritDoc}
     */
    @Override
    public HtmlInput getDomNodeOrDie() {
        return (HtmlInput) super.getDomNodeOrDie();
    }

    /**
     * Returns the value of the checked property. Although this property is
     * defined in Input it doesn't make any sense for input's other than
     * checkbox and radio. This implementation does nothing. The
     * implementations in Checkbox and Radio actually do the work.
     *
     *@return the checked property
     */
    @JsxGetter
    public boolean isChecked() {
        return getDomNodeOrDie().isChecked();
    }

    /**
     * Select this element.
     */
    @JsxFunction
    public void select() {
        final HtmlInput input = getDomNodeOrDie();
        if (input instanceof HtmlTextInput) {
            ((HtmlTextInput) input).select();
        }
        // currently nothing for other input types
    }

    /**
     * Uses {@link #setType(String)} if attribute's name is type to
     * replace DOM node as well as long as we have subclasses of {@link HtmlInput}.
     * {@inheritDoc}
     */
    @Override
    public void setAttribute(final String name, final String value) {
        if ("type".equalsIgnoreCase(name)) {
            setType(value, true);
            return;
        }
        if ("value".equalsIgnoreCase(name)) {
            setDefaultValue(value);
        }
        else {
            super.setAttribute(name, value);
        }
    }

    /**
     * Returns the input's default value, used if the containing form gets reset.
     * @return the input's default value, used if the containing form gets reset
     * @see <a href="http://msdn.microsoft.com/en-us/library/ms533718.aspx">MSDN Documentation</a>
     */
    @JsxGetter
    public String getDefaultValue() {
        return getDomNodeOrDie().getDefaultValue();
    }

    /**
     * Sets the input's default value, used if the containing form gets reset.
     * @param defaultValue the input's default value, used if the containing form gets reset
     * @see <a href="http://msdn.microsoft.com/en-us/library/ms533718.aspx">MSDN Documentation</a>
     */
    @JsxSetter
    public void setDefaultValue(final String defaultValue) {
        getDomNodeOrDie().setDefaultValue(defaultValue);
    }

    /**
     * Returns the input's default checked value, used if the containing form gets reset.
     * @return the input's default checked value, used if the containing form gets reset
     * @see <a href="http://msdn.microsoft.com/en-us/library/ms533715.aspx">MSDN Documentation</a>
     */
    @JsxGetter
    public boolean isDefaultChecked() {
        return getDomNodeOrDie().isDefaultChecked();
    }

    /**
     * Sets the input's default checked value, used if the containing form gets reset.
     * @param defaultChecked the input's default checked value, used if the containing form gets reset
     * @see <a href="http://msdn.microsoft.com/en-us/library/ms533715.aspx">MSDN Documentation</a>
     */
    @JsxSetter
    public void setDefaultChecked(final boolean defaultChecked) {
        getDomNodeOrDie().setDefaultChecked(defaultChecked);
    }

    /**
     * Gets the value of {@code textLength} attribute.
     * @return the text length
     */
<<<<<<< HEAD
    @JsxGetter({FF, FF68})
=======
    @JsxGetter({FF, FF78})
>>>>>>> 6cc30901
    public int getTextLength() {
        return getValue().length();
    }

    /**
     * Gets the value of {@code selectionStart} attribute.
     * @return the selection start
     */
    @JsxGetter
    public Object getSelectionStart() {
        final DomNode dom = getDomNodeOrDie();
        if (dom instanceof SelectableTextInput) {
            if ("number".equalsIgnoreCase(getType())
                    && getBrowserVersion().hasFeature(JS_INPUT_NUMBER_SELECTION_START_END_NULL)) {
                return null;
            }

            return ((SelectableTextInput) dom).getSelectionStart();
        }

        if (getBrowserVersion().hasFeature(HTMLINPUT_FILE_SELECTION_START_END_NULL)) {
            return null;
        }
        throw Context.reportRuntimeError("Failed to read the 'selectionStart' property from 'HTMLInputElement': "
                + "The input element's type (" + getType() + ") does not support selection.");
    }

    /**
     * Sets the value of {@code selectionStart} attribute.
     * @param start selection start
     */
    @JsxSetter
    public void setSelectionStart(final int start) {
        final DomNode dom = getDomNodeOrDie();
        if (dom instanceof SelectableTextInput) {
            if ("number".equalsIgnoreCase(getType())
                    && getBrowserVersion().hasFeature(JS_INPUT_NUMBER_SELECTION_START_END_NULL)) {
                throw Context.reportRuntimeError("Failed to set the 'selectionStart' property"
                        + "from 'HTMLInputElement': "
                        + "The input element's type ('number') does not support selection.");
            }

            ((SelectableTextInput) dom).setSelectionStart(start);
            return;
        }

        throw Context.reportRuntimeError("Failed to set the 'selectionStart' property from 'HTMLInputElement': "
                + "The input element's type (" + getType() + ") does not support selection.");
    }

    /**
     * Gets the value of {@code selectionEnd} attribute.
     * @return the selection end
     */
    @JsxGetter
    public Object getSelectionEnd() {
        final DomNode dom = getDomNodeOrDie();
        if (dom instanceof SelectableTextInput) {
            if ("number".equalsIgnoreCase(getType())
                    && getBrowserVersion().hasFeature(JS_INPUT_NUMBER_SELECTION_START_END_NULL)) {
                return null;
            }

            return ((SelectableTextInput) dom).getSelectionEnd();
        }

        if (getBrowserVersion().hasFeature(HTMLINPUT_FILE_SELECTION_START_END_NULL)) {
            return null;
        }
        throw Context.reportRuntimeError("Failed to read the 'selectionEnd' property from 'HTMLInputElement': "
                + "The input element's type (" + getType() + ") does not support selection.");
    }

    /**
     * Sets the value of {@code selectionEnd} attribute.
     * @param end selection end
     */
    @JsxSetter
    public void setSelectionEnd(final int end) {
        final DomNode dom = getDomNodeOrDie();
        if (dom instanceof SelectableTextInput) {
            if ("number".equalsIgnoreCase(getType())
                    && getBrowserVersion().hasFeature(JS_INPUT_NUMBER_SELECTION_START_END_NULL)) {
                throw Context.reportRuntimeError("Failed to set the 'selectionEnd' property"
                        + "from 'HTMLInputElement': "
                        + "The input element's type ('number') does not support selection.");
            }

            ((SelectableTextInput) dom).setSelectionEnd(end);
            return;
        }

        throw Context.reportRuntimeError("Failed to set the 'selectionEnd' property from 'HTMLInputElement': "
                + "The input element's type (" + getType() + ") does not support selection.");
    }

    /**
     * Gets the max length.
     * @return the max length
     */
    @JsxGetter
    public int getMaxLength() {
        final String attrValue = getDomNodeOrDie().getAttribute("maxLength");
        return NumberUtils.toInt(attrValue, -1);
    }

    /**
     * Sets the value of {@code maxLength} attribute.
     * @param length the new value
     */
    @JsxSetter
    public void setMaxLength(final int length) {
        getDomNodeOrDie().setMaxLength(length);
    }

    /**
     * Gets the {@code minLength}.
     * @return the {@code minLength}
     */
<<<<<<< HEAD
    @JsxGetter({CHROME, FF, FF68})
=======
    @JsxGetter({CHROME, EDGE, FF, FF78})
>>>>>>> 6cc30901
    public int getMinLength() {
        final String attrValue = getDomNodeOrDie().getAttribute("minLength");
        return NumberUtils.toInt(attrValue, -1);
    }

    /**
     * Sets the value of {@code minLength} attribute.
     * @param length the new value
     */
<<<<<<< HEAD
    @JsxSetter({CHROME, FF, FF68})
=======
    @JsxSetter({CHROME, EDGE, FF, FF78})
>>>>>>> 6cc30901
    public void setMinLength(final int length) {
        getDomNodeOrDie().setMinLength(length);
    }

    /**
     * Gets the {@code min} property.
     * @return the {@code min} property
     */
    @JsxGetter
    public String getMin() {
        return getDomNodeOrDie().getAttributeDirect("min");
    }

    /**
     * Sets the {@code min} property.
     * @param min the {@code min} property
     */
    @JsxSetter
    public void setMin(final String min) {
        getDomNodeOrDie().setAttribute("min", min);
    }

    /**
     * Gets the {@code max} property.
     * @return the {@code max} property
     */
    @JsxGetter
    public String getMax() {
        return getDomNodeOrDie().getAttributeDirect("max");
    }

    /**
     * Sets the {@code max} property.
     * @param max the {@code max} property
     */
    @JsxSetter
    public void setMax(final String max) {
        getDomNodeOrDie().setAttribute("max", max);
    }

    /**
     * Gets the {@code step} property.
     * @return the {@code step} property
     */
    @JsxGetter
    public String getStep() {
        return getDomNodeOrDie().getAttributeDirect("step");
    }

    /**
     * Sets the {@code step} property.
     * @param step the {@code step} property
     */
    @JsxSetter
    public void setStep(final String step) {
        getDomNodeOrDie().setAttribute("step", step);
    }

    /**
     * Gets the value of {@code readOnly} attribute.
     * @return the readOnly attribute
     */
    @JsxGetter
    public boolean isReadOnly() {
        return getDomNodeOrDie().isReadOnly();
    }

    /**
     * Sets the value of {@code readOnly} attribute.
     * @param readOnly the new value
     */
    @JsxSetter
    public void setReadOnly(final boolean readOnly) {
        getDomNodeOrDie().setReadOnly(readOnly);
    }

    /**
     * Sets the selected portion of this input element.
     * @param start the index of the first character to select
     * @param end the index of the character after the selection
     */
    @JsxFunction
    public void setSelectionRange(final int start, final int end) {
        setSelectionStart(start);
        setSelectionEnd(end);
    }

    /**
     * Returns the value of the {@code alt} property.
     * @return the value of the {@code alt} property
     */
    @JsxGetter
    public String getAlt() {
        return getDomNodeOrDie().getAttributeDirect("alt");
    }

    /**
     * Returns the value of the {@code alt} property.
     * @param alt the value
     */
    @JsxSetter
    public void setAlt(final String alt) {
        getDomNodeOrDie().setAttribute("alt", alt);
    }

    /**
     * Gets the {@code border} attribute.
     * @return the {@code border} attribute
     */
    @JsxGetter(IE)
    public String getBorder() {
        return getDomNodeOrDie().getAttributeDirect("border");
    }

    /**
     * Sets the {@code border} attribute.
     * @param border the {@code border} attribute
     */
    @JsxSetter(IE)
    public void setBorder(final String border) {
        getDomNodeOrDie().setAttribute("border", border);
    }

    /**
     * Returns the value of the {@code align} property.
     * @return the value of the {@code align} property
     */
    @JsxGetter
    public String getAlign() {
        if (getBrowserVersion().hasFeature(JS_ALIGN_FOR_INPUT_IGNORES_VALUES)) {
            return "";
        }
        return getAlign(true);
    }

    /**
     * Sets the value of the {@code align} property.
     * @param align the value of the {@code align} property
     */
    @JsxSetter
    public void setAlign(final String align) {
        final boolean ignoreIfNoError = getBrowserVersion().hasFeature(JS_ALIGN_FOR_INPUT_IGNORES_VALUES);
        setAlign(align, ignoreIfNoError);
    }

    /**
     * Returns the value of the {@code src} attribute.
     * @return the value of the {@code src} attribute
     */
    @JsxGetter
    public String getSrc() {
        return getDomNodeOrDie().getSrcAttribute();
    }

    /**
     * Returns the value of the JavaScript attribute {@code value}.
     *
     * @return the value of this attribute
     */
    @JsxGetter
    @Override
    public String getValue() {
        final HtmlInput htmlInput = getDomNodeOrDie();
        if (htmlInput instanceof HtmlFileInput) {
            final File[] files = ((HtmlFileInput) htmlInput).getFiles();
            if (files == null || files.length == 0) {
                return ATTRIBUTE_NOT_DEFINED;
            }
            final File first = files[0];
            final String name = first.getName();
            if (name.isEmpty()) {
                return name;
            }
            return "C:\\fakepath\\" + name;
        }
        return htmlInput.getAttributeDirect("value");
    }

    /**
     * {@inheritDoc}
     */
    @Override
    public String getAttribute(final String attributeName, final Integer flags) {
        final String superAttribute = super.getAttribute(attributeName, flags);
        if ("value".equalsIgnoreCase(attributeName)) {
            if ((superAttribute == null || !superAttribute.isEmpty())
                    && getDefaultValue().isEmpty()) {
                return null;
            }
            if (!"file".equals(getType())) {
                return getDefaultValue();
            }
        }
        return superAttribute;
    }

    /**
     * {@inheritDoc}
     */
    @Override
    public void click() throws IOException {
        final HtmlInput domNode = getDomNodeOrDie();
        final boolean originalState = domNode.isChecked();
        final Event event;
        if (getBrowserVersion().hasFeature(EVENT_ONCLICK_USES_POINTEREVENT)) {
            event = new PointerEvent(domNode, MouseEvent.TYPE_CLICK, false, false, false, MouseEvent.BUTTON_LEFT);
        }
        else {
            event = new MouseEvent(domNode, MouseEvent.TYPE_CLICK, false, false, false, MouseEvent.BUTTON_LEFT);
        }
        domNode.click(event, event.isShiftKey(), event.isCtrlKey(), event.isAltKey(), true);

        final boolean newState = domNode.isChecked();

        if (originalState != newState
                && (domNode instanceof HtmlRadioButtonInput || domNode instanceof HtmlCheckBoxInput)) {
            domNode.fireEvent(Event.TYPE_CHANGE);
        }
    }

    /**
     * {@inheritDoc}
     */
    @Override
    protected boolean isEndTagForbidden() {
        return true;
    }

    /**
     * Returns the {@code required} property.
     * @return the {@code required} property
     */
    @JsxGetter
    public boolean isRequired() {
        return getDomNodeOrDie().isRequired();
    }

    /**
     * Sets the {@code required} property.
     * @param required the new value
     */
    @JsxSetter
    public void setRequired(final boolean required) {
        getDomNodeOrDie().setRequired(required);
    }

    /**
     * Returns the {@code size} attribute.
     * @return the {@code size} attribute
     */
    @JsxGetter
    public String getSize() {
        return getDomNodeOrDie().getSize();
    }

    /**
     * Sets the {@code size} attribute.
     * @param size the new {@code size} value
     */
    @JsxSetter
    public void setSize(final String size) {
        getDomNodeOrDie().setSize(size);
    }

    /**
     * Returns the {@code accept} attribute.
     * @return the {@code accept} attribute
     */
    @JsxGetter
    public String getAccept() {
        return getDomNodeOrDie().getAccept();
    }

    /**
     * Sets the {@code accept} attribute.
     * @param accept the new {@code accept} value
     */
    @JsxSetter
    public void setAccept(final String accept) {
        getDomNodeOrDie().setAccept(accept);
    }

    /**
     * Returns the {@code autocomplete} attribute.
     * @return the {@code autocomplete} attribute
     */
    @JsxGetter
    public String getAutocomplete() {
        return getDomNodeOrDie().getAutocomplete();
    }

    /**
     * Sets the {@code autocomplete} attribute.
     * @param autocomplete the new {@code autocomplete} value
     */
    @JsxSetter
    public void setAutocomplete(final String autocomplete) {
        getDomNodeOrDie().setAutocomplete(autocomplete);
    }

    /**
     * Returns the {@code files} property.
     * @return the {@code files} property
     */
    @JsxGetter
    public Object getFiles() {
        final HtmlInput htmlInput = getDomNodeOrDie();
        if (htmlInput instanceof HtmlFileInput) {
            final FileList list = new FileList(((HtmlFileInput) htmlInput).getFiles());
            list.setParentScope(getParentScope());
            list.setPrototype(getPrototype(list.getClass()));
            return list;
        }
        if (getBrowserVersion().hasFeature(HTMLINPUT_FILES_UNDEFINED)) {
            return Undefined.instance;
        }
        return null;
    }

    /**
     * Returns the {@code placeholder} attribute.
     * @return the {@code placeholder} attribute
     */
    @JsxGetter
    public String getPlaceholder() {
        return getDomNodeOrDie().getPlaceholder();
    }

    /**
     * Sets the {@code placeholder} attribute.
     * @param placeholder the new {@code placeholder} value
     */
    @JsxSetter
    public void setPlaceholder(final String placeholder) {
        getDomNodeOrDie().setPlaceholder(placeholder);
    }

    /**
     * Returns the {@code width} property.
     * @return the {@code width} property
     */
    @Override
    @JsxGetter
    public int getWidth() {
        final String value = getDomNodeOrDie().getAttributeDirect("width");
        final Integer intValue = HTMLCanvasElement.getValue(value);
        if (intValue != null) {
            return intValue;
        }
        return 0;
    }

    /**
     * Sets the {@code width} property.
     * @param width the {@code width} property
     */
    @JsxSetter
    public void setWidth(final int width) {
        getDomNodeOrDie().setAttribute("width", Integer.toString(width));
    }

    /**
     * Returns the {@code height} property.
     * @return the {@code height} property
     */
    @Override
    @JsxGetter
    public int getHeight() {
        final String value = getDomNodeOrDie().getAttributeDirect("height");
        final Integer intValue = HTMLCanvasElement.getValue(value);
        if (intValue != null) {
            return intValue;
        }
        return 0;
    }

    /**
     * Sets the {@code height} property.
     * @param height the {@code height} property
     */
    @JsxSetter
    public void setHeight(final int height) {
        getDomNodeOrDie().setAttribute("height", Integer.toString(height));
    }

    /**
     * Returns the labels associated with the element.
     * @return the labels associated with the element
     */
<<<<<<< HEAD
    @JsxGetter({CHROME, FF, FF68})
=======
    @JsxGetter({CHROME, EDGE, FF, FF78})
>>>>>>> 6cc30901
    public AbstractList getLabels() {
        if (labels_ == null) {
            labels_ = new LabelsHelper(getDomNodeOrDie());
        }
        return labels_;
    }

    /**
     * Checks whether the element has any constraints and whether it satisfies them.
     * @return if the element is valid
     */
    @JsxFunction
    public boolean checkValidity() {
        return getDomNodeOrDie().isValid();
    }

    /**
     * {@inheritDoc}
     */
    @Override
    @JsxFunction(IE)
    public TextRange createTextRange() {
        return super.createTextRange();
    }

    /**
     * {@inheritDoc}
     */
    @JsxGetter
    @Override
    public String getName() {
        return super.getName();
    }

    /**
     * {@inheritDoc}
     */
    @JsxSetter
    @Override
    public void setName(final String newName) {
        super.setName(newName);
    }

    /**
     * {@inheritDoc} Overridden to modify browser configurations.
     */
    @Override
<<<<<<< HEAD
    @JsxGetter({CHROME, FF, FF68})
=======
    @JsxGetter({CHROME, EDGE, FF, FF78})
>>>>>>> 6cc30901
    public boolean isDisabled() {
        return super.isDisabled();
    }

    /**
     * {@inheritDoc} Overridden to modify browser configurations.
     */
    @Override
<<<<<<< HEAD
    @JsxSetter({CHROME, FF, FF68})
=======
    @JsxSetter({CHROME, EDGE, FF, FF78})
>>>>>>> 6cc30901
    public void setDisabled(final boolean disabled) {
        super.setDisabled(disabled);
    }

    /**
     * {@inheritDoc}
     */
    @JsxGetter
    @Override
    public HTMLFormElement getForm() {
        return super.getForm();
    }
}<|MERGE_RESOLUTION|>--- conflicted
+++ resolved
@@ -31,11 +31,7 @@
 import static com.gargoylesoftware.htmlunit.javascript.configuration.SupportedBrowser.CHROME;
 import static com.gargoylesoftware.htmlunit.javascript.configuration.SupportedBrowser.EDGE;
 import static com.gargoylesoftware.htmlunit.javascript.configuration.SupportedBrowser.FF;
-<<<<<<< HEAD
-import static com.gargoylesoftware.htmlunit.javascript.configuration.SupportedBrowser.FF68;
-=======
 import static com.gargoylesoftware.htmlunit.javascript.configuration.SupportedBrowser.FF78;
->>>>>>> 6cc30901
 import static com.gargoylesoftware.htmlunit.javascript.configuration.SupportedBrowser.IE;
 
 import java.io.File;
@@ -92,11 +88,7 @@
     /**
      * Creates an instance.
      */
-<<<<<<< HEAD
-    @JsxConstructor({CHROME, FF, FF68})
-=======
     @JsxConstructor({CHROME, EDGE, FF, FF78})
->>>>>>> 6cc30901
     public HTMLInputElement() {
     }
 
@@ -376,11 +368,7 @@
      * Gets the value of {@code textLength} attribute.
      * @return the text length
      */
-<<<<<<< HEAD
-    @JsxGetter({FF, FF68})
-=======
     @JsxGetter({FF, FF78})
->>>>>>> 6cc30901
     public int getTextLength() {
         return getValue().length();
     }
@@ -500,11 +488,7 @@
      * Gets the {@code minLength}.
      * @return the {@code minLength}
      */
-<<<<<<< HEAD
-    @JsxGetter({CHROME, FF, FF68})
-=======
     @JsxGetter({CHROME, EDGE, FF, FF78})
->>>>>>> 6cc30901
     public int getMinLength() {
         final String attrValue = getDomNodeOrDie().getAttribute("minLength");
         return NumberUtils.toInt(attrValue, -1);
@@ -514,11 +498,7 @@
      * Sets the value of {@code minLength} attribute.
      * @param length the new value
      */
-<<<<<<< HEAD
-    @JsxSetter({CHROME, FF, FF68})
-=======
     @JsxSetter({CHROME, EDGE, FF, FF78})
->>>>>>> 6cc30901
     public void setMinLength(final int length) {
         getDomNodeOrDie().setMinLength(length);
     }
@@ -908,11 +888,7 @@
      * Returns the labels associated with the element.
      * @return the labels associated with the element
      */
-<<<<<<< HEAD
-    @JsxGetter({CHROME, FF, FF68})
-=======
     @JsxGetter({CHROME, EDGE, FF, FF78})
->>>>>>> 6cc30901
     public AbstractList getLabels() {
         if (labels_ == null) {
             labels_ = new LabelsHelper(getDomNodeOrDie());
@@ -960,11 +936,7 @@
      * {@inheritDoc} Overridden to modify browser configurations.
      */
     @Override
-<<<<<<< HEAD
-    @JsxGetter({CHROME, FF, FF68})
-=======
     @JsxGetter({CHROME, EDGE, FF, FF78})
->>>>>>> 6cc30901
     public boolean isDisabled() {
         return super.isDisabled();
     }
@@ -973,11 +945,7 @@
      * {@inheritDoc} Overridden to modify browser configurations.
      */
     @Override
-<<<<<<< HEAD
-    @JsxSetter({CHROME, FF, FF68})
-=======
     @JsxSetter({CHROME, EDGE, FF, FF78})
->>>>>>> 6cc30901
     public void setDisabled(final boolean disabled) {
         super.setDisabled(disabled);
     }
