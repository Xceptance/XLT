--- conflicted
+++ resolved
@@ -19,11 +19,7 @@
 import static com.gargoylesoftware.htmlunit.javascript.configuration.SupportedBrowser.CHROME;
 import static com.gargoylesoftware.htmlunit.javascript.configuration.SupportedBrowser.EDGE;
 import static com.gargoylesoftware.htmlunit.javascript.configuration.SupportedBrowser.FF;
-<<<<<<< HEAD
-import static com.gargoylesoftware.htmlunit.javascript.configuration.SupportedBrowser.FF68;
-=======
 import static com.gargoylesoftware.htmlunit.javascript.configuration.SupportedBrowser.FF78;
->>>>>>> 6cc30901
 import static com.gargoylesoftware.htmlunit.javascript.configuration.SupportedBrowser.IE;
 
 import org.apache.commons.lang3.StringUtils;
@@ -51,11 +47,7 @@
     /**
      * Creates an instance.
      */
-<<<<<<< HEAD
-    @JsxConstructor({CHROME, FF, FF68})
-=======
     @JsxConstructor({CHROME, EDGE, FF, FF78})
->>>>>>> 6cc30901
     public HTMLMenuElement() {
         label_ = "";
     }
@@ -65,11 +57,7 @@
      * @return the value of the {@code type} property
      */
     @Override
-<<<<<<< HEAD
-    @JsxGetter({FF, FF68, IE})
-=======
     @JsxGetter({FF, FF78, IE})
->>>>>>> 6cc30901
     public String getType() {
         if (getBrowserVersion().hasFeature(JS_MENU_TYPE_EMPTY)) {
             return "";
@@ -95,11 +83,7 @@
      * @param type the value of the {@code type} property
      */
     @Override
-<<<<<<< HEAD
-    @JsxSetter({FF, FF68, IE})
-=======
     @JsxSetter({FF, FF78, IE})
->>>>>>> 6cc30901
     public void setType(final String type) {
         if (getBrowserVersion().hasFeature(JS_MENU_TYPE_EMPTY)) {
             if (StringUtils.isEmpty(type)) {
@@ -129,11 +113,7 @@
      * Returns the value of the {@code label} property.
      * @return the value of the {@code label} property
      */
-<<<<<<< HEAD
-    @JsxGetter({FF, FF68})
-=======
     @JsxGetter({FF, FF78})
->>>>>>> 6cc30901
     public String getLabel() {
         return label_;
     }
@@ -142,11 +122,7 @@
      * Sets the value of the {@code label} property.
      * @param label the value of the {@code label} property
      */
-<<<<<<< HEAD
-    @JsxSetter({FF, FF68})
-=======
     @JsxSetter({FF, FF78})
->>>>>>> 6cc30901
     public void setLabel(final String label) {
         label_ = label;
     }
