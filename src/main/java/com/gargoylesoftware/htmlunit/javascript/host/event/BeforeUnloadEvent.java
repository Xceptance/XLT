/*
 * Copyright (c) 2002-2021 Gargoyle Software Inc.
 *
 * Licensed under the Apache License, Version 2.0 (the "License");
 * you may not use this file except in compliance with the License.
 * You may obtain a copy of the License at
 * http://www.apache.org/licenses/LICENSE-2.0
 *
 * Unless required by applicable law or agreed to in writing, software
 * distributed under the License is distributed on an "AS IS" BASIS,
 * WITHOUT WARRANTIES OR CONDITIONS OF ANY KIND, either express or implied.
 * See the License for the specific language governing permissions and
 * limitations under the License.
 */
package com.gargoylesoftware.htmlunit.javascript.host.event;

import static com.gargoylesoftware.htmlunit.BrowserVersionFeatures.EVENT_BEFORE_UNLOAD_RETURN_VALUE_IS_HTML5_LIKE;
import static com.gargoylesoftware.htmlunit.BrowserVersionFeatures.EVENT_HANDLER_NULL_RETURN_IS_MEANINGFUL;
import static com.gargoylesoftware.htmlunit.javascript.configuration.SupportedBrowser.CHROME;
import static com.gargoylesoftware.htmlunit.javascript.configuration.SupportedBrowser.EDGE;
import static com.gargoylesoftware.htmlunit.javascript.configuration.SupportedBrowser.FF;
<<<<<<< HEAD
import static com.gargoylesoftware.htmlunit.javascript.configuration.SupportedBrowser.FF68;
=======
import static com.gargoylesoftware.htmlunit.javascript.configuration.SupportedBrowser.FF78;
>>>>>>> 6cc30901

import com.gargoylesoftware.htmlunit.BrowserVersion;
import com.gargoylesoftware.htmlunit.html.DomNode;
import com.gargoylesoftware.htmlunit.javascript.configuration.JsxClass;
import com.gargoylesoftware.htmlunit.javascript.configuration.JsxConstructor;
import com.gargoylesoftware.htmlunit.javascript.configuration.JsxGetter;
import com.gargoylesoftware.htmlunit.javascript.configuration.JsxSetter;

import net.sourceforge.htmlunit.corejs.javascript.Context;
import net.sourceforge.htmlunit.corejs.javascript.Undefined;

/**
 * JavaScript object representing the BeforeUnloadEvent.
 * @see <a href="https://developer.mozilla.org/en-US/docs/Web/API/window.onbeforeunload">Mozilla Developer Network</a>
 * @see <a href="http://msdn.microsoft.com/en-us/library/ie/ff974336.aspx">MSDN</a>
 *
 * @author Frank Danek
 * @author Ahmed Ashour
 * @author Ronald Brill
 * @author Atsushi Nakagawa
 */
@JsxClass
public class BeforeUnloadEvent extends Event {
    private Object returnValue_;

    /**
     * Creates a new event instance.
     */
    public BeforeUnloadEvent() {
        setType("");
        returnValue_ = "";
    }

    /**
     * The JavaScript constructor. It seems it is not possible to do it from JavaScript code.
     */
<<<<<<< HEAD
    @JsxConstructor({CHROME, FF, FF68})
    public void jConstructor() {
=======
    @JsxConstructor({CHROME, EDGE, FF, FF78})
    public void jsConstructor() {
>>>>>>> 6cc30901
        Context.throwAsScriptRuntimeEx(new IllegalArgumentException("Illegal Constructor"));
    }

    /**
     * Creates a new event instance.
     *
     * @param domNode the DOM node that triggered the event
     * @param type the event type
     */
    public BeforeUnloadEvent(final DomNode domNode, final String type) {
        super(domNode, type);

        setBubbles(false);
        setReturnValue(getReturnValueDefault(getBrowserVersion()));
    }

    @Override
    public void initEvent(final String type, final boolean bubbles, final boolean cancelable) {
        super.initEvent(type, bubbles, cancelable);
        setReturnValue(getReturnValueDefault(getBrowserVersion()));
    }

    private static Object getReturnValueDefault(final BrowserVersion browserVersion) {
        if (browserVersion.hasFeature(EVENT_BEFORE_UNLOAD_RETURN_VALUE_IS_HTML5_LIKE)) {
            // Empty string default is specified by HTML5
            // https://www.w3.org/TR/html5/browsers.html#the-beforeunloadevent-interface
            return "";
        }
        return Undefined.instance;
    }

    /**
     * @return {@code true} if returnValue holds the beforeunload message
     */
    public boolean isBeforeUnloadMessageSet() {
        return !getReturnValueDefault(getBrowserVersion()).equals(getReturnValue());
    }

    /**
     * @return the return value associated with the event
     */
    @JsxGetter
    @Override
    public Object getReturnValue() {
        return returnValue_;
    }

    /**
     * Sets the return value associated with the event.
     * @param returnValue the return value associated with the event
     */
    @JsxSetter
    @Override
    public void setReturnValue(final Object returnValue) {
        returnValue_ = returnValue;
    }

    @Override
    void handlePropertyHandlerReturnValue(final Object returnValue) {
        super.handlePropertyHandlerReturnValue(returnValue);

        final BrowserVersion browserVersion = getBrowserVersion();

        // Most browsers ignore null return values of property handlers
        if (returnValue != null || browserVersion.hasFeature(EVENT_HANDLER_NULL_RETURN_IS_MEANINGFUL)) {
            // Chrome/Firefox only accept the return value if returnValue is equal to default
            if (!browserVersion.hasFeature(EVENT_BEFORE_UNLOAD_RETURN_VALUE_IS_HTML5_LIKE)
                    || getReturnValueDefault(browserVersion).equals(getReturnValue())) {
                setReturnValue(returnValue);
            }
        }
    }
}<|MERGE_RESOLUTION|>--- conflicted
+++ resolved
@@ -19,11 +19,7 @@
 import static com.gargoylesoftware.htmlunit.javascript.configuration.SupportedBrowser.CHROME;
 import static com.gargoylesoftware.htmlunit.javascript.configuration.SupportedBrowser.EDGE;
 import static com.gargoylesoftware.htmlunit.javascript.configuration.SupportedBrowser.FF;
-<<<<<<< HEAD
-import static com.gargoylesoftware.htmlunit.javascript.configuration.SupportedBrowser.FF68;
-=======
 import static com.gargoylesoftware.htmlunit.javascript.configuration.SupportedBrowser.FF78;
->>>>>>> 6cc30901
 
 import com.gargoylesoftware.htmlunit.BrowserVersion;
 import com.gargoylesoftware.htmlunit.html.DomNode;
@@ -60,13 +56,8 @@
     /**
      * The JavaScript constructor. It seems it is not possible to do it from JavaScript code.
      */
-<<<<<<< HEAD
-    @JsxConstructor({CHROME, FF, FF68})
-    public void jConstructor() {
-=======
     @JsxConstructor({CHROME, EDGE, FF, FF78})
     public void jsConstructor() {
->>>>>>> 6cc30901
         Context.throwAsScriptRuntimeEx(new IllegalArgumentException("Illegal Constructor"));
     }
 
