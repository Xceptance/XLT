/*
 * Copyright (c) 2002-2021 Gargoyle Software Inc.
 *
 * Licensed under the Apache License, Version 2.0 (the "License");
 * you may not use this file except in compliance with the License.
 * You may obtain a copy of the License at
 * http://www.apache.org/licenses/LICENSE-2.0
 *
 * Unless required by applicable law or agreed to in writing, software
 * distributed under the License is distributed on an "AS IS" BASIS,
 * WITHOUT WARRANTIES OR CONDITIONS OF ANY KIND, either express or implied.
 * See the License for the specific language governing permissions and
 * limitations under the License.
 */
package com.gargoylesoftware.htmlunit.javascript.host;

import static com.gargoylesoftware.htmlunit.BrowserVersionFeatures.JS_CONSOLE_HANDLE_WINDOW;
import static com.gargoylesoftware.htmlunit.javascript.configuration.SupportedBrowser.CHROME;
import static com.gargoylesoftware.htmlunit.javascript.configuration.SupportedBrowser.EDGE;
import static com.gargoylesoftware.htmlunit.javascript.configuration.SupportedBrowser.FF;
<<<<<<< HEAD
import static com.gargoylesoftware.htmlunit.javascript.configuration.SupportedBrowser.FF68;
=======
import static com.gargoylesoftware.htmlunit.javascript.configuration.SupportedBrowser.FF78;
>>>>>>> 6cc30901
import static com.gargoylesoftware.htmlunit.javascript.configuration.SupportedBrowser.IE;

import java.util.HashMap;
import java.util.Locale;
import java.util.Map;
import java.util.regex.Matcher;
import java.util.regex.Pattern;

import com.gargoylesoftware.htmlunit.WebConsole;
import com.gargoylesoftware.htmlunit.WebConsole.Formatter;
import com.gargoylesoftware.htmlunit.WebWindow;
import com.gargoylesoftware.htmlunit.javascript.SimpleScriptable;
import com.gargoylesoftware.htmlunit.javascript.configuration.JsxClass;
import com.gargoylesoftware.htmlunit.javascript.configuration.JsxFunction;

import net.sourceforge.htmlunit.corejs.javascript.BaseFunction;
import net.sourceforge.htmlunit.corejs.javascript.ConsString;
import net.sourceforge.htmlunit.corejs.javascript.Context;
import net.sourceforge.htmlunit.corejs.javascript.Delegator;
import net.sourceforge.htmlunit.corejs.javascript.Function;
import net.sourceforge.htmlunit.corejs.javascript.NativeArray;
import net.sourceforge.htmlunit.corejs.javascript.NativeFunction;
import net.sourceforge.htmlunit.corejs.javascript.NativeObject;
import net.sourceforge.htmlunit.corejs.javascript.ScriptRuntime;
import net.sourceforge.htmlunit.corejs.javascript.Scriptable;
import net.sourceforge.htmlunit.corejs.javascript.ScriptableObject;

/**
 * A JavaScript object for {@code Console}.
 *
 * @author Andrea Martino
 * @author Ronald Brill
 */
<<<<<<< HEAD
@JsxClass(isJSObject = false, value = {CHROME, FF, FF68})
=======
@JsxClass(isJSObject = false, value = {CHROME, EDGE, FF, FF78})
>>>>>>> 6cc30901
@JsxClass(IE)
public class Console extends SimpleScriptable {

    private static final Map<String, Long> TIMERS = new HashMap<>();
    private static Formatter FORMATTER_ = new ConsoleFormatter();

    private WebWindow webWindow_;

    /**
     * Default constructor.
     */
    public Console() {
    }

    /**
     * Sets the Window JavaScript object this console belongs to.
     * @param webWindow the Window JavaScript object this console belongs to
     */
    public void setWebWindow(final WebWindow webWindow) {
        webWindow_ = webWindow;
    }

    /**
     * This method writes an error message to the console if the
     * assertion is false. If the assertion is true, nothing happens.
     * @param cx the JavaScript context
     * @param thisObj the scriptable
     * @param args the arguments passed into the method
     * @param funObj the function
     */
    @JsxFunction(functionName = "assert")
    public static void assertMethod(final Context cx, final Scriptable thisObj,
        final Object[] args, final Function funObj) {
        if (args.length < 1 || ScriptRuntime.toBoolean(args[0])) {
            return;
        }

        if (args.length == 1) {
            log(cx, thisObj, new String[] {"Assertion failed"}, null);
            return;
        }

        final Object[] data;
        final Object first = args[1];
        if (first instanceof String
                || first instanceof ConsString
                || first instanceof ScriptableObject && ("String".equals(((Scriptable) first).getClassName()))) {
            data = new Object[args.length - 1];
            data[0] = "Assertion failed: " + first.toString();
            System.arraycopy(args, 2, data, 1, data.length - 1);
        }
        else {
            data = new Object[args.length];
            data[0] = "Assertion failed:";
            System.arraycopy(args, 1, data, 1, data.length - 1);
        }

        log(cx, thisObj, data, null);
    }

    /**
     * This method performs logging to the console at {@code log} level.
     * @param cx the JavaScript context
     * @param thisObj the scriptable
     * @param args the arguments passed into the method
     * @param funObj the function
     */
    @JsxFunction
    public static void log(final Context cx, final Scriptable thisObj,
        final Object[] args, final Function funObj) {
        final WebConsole webConsole = toWebConsole(thisObj);
        final Formatter oldFormatter = webConsole.getFormatter();
        webConsole.setFormatter(FORMATTER_);
        webConsole.info(args);
        webConsole.setFormatter(oldFormatter);
    }

    private static WebConsole toWebConsole(Scriptable thisObj) {
        if (thisObj instanceof Window
                && ((SimpleScriptable) thisObj).getDomNodeOrDie().hasFeature(JS_CONSOLE_HANDLE_WINDOW)) {
            thisObj = ((Window) thisObj).getConsole();
        }
        if (thisObj instanceof Console) {
            return ((Console) thisObj).getWebConsole();
        }
        throw ScriptRuntime.typeError("object does not implemennt interface Console");
    }

    /**
     * This method performs logging to the console at {@code info} level.
     * @param cx the JavaScript context
     * @param thisObj the scriptable
     * @param args the arguments passed into the method
     * @param funObj the function
     */
    @JsxFunction
    public static void info(final Context cx, final Scriptable thisObj,
        final Object[] args, final Function funObj) {
        final WebConsole webConsole = toWebConsole(thisObj);
        final Formatter oldFormatter = webConsole.getFormatter();
        webConsole.setFormatter(FORMATTER_);
        webConsole.info(args);
        webConsole.setFormatter(oldFormatter);
    }

    /**
     * This method performs logging to the console at {@code warn} level.
     * @param cx the JavaScript context
     * @param thisObj the scriptable
     * @param args the arguments passed into the method
     * @param funObj the function
     */
    @JsxFunction
    public static void warn(final Context cx, final Scriptable thisObj,
        final Object[] args, final Function funObj) {
        final WebConsole webConsole = toWebConsole(thisObj);
        final Formatter oldFormatter = webConsole.getFormatter();
        webConsole.setFormatter(FORMATTER_);
        webConsole.warn(args);
        webConsole.setFormatter(oldFormatter);
    }

    /**
     * This method performs logging to the console at {@code error} level.
     * @param cx the JavaScript context
     * @param thisObj the scriptable
     * @param args the arguments passed into the method
     * @param funObj the function
     */
    @JsxFunction
    public static void error(final Context cx, final Scriptable thisObj,
        final Object[] args, final Function funObj) {
        final WebConsole webConsole = toWebConsole(thisObj);
        final Formatter oldFormatter = webConsole.getFormatter();
        webConsole.setFormatter(FORMATTER_);
        webConsole.error(args);
        webConsole.setFormatter(oldFormatter);
    }

    /**
     * This method performs logging to the console at {@code debug} level.
     * @param cx the JavaScript context
     * @param thisObj the scriptable
     * @param args the arguments passed into the method
     * @param funObj the function
     */
    @JsxFunction
    public static void debug(final Context cx, final Scriptable thisObj,
        final Object[] args, final Function funObj) {
        final WebConsole webConsole = toWebConsole(thisObj);
        final Formatter oldFormatter = webConsole.getFormatter();
        webConsole.setFormatter(FORMATTER_);
        webConsole.debug(args);
        webConsole.setFormatter(oldFormatter);
    }

    /**
     * This method performs logging to the console at {@code trace} level.
     * @param cx the JavaScript context
     * @param thisObj the scriptable
     * @param args the arguments passed into the method
     * @param funObj the function
     */
    @JsxFunction
    public static void trace(final Context cx, final Scriptable thisObj,
        final Object[] args, final Function funObj) {
        final WebConsole webConsole = toWebConsole(thisObj);
        final Formatter oldFormatter = webConsole.getFormatter();
        webConsole.setFormatter(FORMATTER_);
        webConsole.trace(args);
        webConsole.setFormatter(oldFormatter);
    }

    private WebConsole getWebConsole() {
        return webWindow_.getWebClient().getWebConsole();
    }

    /**
     * Implementation of console {@code dir} function. This method does not enter recursively
     * in the passed object, nor prints the details of objects or functions.
     * @param o the object to be printed
     */
    @JsxFunction
    public void dir(final Object o) {
        if (o instanceof ScriptableObject) {
            final ScriptableObject obj = (ScriptableObject) o;
            final Object[] ids = obj.getIds();
            if (ids != null && ids.length > 0) {
                final StringBuilder sb = new StringBuilder();
                for (final Object id : ids) {
                    final Object value = obj.get(id);
                    if (value instanceof Delegator) {
                        sb.append(id + ": " + ((Delegator) value).getClassName() + "\n");
                    }
                    else if (value instanceof SimpleScriptable) {
                        sb.append(id + ": " + ((SimpleScriptable) value).getClassName() + "\n");
                    }
                    else if (value instanceof BaseFunction) {
                        sb.append(id + ": function " + ((BaseFunction) value).getFunctionName() + "()\n");
                    }
                    else {
                        sb.append(id + ": " + value  + "\n");
                    }
                }
                getWebConsole().info(sb.toString());
            }
        }
    }

    /**
     * Implementation of group. Currently missing.
     */
    @JsxFunction
    public void group() {
        // TODO not implemented
    }

    /**
     * Implementation of endGroup. Currently missing.
     */
    @JsxFunction
    public void groupEnd() {
        // TODO not implemented
    }

    /**
     * Implementation of groupCollapsed. Currently missing.
     */
    @JsxFunction
    public void groupCollapsed() {
         // TODO not implemented
    }

    /**
     * This method replicates Firefox's behavior: if the timer already exists,
     * the start time is not overwritten. In both cases, the line is printed on the
     * console.
     * @param timerName the name of the timer
     */
    @JsxFunction
    public void time(final String timerName) {
        if (!TIMERS.containsKey(timerName)) {
            TIMERS.put(timerName, Long.valueOf(System.currentTimeMillis()));
        }
        getWebConsole().info(timerName + ": timer started");
    }

    /**
     * This method replicates Firefox's behavior: if no timer is found, nothing is
     * logged to the console.
     * @param timerName the name of the timer
     */
    @JsxFunction
    public void timeEnd(final String timerName) {
        final Long startTime = TIMERS.remove(timerName);
        if (startTime != null) {
            getWebConsole().info(timerName + ": " + (System.currentTimeMillis() - startTime.longValue()) + "ms");
        }
    }

    /**
     * Because there is no timeline in HtmlUnit this does nothing.
     * @param label the label
     */
<<<<<<< HEAD
    @JsxFunction({CHROME, FF, FF68})
=======
    @JsxFunction({CHROME, EDGE, FF, FF78})
>>>>>>> 6cc30901
    public void timeStamp(final String label) {
    }

    /**
     * This class is the default formatter used by Console.
     */
    private static class ConsoleFormatter implements Formatter {

        private static void appendNativeArray(final NativeArray a, final StringBuilder sb, final int level) {
            sb.append('[');
            if (level < 3) {
                for (int i = 0; i < a.size(); i++) {
                    if (i > 0) {
                        sb.append(", ");
                    }
                    final Object val = a.get(i);
                    if (val != null) {
                        appendValue(val, sb, level + 1);
                    }
                }
            }
            sb.append(']');
        }

        private static void appendNativeObject(final NativeObject obj, final StringBuilder sb, final int level) {
            if (level == 0) {
                // For whatever reason, when a native object is printed at the
                // root level Firefox puts brackets outside it. This is not the
                // case when a native object is printed as part of an array or
                // inside another object.
                sb.append('(');
            }
            sb.append('{');
            if (level < 3) {
                final Object[] ids = obj.getIds();
                if (ids != null && ids.length > 0) {
                    boolean needsSeparator = false;
                    for (final Object key : ids) {
                        if (needsSeparator) {
                            sb.append(", ");
                        }
                        sb.append(key);
                        sb.append(": ");
                        appendValue(obj.get(key), sb, level + 1);
                        needsSeparator = true;
                    }
                }
            }
            sb.append('}');
            if (level == 0) {
                sb.append(')');
            }
        }

        /**
         * This methods appends the val parameter to the passed StringBuffer.
         * FireBug's console prints some object differently if printed at the
         * root level or as part of an array or native object. This method tries
         * to simulate Firebus's behavior.
         *
         * @param val
         *            the object to be printed
         * @param sb
         *            the StringBuilder used as destination
         * @param level
         *            the recursion level. If zero, it mean the object is
         *            printed at the console root level. Otherwise, the object
         *            is printed as part of an array or a native object.
         */
        private static void appendValue(final Object val, final StringBuilder sb, final int level) {
            if (val instanceof NativeFunction) {
                sb.append('(');
                // Remove unnecessary new lines and spaces from the function
                final Pattern p = Pattern.compile("[ \\t]*\\r?\\n[ \\t]*",
                        Pattern.MULTILINE);
                final Matcher m = p.matcher(((NativeFunction) val).toString());
                sb.append(m.replaceAll(" ").trim());
                sb.append(')');
            }
            else if (val instanceof BaseFunction) {
                sb.append("function ");
                sb.append(((BaseFunction) val).getFunctionName());
                sb.append("() {[native code]}");
            }
            else if (val instanceof NativeObject) {
                appendNativeObject((NativeObject) val, sb, level);
            }
            else if (val instanceof NativeArray) {
                appendNativeArray((NativeArray) val, sb, level);
            }
            else if (val instanceof Delegator) {
                if (level == 0) {
                    sb.append("[object ");
                    sb.append(((Delegator) val).getDelegee().getClassName());
                    sb.append(']');
                }
                else {
                    sb.append("({})");
                }
            }
            else if (val instanceof Promise) {
                sb.append("Promise");
                if (level == 0) {
                    final Promise p = (Promise) val;
                    sb.append(' ').append(p.getLogDetails());
                }
            }
            else if (val instanceof SimpleScriptable) {
                if (level == 0) {
                    sb.append("[object ");
                    sb.append(((SimpleScriptable) val).getClassName());
                    sb.append(']');
                }
                else {
                    sb.append("({})");
                }
            }
            else if (val instanceof String) {
                if (level == 0) {
                    sb.append((String) val);
                }
                else {
                    // When printing a string as part of an array or native
                    // object,
                    // enclose it in double quotes and escape its content.
                    sb.append(quote((String) val));
                }
            }
            else if (val instanceof Number) {
                sb.append(((Number) val).toString());
            }
            else {
                // ?!?
                sb.append(val);
            }
        }

        /**
         * Even if similar, this is not JSON encoding. This replicates the way
         * Firefox console prints strings when logging.
         * @param s the string to be quoted
         */
        private static String quote(final CharSequence s) {
            final StringBuilder sb = new StringBuilder();
            sb.append('\"');
            for (int i = 0; i < s.length(); i++) {
                final char ch = s.charAt(i);
                switch (ch) {
                    case '\\':
                        sb.append("\\\\");
                        break;
                    case '\"':
                        sb.append("\\\"");
                        break;
                    case '\b':
                        sb.append("\\b");
                        break;
                    case '\t':
                        sb.append("\\t");
                        break;
                    case '\n':
                        sb.append("\\n");
                        break;
                    case '\f':
                        sb.append("\\f");
                        break;
                    case '\r':
                        sb.append("\\r");
                        break;
                    default:
                        if (ch < ' ' || ch > '~') {
                            sb.append("\\u" + Integer.toHexString(ch).toUpperCase(Locale.ROOT));
                        }
                        else {
                            sb.append(ch);
                        }
                }
            }
            sb.append('\"');
            return sb.toString();
        }

        private static String formatToString(final Object o) {
            if (o == null) {
                return "null";
            }
            else if (o instanceof NativeFunction) {
                return ((NativeFunction) o).toString();
            }
            else if (o instanceof BaseFunction) {
                return "function " + ((BaseFunction) o).getFunctionName()
                        + "\n" + "    [native code]\n" + "}";
            }
            else if (o instanceof NativeArray) {
                // If an array is embedded inside another array, just return
                // "[object Object]"
                return "[object Object]";
            }
            else if (o instanceof Delegator) {
                return "[object " + ((Delegator) o).getDelegee().getClassName()
                        + "]";
            }
            else if (o instanceof NativeObject) {
                return "[object " + ((NativeObject) o).getClassName() + "]";
            }
            else if (o instanceof SimpleScriptable) {
                return "[object " + ((SimpleScriptable) o).getClassName() + "]";
            }
            else {
                return o.toString();
            }
        }

        ConsoleFormatter() {
        }

        @Override
        public String printObject(final Object o) {
            final StringBuilder sb = new StringBuilder();
            appendValue(o, sb, 0);
            return sb.toString();
        }

        @Override
        public String parameterAsString(final Object o) {
            if (o instanceof NativeArray) {
                final StringBuilder sb = new StringBuilder();
                for (int i = 0; i < ((NativeArray) o).size(); i++) {
                    if (i > 0) {
                        sb.append(',');
                    }
                    sb.append(formatToString(((NativeArray) o).get(i)));
                }
                return sb.toString();
            }
            return formatToString(o);
        }

        @Override
        public String parameterAsInteger(final Object o) {
            if (o instanceof Number) {
                return Integer.toString(((Number) o).intValue());
            }
            else if (o instanceof String) {
                try {
                    return Integer.toString(Integer.parseInt((String) o));
                }
                catch (final NumberFormatException e) {
                    // Swallow the exception and return below
                }
            }
            return "NaN";
        }

        @Override
        public String parameterAsFloat(final Object o) {
            if (o instanceof Number) {
                return Float.toString(((Number) o).floatValue());
            }
            else if (o instanceof String) {
                try {
                    return Float.toString(Float.parseFloat((String) o));
                }
                catch (final NumberFormatException e) {
                    // Swallow the exception and return below
                }
            }
            return "NaN";
        }
    }
}<|MERGE_RESOLUTION|>--- conflicted
+++ resolved
@@ -18,11 +18,7 @@
 import static com.gargoylesoftware.htmlunit.javascript.configuration.SupportedBrowser.CHROME;
 import static com.gargoylesoftware.htmlunit.javascript.configuration.SupportedBrowser.EDGE;
 import static com.gargoylesoftware.htmlunit.javascript.configuration.SupportedBrowser.FF;
-<<<<<<< HEAD
-import static com.gargoylesoftware.htmlunit.javascript.configuration.SupportedBrowser.FF68;
-=======
 import static com.gargoylesoftware.htmlunit.javascript.configuration.SupportedBrowser.FF78;
->>>>>>> 6cc30901
 import static com.gargoylesoftware.htmlunit.javascript.configuration.SupportedBrowser.IE;
 
 import java.util.HashMap;
@@ -56,11 +52,7 @@
  * @author Andrea Martino
  * @author Ronald Brill
  */
-<<<<<<< HEAD
-@JsxClass(isJSObject = false, value = {CHROME, FF, FF68})
-=======
 @JsxClass(isJSObject = false, value = {CHROME, EDGE, FF, FF78})
->>>>>>> 6cc30901
 @JsxClass(IE)
 public class Console extends SimpleScriptable {
 
@@ -325,11 +317,7 @@
      * Because there is no timeline in HtmlUnit this does nothing.
      * @param label the label
      */
-<<<<<<< HEAD
-    @JsxFunction({CHROME, FF, FF68})
-=======
     @JsxFunction({CHROME, EDGE, FF, FF78})
->>>>>>> 6cc30901
     public void timeStamp(final String label) {
     }
 
