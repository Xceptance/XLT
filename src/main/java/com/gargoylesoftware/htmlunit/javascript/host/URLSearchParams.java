/*
 * Copyright (c) 2002-2021 Gargoyle Software Inc.
 *
 * Licensed under the Apache License, Version 2.0 (the "License");
 * you may not use this file except in compliance with the License.
 * You may obtain a copy of the License at
 * http://www.apache.org/licenses/LICENSE-2.0
 *
 * Unless required by applicable law or agreed to in writing, software
 * distributed under the License is distributed on an "AS IS" BASIS,
 * WITHOUT WARRANTIES OR CONDITIONS OF ANY KIND, either express or implied.
 * See the License for the specific language governing permissions and
 * limitations under the License.
 */
package com.gargoylesoftware.htmlunit.javascript.host;

import static com.gargoylesoftware.htmlunit.BrowserVersionFeatures.JS_URL_SEARCH_PARMS_ITERATOR_SIMPLE_NAME;
import static com.gargoylesoftware.htmlunit.javascript.configuration.SupportedBrowser.CHROME;
import static com.gargoylesoftware.htmlunit.javascript.configuration.SupportedBrowser.EDGE;
import static com.gargoylesoftware.htmlunit.javascript.configuration.SupportedBrowser.FF;
<<<<<<< HEAD
import static com.gargoylesoftware.htmlunit.javascript.configuration.SupportedBrowser.FF68;
=======
import static com.gargoylesoftware.htmlunit.javascript.configuration.SupportedBrowser.FF78;
>>>>>>> 6cc30901

import java.util.ArrayList;
import java.util.Collections;
import java.util.Iterator;
import java.util.LinkedList;
import java.util.List;
<<<<<<< HEAD
import java.util.Map;
import java.util.Map.Entry;
=======
import java.util.ListIterator;
>>>>>>> 6cc30901

import org.apache.commons.lang3.StringUtils;
import org.apache.http.client.utils.URLEncodedUtils;

import com.gargoylesoftware.htmlunit.FormEncodingType;
import com.gargoylesoftware.htmlunit.WebRequest;
import com.gargoylesoftware.htmlunit.javascript.SimpleScriptable;
import com.gargoylesoftware.htmlunit.javascript.configuration.JsxClass;
import com.gargoylesoftware.htmlunit.javascript.configuration.JsxConstructor;
import com.gargoylesoftware.htmlunit.javascript.configuration.JsxFunction;
import com.gargoylesoftware.htmlunit.util.NameValuePair;

import net.sourceforge.htmlunit.corejs.javascript.Context;
import net.sourceforge.htmlunit.corejs.javascript.ES6Iterator;
import net.sourceforge.htmlunit.corejs.javascript.Scriptable;
import net.sourceforge.htmlunit.corejs.javascript.ScriptableObject;
import net.sourceforge.htmlunit.corejs.javascript.Undefined;

/**
 * A JavaScript object for {@code URLSearchParams}.
 *
 * @author Ahmed Ashour
 * @author Ronald Brill
 * @author Ween Jiann
 */
<<<<<<< HEAD
@JsxClass({CHROME, FF, FF68})
=======
@JsxClass({CHROME, EDGE, FF, FF78})
>>>>>>> 6cc30901
public class URLSearchParams extends SimpleScriptable {

    /** Constant used to register the prototype in the context. */
    public static final String URL_SEARCH_PARMS_TAG = "URLSearchParams";
<<<<<<< HEAD

    public static class NativeParamsIterator extends ES6Iterator {
        private Type type_;
        private String className_;
        private transient Iterator<Map.Entry<String, String>> iterator_ = Collections.emptyIterator();
        enum Type { KEYS, VALUES, BOTH }

        public static void init(final ScriptableObject scope, final String className) {
            ES6Iterator.init(scope, false, new NativeParamsIterator(className), URL_SEARCH_PARMS_TAG);
        }

        public NativeParamsIterator(final String className) {
            iterator_ = Collections.emptyIterator();
            type_ = Type.BOTH;
            className_ = className;
        }

        public NativeParamsIterator(final Scriptable scope, final String className, final Type type,
                                        final Iterator<Map.Entry<String, String>> iterator) {
            super(scope, URL_SEARCH_PARMS_TAG);
            iterator_ = iterator;
            type_ = type;
            className_ = className;
        }

        @Override
        public String getClassName() {
            return className_;
        }

        @Override
        protected boolean isDone(final Context cx, final Scriptable scope) {
            return !iterator_.hasNext();
        }

        @Override
        protected Object nextValue(final Context cx, final Scriptable scope) {
            final Map.Entry<String, String> e = iterator_.next();
            switch (type_) {
                case KEYS:
                    return e.getKey();
                case VALUES:
                    return e.getValue();
                case BOTH:
                    return cx.newArray(scope, new Object[] {e.getKey(), e.getValue()});
                default:
                    throw new AssertionError();
            }
        }
    }
=======
>>>>>>> 6cc30901

    public static final class NativeParamsIterator extends ES6Iterator {
        private Type type_;
        private String className_;
        private transient Iterator<NameValuePair> iterator_ = Collections.emptyIterator();
        enum Type { KEYS, VALUES, BOTH }

        public static void init(final ScriptableObject scope, final String className) {
            ES6Iterator.init(scope, false, new NativeParamsIterator(className), URL_SEARCH_PARMS_TAG);
        }

        public NativeParamsIterator(final String className) {
            iterator_ = Collections.emptyIterator();
            type_ = Type.BOTH;
            className_ = className;
        }

        public NativeParamsIterator(final Scriptable scope, final String className, final Type type,
                                        final Iterator<NameValuePair> iterator) {
            super(scope, URL_SEARCH_PARMS_TAG);
            iterator_ = iterator;
            type_ = type;
            className_ = className;
        }

        @Override
        public String getClassName() {
            return className_;
        }

        @Override
        protected boolean isDone(final Context cx, final Scriptable scope) {
            return !iterator_.hasNext();
        }

        @Override
        protected Object nextValue(final Context cx, final Scriptable scope) {
            final NameValuePair e = iterator_.next();
            switch (type_) {
                case KEYS:
                    return e.getName();
                case VALUES:
                    return e.getValue();
                case BOTH:
                    return cx.newArray(scope, new Object[] {e.getName(), e.getValue()});
                default:
                    throw new AssertionError();
            }
        }
    }

    private final List<NameValuePair> params_ = new LinkedList<>();

    /**
     * Constructs a new instance.
     */
    public URLSearchParams() {
    }

    /**
     * Constructs a new instance.
     * @param params the params string
     */
    @JsxConstructor
    public URLSearchParams(final Object params) {
        // TODO: Pass in a sequence
        // new URLSearchParams([["foo", 1],["bar", 2]]);

        // TODO: Pass in a record
        // new URLSearchParams({"foo" : 1 , "bar" : 2});

        if (params == null || Undefined.isUndefined(params)) {
            return;
        }

        splitQuery(Context.toString(params));
    }

    private void splitQuery(String params) {
        params = StringUtils.stripStart(params, "?");
        if (StringUtils.isEmpty(params)) {
            return;
        }

        // TODO: encoding
        final String[] parts = StringUtils.split(params, '&');
        for (final String part : parts) {
            params_.add(splitQueryParameter(part));
        }
    }

    private static NameValuePair splitQueryParameter(final String singleParam) {
        final int idx = singleParam.indexOf('=');
        if (idx > -1) {
            final String key = singleParam.substring(0, idx);
            String value = null;
            if (idx < singleParam.length()) {
                value = singleParam.substring(idx + 1);
            }
            return new NameValuePair(key, value);
        }
        final String key = singleParam;
        final String value = "";
        return new NameValuePair(key, value);
    }

    /**
     * The append() method of the URLSearchParams interface appends a specified
     * key/value pair as a new search parameter.
     *
     * @param name  The name of the parameter to append.
     * @param value The value of the parameter to append.
     */
    @JsxFunction
    public void append(final String name, final String value) {
        params_.add(new NameValuePair(name, value));
    }

    /**
     * The delete() method of the URLSearchParams interface deletes the given search
     * parameter and its associated value, from the list of all search parameters.
     *
     * @param name The name of the parameter to be deleted.
     */
    @JsxFunction
    @Override
    public void delete(final String name) {
        final Iterator<NameValuePair> iter = params_.iterator();
        while (iter.hasNext()) {
            final NameValuePair entry = iter.next();
            if (entry.getName().equals(name)) {
                iter.remove();
            }
        }
    }

    /**
     * The get() method of the URLSearchParams interface returns the
     * first value associated to the given search parameter.
     *
     * @param name The name of the parameter to return.
     * @return An array of USVStrings.
     */
    @JsxFunction
    public String get(final String name) {
<<<<<<< HEAD
        for (final Entry<String, String> param : params_) {
            if (param.getKey().equals(name)) {
=======
        for (final NameValuePair param : params_) {
            if (param.getName().equals(name)) {
>>>>>>> 6cc30901
                return param.getValue();
            }
        }
        return null;
    }

    /**
     * The getAll() method of the URLSearchParams interface returns all the values
     * associated with a given search parameter as an array.
     *
     * @param name The name of the parameter to return.
     * @return An array of USVStrings.
     */
    @JsxFunction
    public Scriptable getAll(final String name) {
        final List<String> result = new LinkedList<>();
<<<<<<< HEAD
        for (final Entry<String, String> param : params_) {
            if (param.getKey().equals(name)) {
=======
        for (final NameValuePair param : params_) {
            if (param.getName().equals(name)) {
>>>>>>> 6cc30901
                result.add(param.getValue());
            }
        }

        return Context.getCurrentContext().newArray(getWindow(this), result.toArray());
    }

    /**
     * The set() method of the URLSearchParams interface sets the value associated with a
     * given search parameter to the given value. If there were several matching values,
     * this method deletes the others. If the search parameter doesn't exist, this method
     * creates it.
     *
     * @param name  The name of the parameter to set.
     * @param value The value of the parameter to set.
     */
    @JsxFunction
    public void set(final String name, final String value) {
        boolean change = true;
        final ListIterator<NameValuePair> iter = params_.listIterator();
        while (iter.hasNext()) {
            final NameValuePair entry = iter.next();
            if (entry.getName().equals(name)) {
                if (change) {
                    iter.set(new NameValuePair(name, value));
                    change = false;
                }
                else {
                    iter.remove();
                }
            }
        }

        if (change) {
            append(name, value);
        }
    }

    /**
     * The has() method of the URLSearchParams interface returns a Boolean that
     * indicates whether a parameter with the specified name exists.
     *
     * @param name The name of the parameter to find.
     * @return A Boolean.
     */
    @JsxFunction
    public boolean has(final String name) {
<<<<<<< HEAD
        for (final Entry<String, String> param : params_) {
            if (param.getKey().equals(name)) {
=======
        for (final NameValuePair param : params_) {
            if (param.getName().equals(name)) {
>>>>>>> 6cc30901
                return true;
            }
        }
        return false;
    }

    /**
     * The URLSearchParams.entries() method returns an iterator allowing to go through
     * all key/value pairs contained in this object. The key and value of each pair
     * are USVString objects.
     *
     * @return an iterator.
     */
    @JsxFunction
    public Object entries() {
        if (getBrowserVersion().hasFeature(JS_URL_SEARCH_PARMS_ITERATOR_SIMPLE_NAME)) {
            return new NativeParamsIterator(getParentScope(),
                    "Iterator", NativeParamsIterator.Type.BOTH, params_.iterator());
        }

        return new NativeParamsIterator(getParentScope(),
                "URLSearchParams Iterator", NativeParamsIterator.Type.BOTH, params_.iterator());
    }

    /**
     * The URLSearchParams.keys() method returns an iterator allowing to go through
     * all keys contained in this object. The keys are USVString objects.
     *
     * @return an iterator.
     */
    @JsxFunction
    public Object keys() {
        if (getBrowserVersion().hasFeature(JS_URL_SEARCH_PARMS_ITERATOR_SIMPLE_NAME)) {
            return new NativeParamsIterator(getParentScope(),
                    "Iterator", NativeParamsIterator.Type.KEYS, params_.iterator());
        }

        return new NativeParamsIterator(getParentScope(),
                "URLSearchParams Iterator", NativeParamsIterator.Type.KEYS, params_.iterator());
    }

    /**
     * The URLSearchParams.values() method returns an iterator allowing to go through
     * all values contained in this object. The values are USVString objects.
     *
     * @return an iterator.
     */
    @JsxFunction
    public Object values() {
        if (getBrowserVersion().hasFeature(JS_URL_SEARCH_PARMS_ITERATOR_SIMPLE_NAME)) {
            return new NativeParamsIterator(getParentScope(),
                    "Iterator", NativeParamsIterator.Type.VALUES, params_.iterator());
        }

        return new NativeParamsIterator(getParentScope(),
                "URLSearchParams Iterator", NativeParamsIterator.Type.VALUES, params_.iterator());
    }

    /**
     * Calls for instance for implicit conversion to string.
     * @see com.gargoylesoftware.htmlunit.javascript.SimpleScriptable#getDefaultValue(java.lang.Class)
     * @param hint the type hint
     * @return the default value
     */
    @Override
    public Object getDefaultValue(final Class<?> hint) {
<<<<<<< HEAD
        final StringBuilder paramStr = new StringBuilder();
        String delim = "";
        for (final Entry<String, String> param : params_) {
            paramStr.append(delim);
            delim = "&";
            paramStr.append(param.getKey());
            paramStr.append('=');
            // TODO: need to encode value
            final String value = param.getValue();
            if (value != null) {
                paramStr.append(param.getValue());
            }
        }
        return paramStr.toString();
=======
        return URLEncodedUtils.format(NameValuePair.toHttpClient(params_), "UTF-8");
>>>>>>> 6cc30901
    }

    /**
     * Sets the specified request with the parameters in this {@code FormData}.
     * @param webRequest the web request to fill
     */
    public void fillRequest(final WebRequest webRequest) {
        webRequest.setRequestBody(null);
        webRequest.setEncodingType(FormEncodingType.URL_ENCODED);

        if (params_.size() > 0) {
            final List<NameValuePair> params = new ArrayList<NameValuePair>();
<<<<<<< HEAD
            for (final Entry<String, String> entry : params_) {
                params.add(new NameValuePair(entry.getKey(), entry.getValue()));
=======
            for (final NameValuePair entry : params_) {
                params.add(new NameValuePair(entry.getName(), entry.getValue()));
>>>>>>> 6cc30901
            }
            webRequest.setRequestParameters(params);
        }
    }
}<|MERGE_RESOLUTION|>--- conflicted
+++ resolved
@@ -18,23 +18,14 @@
 import static com.gargoylesoftware.htmlunit.javascript.configuration.SupportedBrowser.CHROME;
 import static com.gargoylesoftware.htmlunit.javascript.configuration.SupportedBrowser.EDGE;
 import static com.gargoylesoftware.htmlunit.javascript.configuration.SupportedBrowser.FF;
-<<<<<<< HEAD
-import static com.gargoylesoftware.htmlunit.javascript.configuration.SupportedBrowser.FF68;
-=======
 import static com.gargoylesoftware.htmlunit.javascript.configuration.SupportedBrowser.FF78;
->>>>>>> 6cc30901
 
 import java.util.ArrayList;
 import java.util.Collections;
 import java.util.Iterator;
 import java.util.LinkedList;
 import java.util.List;
-<<<<<<< HEAD
-import java.util.Map;
-import java.util.Map.Entry;
-=======
 import java.util.ListIterator;
->>>>>>> 6cc30901
 
 import org.apache.commons.lang3.StringUtils;
 import org.apache.http.client.utils.URLEncodedUtils;
@@ -60,68 +51,11 @@
  * @author Ronald Brill
  * @author Ween Jiann
  */
-<<<<<<< HEAD
-@JsxClass({CHROME, FF, FF68})
-=======
 @JsxClass({CHROME, EDGE, FF, FF78})
->>>>>>> 6cc30901
 public class URLSearchParams extends SimpleScriptable {
 
     /** Constant used to register the prototype in the context. */
     public static final String URL_SEARCH_PARMS_TAG = "URLSearchParams";
-<<<<<<< HEAD
-
-    public static class NativeParamsIterator extends ES6Iterator {
-        private Type type_;
-        private String className_;
-        private transient Iterator<Map.Entry<String, String>> iterator_ = Collections.emptyIterator();
-        enum Type { KEYS, VALUES, BOTH }
-
-        public static void init(final ScriptableObject scope, final String className) {
-            ES6Iterator.init(scope, false, new NativeParamsIterator(className), URL_SEARCH_PARMS_TAG);
-        }
-
-        public NativeParamsIterator(final String className) {
-            iterator_ = Collections.emptyIterator();
-            type_ = Type.BOTH;
-            className_ = className;
-        }
-
-        public NativeParamsIterator(final Scriptable scope, final String className, final Type type,
-                                        final Iterator<Map.Entry<String, String>> iterator) {
-            super(scope, URL_SEARCH_PARMS_TAG);
-            iterator_ = iterator;
-            type_ = type;
-            className_ = className;
-        }
-
-        @Override
-        public String getClassName() {
-            return className_;
-        }
-
-        @Override
-        protected boolean isDone(final Context cx, final Scriptable scope) {
-            return !iterator_.hasNext();
-        }
-
-        @Override
-        protected Object nextValue(final Context cx, final Scriptable scope) {
-            final Map.Entry<String, String> e = iterator_.next();
-            switch (type_) {
-                case KEYS:
-                    return e.getKey();
-                case VALUES:
-                    return e.getValue();
-                case BOTH:
-                    return cx.newArray(scope, new Object[] {e.getKey(), e.getValue()});
-                default:
-                    throw new AssertionError();
-            }
-        }
-    }
-=======
->>>>>>> 6cc30901
 
     public static final class NativeParamsIterator extends ES6Iterator {
         private Type type_;
@@ -267,13 +201,8 @@
      */
     @JsxFunction
     public String get(final String name) {
-<<<<<<< HEAD
-        for (final Entry<String, String> param : params_) {
-            if (param.getKey().equals(name)) {
-=======
         for (final NameValuePair param : params_) {
             if (param.getName().equals(name)) {
->>>>>>> 6cc30901
                 return param.getValue();
             }
         }
@@ -290,13 +219,8 @@
     @JsxFunction
     public Scriptable getAll(final String name) {
         final List<String> result = new LinkedList<>();
-<<<<<<< HEAD
-        for (final Entry<String, String> param : params_) {
-            if (param.getKey().equals(name)) {
-=======
         for (final NameValuePair param : params_) {
             if (param.getName().equals(name)) {
->>>>>>> 6cc30901
                 result.add(param.getValue());
             }
         }
@@ -344,13 +268,8 @@
      */
     @JsxFunction
     public boolean has(final String name) {
-<<<<<<< HEAD
-        for (final Entry<String, String> param : params_) {
-            if (param.getKey().equals(name)) {
-=======
         for (final NameValuePair param : params_) {
             if (param.getName().equals(name)) {
->>>>>>> 6cc30901
                 return true;
             }
         }
@@ -417,24 +336,7 @@
      */
     @Override
     public Object getDefaultValue(final Class<?> hint) {
-<<<<<<< HEAD
-        final StringBuilder paramStr = new StringBuilder();
-        String delim = "";
-        for (final Entry<String, String> param : params_) {
-            paramStr.append(delim);
-            delim = "&";
-            paramStr.append(param.getKey());
-            paramStr.append('=');
-            // TODO: need to encode value
-            final String value = param.getValue();
-            if (value != null) {
-                paramStr.append(param.getValue());
-            }
-        }
-        return paramStr.toString();
-=======
         return URLEncodedUtils.format(NameValuePair.toHttpClient(params_), "UTF-8");
->>>>>>> 6cc30901
     }
 
     /**
@@ -447,13 +349,8 @@
 
         if (params_.size() > 0) {
             final List<NameValuePair> params = new ArrayList<NameValuePair>();
-<<<<<<< HEAD
-            for (final Entry<String, String> entry : params_) {
-                params.add(new NameValuePair(entry.getKey(), entry.getValue()));
-=======
             for (final NameValuePair entry : params_) {
                 params.add(new NameValuePair(entry.getName(), entry.getValue()));
->>>>>>> 6cc30901
             }
             webRequest.setRequestParameters(params);
         }
