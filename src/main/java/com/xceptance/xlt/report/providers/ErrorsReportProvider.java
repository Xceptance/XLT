--- conflicted
+++ resolved
@@ -210,7 +210,7 @@
             {
                 // get top N transaction errors
                 final int chartCount = getChartCount(getConfiguration().getTransactionErrorOverviewChartLimit(),
-                                                     transactionErrorOverviewValues.size());
+                                               transactionErrorOverviewValues.size());
                 final List<TransactionErrorOverviewValues> selectedErrors = getTransactionErrorsSortedByOccurrence().subList(0, chartCount);
                 for (final TransactionErrorOverviewValues eachError : selectedErrors)
                 {
@@ -468,39 +468,25 @@
                         final int size = errorReport.directoryHints.size();
                         if (size < directoryLimitPerError)
                         {
-<<<<<<< HEAD
-                            final ReportGeneratorConfiguration config = (ReportGeneratorConfiguration) getConfiguration();
-                            final String filePath = directoryHint + "/index.html";
-                            try
-                            {
-                                // Check if such a directory exists and contains an index.html file.
-                                if (VFS.getManager().resolveFile(config.getResultsDirectory(), filePath).exists())
-=======
                             try
                             {
                                 // Check if such a directory is existing.
                                 if (VFS.getManager().resolveFile(resultsDirectory, directoryHint).exists())
->>>>>>> 2d7eef60
                                 {
                                     errorReport.directoryHints.add(directoryHint);
                                 }
                             }
                             catch (final FileSystemException e)
                             {
-<<<<<<< HEAD
-                                XltLogger.reportLogger.warn("Unable to check if '{}' exists in '{}'", filePath,
-                                                            config.getResultsDirectory().getName().getPath());
-=======
                                 XltLogger.reportLogger.warn("Unable to parse " + directoryHint + " in " +
                                                             resultsDirectory.getName().getPath());
->>>>>>> 2d7eef60
                             }
                         }
                         else
                         {
                             // replace hints with a predefined chance
                             if (random.nextDoubleFast() <= directoryReplacementChance)
-                            {
+                        {
                                 try
                                 {
                                     // Check if such a directory is existing.
