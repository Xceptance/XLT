/*
 * Copyright (c) 2002-2024 Gargoyle Software Inc.
<<<<<<< HEAD
=======
 * Copyright (c) 2005-2024 Xceptance Software Technologies GmbH
>>>>>>> 9410bb16
 *
 * Licensed under the Apache License, Version 2.0 (the "License");
 * you may not use this file except in compliance with the License.
 * You may obtain a copy of the License at
 * https://www.apache.org/licenses/LICENSE-2.0
 *
 * Unless required by applicable law or agreed to in writing, software
 * distributed under the License is distributed on an "AS IS" BASIS,
 * WITHOUT WARRANTIES OR CONDITIONS OF ANY KIND, either express or implied.
 * See the License for the specific language governing permissions and
 * limitations under the License.
 */
// XC: The package "com.sun.org.apache.xerces" is not available in JDK 11, which is our base version.
// 
//package org.htmlunit.platform.util;
//
//import java.util.ArrayList;
//import java.util.HashMap;
//import java.util.List;
//import java.util.Map;
//import java.util.Objects;
//
//import org.htmlunit.platform.XmlUtilsHelperAPI;
//import org.w3c.dom.Document;
//import org.w3c.dom.NamedNodeMap;
//import org.w3c.dom.Node;
//
//import com.sun.org.apache.xerces.internal.dom.DeferredDocumentImpl;
//import com.sun.org.apache.xerces.internal.dom.DeferredNode;
//
//import edu.umd.cs.findbugs.annotations.SuppressFBWarnings;
//
///**
// * <span style="color:red">INTERNAL API - SUBJECT TO CHANGE AT ANY TIME - USE AT YOUR OWN RISK.</span><br>
// *
// * Special processing if the Xerces parser is in use.
// *
// * @author Ronald Brill
// */
//public final class XmlUtilsSunXercesHelper implements XmlUtilsHelperAPI {
//
//    // private static final Log LOG = LogFactory.getLog(XmlUtilsXerces.class);
//
//    /**
//     * Ctor.
//     */
//    @SuppressFBWarnings("RV_RETURN_VALUE_IGNORED_NO_SIDE_EFFECT")
//    public XmlUtilsSunXercesHelper() {
//        // Force eager loading of classes in order to flush out any linkage errors early
//        Objects.hash(DeferredDocumentImpl.class, DeferredNode.class);
//    }
//
//    /**
//     * {@inheritDoc}
//     */
//    @Override
//    public Map<Integer, List<String>> getAttributesOrderMap(final Document document) {
//        if (document instanceof DeferredDocumentImpl) {
//            final Map<Integer, List<String>> map = new HashMap<>();
//            final DeferredDocumentImpl deferredDocument = (DeferredDocumentImpl) document;
//            final int fNodeCount = getPrivate(deferredDocument, "fNodeCount");
//            for (int i = 0; i < fNodeCount; i++) {
//                final int type = deferredDocument.getNodeType(i, false);
//                if (type == Node.ELEMENT_NODE) {
//                    int attrIndex = deferredDocument.getNodeExtra(i, false);
//                    final List<String> attributes = new ArrayList<>();
//                    map.put(i, attributes);
//                    while (attrIndex != -1) {
//                        attributes.add(deferredDocument.getNodeName(attrIndex, false));
//                        attrIndex = deferredDocument.getPrevSibling(attrIndex, false);
//                    }
//                }
//            }
//            return map;
//        }
//        return null;
//    }
//
//    /**
//     * {@inheritDoc}
//     */
//    @Override
//    public int getIndex(final NamedNodeMap namedNodeMap, final Map<Integer, List<String>> attributesOrderMap,
//            final Node element, final int requiredIndex) {
//        if (attributesOrderMap != null && element instanceof DeferredNode) {
//            final int elementIndex = ((DeferredNode) element).getNodeIndex();
//            final List<String> attributesOrderList = attributesOrderMap.get(elementIndex);
//            if (attributesOrderList != null) {
//                final String attributeName = attributesOrderList.get(requiredIndex);
//                for (int i = 0; i < namedNodeMap.getLength(); i++) {
//                    if (namedNodeMap.item(i).getNodeName().equals(attributeName)) {
//                        return i;
//                    }
//                }
//            }
//            return requiredIndex;
//        }
//        return -1;
//    }
//}<|MERGE_RESOLUTION|>--- conflicted
+++ resolved
@@ -1,9 +1,6 @@
 /*
  * Copyright (c) 2002-2024 Gargoyle Software Inc.
-<<<<<<< HEAD
-=======
  * Copyright (c) 2005-2024 Xceptance Software Technologies GmbH
->>>>>>> 9410bb16
  *
  * Licensed under the Apache License, Version 2.0 (the "License");
  * you may not use this file except in compliance with the License.
