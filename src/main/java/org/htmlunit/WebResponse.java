--- conflicted
+++ resolved
@@ -374,8 +374,6 @@
         return (statusCode >= HttpClientConverter.OK && statusCode < HttpClientConverter.MULTIPLE_CHOICES)
                 || statusCode == HttpClientConverter.USE_PROXY
                 || statusCode == HttpClientConverter.NOT_MODIFIED;
-<<<<<<< HEAD
-=======
     }
 
     /**
@@ -400,7 +398,6 @@
     public void markAsBlocked(final String blockReason) {
         wasBlocked_ = true;
         blockReason_ = blockReason;
->>>>>>> 9410bb16
     }
 
     // TODO: HA start (XLT#1233)
