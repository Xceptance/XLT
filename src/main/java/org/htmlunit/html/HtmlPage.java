--- conflicted
+++ resolved
@@ -1,10 +1,6 @@
 /*
-<<<<<<< HEAD
- * Copyright (c) 2002-2024 Gargoyle Software Inc.
- * Copyright (c) 2005-2024 Xceptance Software Technologies GmbH
-=======
  * Copyright (c) 2002-2025 Gargoyle Software Inc.
->>>>>>> 4175d5f4
+ * Copyright (c) 2005-2025 Xceptance Software Technologies GmbH
  *
  * Licensed under the Apache License, Version 2.0 (the "License");
  * you may not use this file except in compliance with the License.
@@ -635,9 +631,10 @@
             final MappedElementIndexEntry elements = idMap_.get(elementId);
             if (elements != null) {
                 // XC start
-                if (elements.size() > 1)
+                if (elements.elements().size() > 1)
                 {
-                    notifyIncorrectness(this + ": More than one element was found for ID '" + elementId + "' " + Arrays.toString(elements.toArray()));
+                    notifyIncorrectness(this + ": More than one element was found for ID '" + elementId + "' " +
+                                        Arrays.toString(elements.elements().toArray()));
                 }
                 // XC end
                 return elements.first();
@@ -1766,12 +1763,12 @@
 
             if (node.getFirstChild() != null) {
                 for (final Iterator<HtmlElement> iterator = node.new DescendantHtmlElementsIterator();
-                        iterator.hasNext();) {
-                    final HtmlElement child = iterator.next();
-                    if (child instanceof BaseFrameElement) {
-                        frameElements_.add((BaseFrameElement) child);
-                    }
-                }
+                            iterator.hasNext();) {
+                final HtmlElement child = iterator.next();
+                if (child instanceof BaseFrameElement) {
+                    frameElements_.add((BaseFrameElement) child);
+                }
+            }
             }
 
             if ("base".equals(node.getNodeName())) {
@@ -1832,7 +1829,7 @@
                 elements.add(element);
             }
             // START: Redmine #549
-            if("id".equals(attribute) && elements.size() > 1)
+            if("id".equals(attribute) && elements.elements().size() > 1)
             {
                 notifyIncorrectness(this + ": ID '" + value + "' is used by multiple elements");
             }
@@ -1873,9 +1870,9 @@
             if (elements != null) {
                 elements.remove(element);
                 if (!elements.elements_.isEmpty()) {
-                    map.put(value, elements);
-                }
-            }
+                map.put(value, elements);
+            }
+        }
         }
         if (recurse) {
             for (final DomElement child : element.getChildElements()) {
