/*
 * Copyright (c) 2002-2024 Gargoyle Software Inc.
 * Copyright (c) 2005-2024 Xceptance Software Technologies GmbH
 *
 * Licensed under the Apache License, Version 2.0 (the "License");
 * you may not use this file except in compliance with the License.
 * You may obtain a copy of the License at
 * https://www.apache.org/licenses/LICENSE-2.0
 *
 * Unless required by applicable law or agreed to in writing, software
 * distributed under the License is distributed on an "AS IS" BASIS,
 * WITHOUT WARRANTIES OR CONDITIONS OF ANY KIND, either express or implied.
 * See the License for the specific language governing permissions and
 * limitations under the License.
 */
package org.htmlunit;

import java.io.ByteArrayInputStream;
import java.io.ByteArrayOutputStream;
import java.io.EOFException;
import java.io.File;
import java.io.IOException;
import java.io.InputStream;
import java.io.OutputStream;
import java.net.InetAddress;
import java.net.URI;
import java.net.URISyntaxException;
import java.net.URL;
import java.nio.charset.Charset;
import java.nio.file.Files;
import java.util.ArrayList;
import java.util.HashMap;
import java.util.List;
import java.util.Map;
import java.util.WeakHashMap;
import java.util.concurrent.TimeUnit;

import javax.net.ssl.HostnameVerifier;
import javax.net.ssl.SSLContext;
import javax.net.ssl.SSLPeerUnverifiedException;
import javax.net.ssl.SSLSocketFactory;

import org.apache.commons.io.IOUtils;
import org.apache.commons.lang3.StringUtils;
import org.apache.commons.lang3.reflect.FieldUtils;
import org.apache.commons.logging.Log;
import org.apache.commons.logging.LogFactory;
import org.apache.http.ConnectionClosedException;
import org.apache.http.Header;
import org.apache.http.HttpEntity;
import org.apache.http.HttpEntityEnclosingRequest;
import org.apache.http.HttpException;
import org.apache.http.HttpHost;
import org.apache.http.HttpRequest;
import org.apache.http.HttpRequestInterceptor;
import org.apache.http.HttpResponse;
import org.apache.http.auth.AuthScheme;
import org.apache.http.auth.AuthScope;
import org.apache.http.auth.Credentials;
import org.apache.http.client.AuthCache;
import org.apache.http.client.CredentialsProvider;
import org.apache.http.client.config.RequestConfig;
import org.apache.http.client.methods.CloseableHttpResponse;
import org.apache.http.client.methods.HttpGet;
import org.apache.http.client.methods.HttpHead;
import org.apache.http.client.methods.HttpPatch;
import org.apache.http.client.methods.HttpPost;
import org.apache.http.client.methods.HttpPut;
import org.apache.http.client.methods.HttpRequestBase;
import org.apache.http.client.methods.HttpTrace;
import org.apache.http.client.methods.HttpUriRequest;
import org.apache.http.client.protocol.HttpClientContext;
import org.apache.http.client.protocol.RequestAcceptEncoding;
import org.apache.http.client.protocol.RequestAddCookies;
import org.apache.http.client.protocol.RequestAuthCache;
import org.apache.http.client.protocol.RequestDefaultHeaders;
import org.apache.http.client.protocol.RequestExpectContinue;
import org.apache.http.client.protocol.ResponseProcessCookies;
import org.apache.http.client.utils.URLEncodedUtils;
import org.apache.http.config.ConnectionConfig;
import org.apache.http.config.RegistryBuilder;
import org.apache.http.config.SocketConfig;
import org.apache.http.conn.DnsResolver;
import org.apache.http.conn.routing.RouteInfo;
import org.apache.http.conn.socket.ConnectionSocketFactory;
import org.apache.http.conn.socket.LayeredConnectionSocketFactory;
import org.apache.http.conn.ssl.DefaultHostnameVerifier;
import org.apache.http.conn.ssl.SSLConnectionSocketFactory;
import org.apache.http.conn.util.PublicSuffixMatcher;
import org.apache.http.conn.util.PublicSuffixMatcherLoader;
import org.apache.http.cookie.CookieSpecProvider;
import org.apache.http.entity.ContentType;
import org.apache.http.entity.StringEntity;
import org.apache.http.entity.mime.MultipartEntityBuilder;
import org.apache.http.entity.mime.content.InputStreamBody;
import org.apache.http.impl.client.BasicAuthCache;
import org.apache.http.impl.client.CloseableHttpClient;
import org.apache.http.impl.client.HttpClientBuilder;
import org.apache.http.impl.conn.PoolingHttpClientConnectionManager;
import org.apache.http.protocol.HttpContext;
import org.apache.http.protocol.HttpProcessorBuilder;
import org.apache.http.protocol.RequestContent;
import org.apache.http.protocol.RequestTargetHost;
import org.apache.http.ssl.SSLContexts;
import org.apache.http.util.TextUtils;
import org.htmlunit.WebRequest.HttpHint;
import org.htmlunit.http.HttpUtils;
import org.htmlunit.httpclient.HtmlUnitCookieSpecProvider;
import org.htmlunit.httpclient.HtmlUnitCookieStore;
import org.htmlunit.httpclient.HtmlUnitRedirectStrategie;
import org.htmlunit.httpclient.HtmlUnitSSLConnectionSocketFactory;
import org.htmlunit.httpclient.SocksConnectionSocketFactory;
import org.htmlunit.util.KeyDataPair;
import org.htmlunit.util.MimeType;
import org.htmlunit.util.NameValuePair;
import org.htmlunit.util.UrlUtils;

/**
 * Default implementation of {@link WebConnection}, using the HttpClient library to perform HTTP requests.
 *
 * @author <a href="mailto:mbowler@GargoyleSoftware.com">Mike Bowler</a>
 * @author Noboru Sinohara
 * @author David D. Kilzer
 * @author Marc Guillemot
 * @author Brad Clarke
 * @author Ahmed Ashour
 * @author Nicolas Belisle
 * @author Ronald Brill
 * @author John J Murdoch
 * @author Carsten Steul
 * @author Hartmut Arlt
 * @author Lai Quang Duong
 */
public class HttpWebConnection implements WebConnection {

    private static final Log LOG = LogFactory.getLog(HttpWebConnection.class);

    private static final String HACKED_COOKIE_POLICY = "mine";

    // have one per thread because this is (re)configured for every call (see configureHttpProcessorBuilder)
    // do not use a ThreadLocal because this in only accessed form this class
    private final Map<Thread, HttpClientBuilder> httpClientBuilder_ = new WeakHashMap<>();
    private final WebClient webClient_;

    private String virtualHost_;
    private final HtmlUnitCookieSpecProvider htmlUnitCookieSpecProvider_;
    private final WebClientOptions usedOptions_;
    private PoolingHttpClientConnectionManager connectionManager_;

    /** Authentication cache shared among all threads of a web client. */
    private final AuthCache sharedAuthCache_ = new SynchronizedAuthCache();

    /** Maintains a separate {@link HttpClientContext} object per HttpWebConnection and thread. */
    private final Map<Thread, HttpClientContext> httpClientContextByThread_ = new WeakHashMap<>();

    /**
     * Creates a new HTTP web connection instance.
     * @param webClient the WebClient that is using this connection
     */
    public HttpWebConnection(final WebClient webClient) {
        super();
        webClient_ = webClient;
        htmlUnitCookieSpecProvider_ = new HtmlUnitCookieSpecProvider(webClient.getBrowserVersion());
        usedOptions_ = new WebClientOptions();
    }

    /**
     * {@inheritDoc}
     */
    @Override
    public WebResponse getResponse(final WebRequest webRequest) throws IOException {
        final HttpClientBuilder builder = reconfigureHttpClientIfNeeded(getHttpClientBuilder(), webRequest);

        HttpUriRequest httpMethod = null;
        try {
            try {
                httpMethod = makeHttpMethod(webRequest, builder);
            }
            catch (final URISyntaxException e) {
                throw new IOException("Unable to create URI from URL: " + webRequest.getUrl().toExternalForm()
                        + " (reason: " + e.getMessage() + ")", e);
            }

            final URL url = webRequest.getUrl();
            final HttpHost httpHost = new HttpHost(url.getHost(), url.getPort(), url.getProtocol());
            final long startTime = System.currentTimeMillis();

            final HttpContext httpContext = getHttpContext();
            try {
                try (CloseableHttpClient closeableHttpClient = builder.build()) {
                    try (CloseableHttpResponse httpResponse =
                            closeableHttpClient.execute(httpHost, httpMethod, httpContext)) {
                        return downloadResponse(httpMethod, webRequest, httpResponse, startTime);
                    }
                }
            }
            catch (final SSLPeerUnverifiedException ex) {
                // Try to use only SSLv3 instead
                if (webClient_.getOptions().isUseInsecureSSL()) {
                    HtmlUnitSSLConnectionSocketFactory.setUseSSL3Only(httpContext, true);
                    try (CloseableHttpClient closeableHttpClient = builder.build()) {
                        try (CloseableHttpResponse httpResponse =
                                closeableHttpClient.execute(httpHost, httpMethod, httpContext)) {
                            return downloadResponse(httpMethod, webRequest, httpResponse, startTime);
                        }
                    }
                }
                throw ex;
            }
            catch (final Error e) {
                // in case a StackOverflowError occurs while the connection is leased, it won't get released.
                // Calling code may catch the StackOverflowError, but due to the leak, the httpClient_ may
                // come out of connections and throw a ConnectionPoolTimeoutException.
                // => best solution, discard the HttpClient instance.
                httpClientBuilder_.remove(Thread.currentThread());
                throw e;
            }
        }
        finally {
            if (httpMethod != null) {
                onResponseGenerated(httpMethod);
            }
        }
    }

    /**
     * Called when the response has been generated. Default action is to release
     * the HttpMethod's connection. Subclasses may override.
     * @param httpMethod the httpMethod used (can be null)
     */
    protected void onResponseGenerated(final HttpUriRequest httpMethod) {
        // nothing to do
    }

    /**
     * Returns the {@link HttpClientContext} for the current thread. Creates a new one if necessary.
     */
    private synchronized HttpContext getHttpContext() {
        HttpClientContext httpClientContext = httpClientContextByThread_.get(Thread.currentThread());
        if (httpClientContext == null) {
            httpClientContext = new HttpClientContext();

            // set the shared authentication cache
            httpClientContext.setAttribute(HttpClientContext.AUTH_CACHE, sharedAuthCache_);

            httpClientContextByThread_.put(Thread.currentThread(), httpClientContext);
        }
        return httpClientContext;
    }

    private void setProxy(final HttpRequestBase httpRequest, final WebRequest webRequest) {
        final InetAddress localAddress = webClient_.getOptions().getLocalAddress();
        final RequestConfig.Builder requestBuilder = createRequestConfigBuilder(getTimeout(webRequest), localAddress);

        if (webRequest.getProxyHost() == null) {
            requestBuilder.setProxy(null);
            httpRequest.setConfig(requestBuilder.build());
            return;
        }

        final HttpHost proxy = new HttpHost(webRequest.getProxyHost(),
                                    webRequest.getProxyPort(), webRequest.getProxyScheme());
        if (webRequest.isSocksProxy()) {
            SocksConnectionSocketFactory.setSocksProxy(getHttpContext(), proxy);
        }
        else {
            requestBuilder.setProxy(proxy);
            httpRequest.setConfig(requestBuilder.build());
        }
    }

    /**
     * Creates an <code>HttpMethod</code> instance according to the specified parameters.
     * @param webRequest the request
     * @param httpClientBuilder the httpClientBuilder that will be configured
     * @return the <code>HttpMethod</code> instance constructed according to the specified parameters
     * @throws URISyntaxException in case of syntax problems
     */
    private HttpUriRequest makeHttpMethod(final WebRequest webRequest, final HttpClientBuilder httpClientBuilder)
        throws URISyntaxException {

        final HttpContext httpContext = getHttpContext();
        final Charset charset = webRequest.getCharset();
        // Make sure that the URL is fully encoded. IE actually sends some Unicode chars in request
        // URLs; because of this we allow some Unicode chars in URLs. However, at this point we're
        // handing things over the HttpClient, and HttpClient will blow up if we leave these Unicode
        // chars in the URL.
        final URL url = UrlUtils.encodeUrl(webRequest.getUrl(), charset);

        URI uri = UrlUtils.toURI(url, escapeQuery(url.getQuery()));
        if (getVirtualHost() != null) {
            uri = URI.create(getVirtualHost());
        }
        final HttpRequestBase httpMethod = buildHttpMethod(webRequest.getHttpMethod(), uri);
        setProxy(httpMethod, webRequest);

<<<<<<< HEAD
        // start XC: GH#211
        /*
        // POST, PUT and PATCH
        */
        // POST, PUT, PATCH, and DELETE
        // end XC: GH#211
        if (httpMethod instanceof HttpEntityEnclosingRequest) {
            // developer note:
            // this has to be in sync with org.htmlunit.WebRequest.getRequestParameters()
=======
        // developer note:
        // this has to be in sync with org.htmlunit.WebRequest.getRequestParameters()

        // POST, PUT, PATCH, DELETE, OPTIONS
        if ((httpMethod instanceof HttpEntityEnclosingRequest)
                && (httpMethod instanceof HttpPost
                        || httpMethod instanceof HttpPut
                        || httpMethod instanceof HttpPatch
                        || httpMethod instanceof org.htmlunit.httpclient.HttpDelete
                        || httpMethod instanceof org.htmlunit.httpclient.HttpOptions)) {
>>>>>>> f2d9ef76

            final HttpEntityEnclosingRequest method = (HttpEntityEnclosingRequest) httpMethod;

            if (FormEncodingType.URL_ENCODED == webRequest.getEncodingType()) {
                if (webRequest.getRequestBody() == null) {
                    final List<NameValuePair> pairs = webRequest.getRequestParameters();
                    final String query = HttpUtils.toQueryFormFields(pairs, charset);

                    final StringEntity urlEncodedEntity;
                    if (webRequest.hasHint(HttpHint.IncludeCharsetInContentTypeHeader)) {
                        urlEncodedEntity = new StringEntity(query,
                                ContentType.create(URLEncodedUtils.CONTENT_TYPE, charset));

                    }
                    else {
                        urlEncodedEntity = new StringEntity(query, charset);
                        urlEncodedEntity.setContentType(URLEncodedUtils.CONTENT_TYPE);
                    }
                    method.setEntity(urlEncodedEntity);
                }
                else {
                    final String body = StringUtils.defaultString(webRequest.getRequestBody());
                    final StringEntity urlEncodedEntity = new StringEntity(body, charset);
                    urlEncodedEntity.setContentType(URLEncodedUtils.CONTENT_TYPE);
                    method.setEntity(urlEncodedEntity);
                }
            }
            else if (FormEncodingType.TEXT_PLAIN == webRequest.getEncodingType()) {
                if (webRequest.getRequestBody() == null) {
                    final StringBuilder body = new StringBuilder();
                    for (final NameValuePair pair : webRequest.getRequestParameters()) {
                        body.append(StringUtils.remove(StringUtils.remove(pair.getName(), '\r'), '\n'))
                            .append('=')
                            .append(StringUtils.remove(StringUtils.remove(pair.getValue(), '\r'), '\n'))
                            .append("\r\n");
                    }
                    final StringEntity bodyEntity = new StringEntity(body.toString(), charset);
                    bodyEntity.setContentType(MimeType.TEXT_PLAIN);
                    method.setEntity(bodyEntity);
                }
                else {
                    final String body = StringUtils.defaultString(webRequest.getRequestBody());
                    final StringEntity bodyEntity =
                            new StringEntity(body, ContentType.create(MimeType.TEXT_PLAIN, charset));
                    method.setEntity(bodyEntity);
                }
            }
            else if (FormEncodingType.MULTIPART == webRequest.getEncodingType()) {
                final Charset c = getCharset(charset, webRequest.getRequestParameters());
                final MultipartEntityBuilder builder = MultipartEntityBuilder.create().setLaxMode();
                builder.setCharset(c);

                for (final NameValuePair pair : webRequest.getRequestParameters()) {
                    if (pair instanceof KeyDataPair) {
                        buildFilePart((KeyDataPair) pair, builder);
                    }
                    else {
                        builder.addTextBody(pair.getName(), pair.getValue(),
                                ContentType.create(MimeType.TEXT_PLAIN, charset));
                    }
                }
                method.setEntity(builder.build());
            }
<<<<<<< HEAD
            // start XC: GH#211
            /*
            else { // for instance a PUT or PATCH request
            */
            else { // PUT, PATCH, DELETE
            // end XC: GH#211
=======
            else {
                // for instance a PATCH request
>>>>>>> f2d9ef76
                final String body = webRequest.getRequestBody();
                if (body != null) {
                    method.setEntity(new StringEntity(body, charset));
                }
            }
        }
        else {
<<<<<<< HEAD
            // start XC: GH#211
            /*
            // this is the case for GET as well as TRACE, DELETE, OPTIONS and HEAD
            */
            // GET, HEAD, OPTIONS, TRACE
            // end XC: GH#211
            if (!webRequest.getRequestParameters().isEmpty()) {
                final List<NameValuePair> pairs = webRequest.getRequestParameters();
=======
            // GET, TRACE, HEAD
            final List<NameValuePair> pairs = webRequest.getRequestParameters();
            if (!pairs.isEmpty()) {
>>>>>>> f2d9ef76
                final String query = HttpUtils.toQueryFormFields(pairs, charset);
                uri = UrlUtils.toURI(url, query);
                httpMethod.setURI(uri);
            }
        }

        configureHttpProcessorBuilder(httpClientBuilder, webRequest);

        // Tell the client where to get its credentials from
        // (it may have changed on the webClient since last call to getHttpClientFor(...))
        final CredentialsProvider credentialsProvider = webClient_.getCredentialsProvider();

        // if the used url contains credentials, we have to add this
        final Credentials requestUrlCredentials = webRequest.getUrlCredentials();
        if (null != requestUrlCredentials) {
            final URL requestUrl = webRequest.getUrl();
            final AuthScope authScope = new AuthScope(requestUrl.getHost(), requestUrl.getPort());
            // updating our client to keep the credentials for the next request
            credentialsProvider.setCredentials(authScope, requestUrlCredentials);
        }

        // if someone has set credentials to this request, we have to add this
        final Credentials requestCredentials = webRequest.getCredentials();
        if (null != requestCredentials) {
            final URL requestUrl = webRequest.getUrl();
            final AuthScope authScope = new AuthScope(requestUrl.getHost(), requestUrl.getPort());
            // updating our client to keep the credentials for the next request
            credentialsProvider.setCredentials(authScope, requestCredentials);
        }
        httpClientBuilder.setDefaultCredentialsProvider(credentialsProvider);
        httpContext.removeAttribute(HttpClientContext.CREDS_PROVIDER);
        httpContext.removeAttribute(HttpClientContext.TARGET_AUTH_STATE);
        return httpMethod;
    }

    private static String escapeQuery(final String query) {
        if (query == null) {
            return null;
        }
        return query.replace("%%", "%25%25");
    }

    private static Charset getCharset(final Charset charset, final List<NameValuePair> pairs) {
        for (final NameValuePair pair : pairs) {
            if (pair instanceof KeyDataPair) {
                final KeyDataPair pairWithFile = (KeyDataPair) pair;
                if (pairWithFile.getData() == null && pairWithFile.getFile() != null) {
                    final String fileName = pairWithFile.getFile().getName();
                    for (int i = 0; i < fileName.length(); i++) {
                        if (fileName.codePointAt(i) > 127) {
                            return charset;
                        }
                    }
                }
            }
        }
        return null;
    }

    void buildFilePart(final KeyDataPair pairWithFile, final MultipartEntityBuilder builder) {
        String mimeType = pairWithFile.getMimeType();
        if (mimeType == null) {
            mimeType = MimeType.APPLICATION_OCTET_STREAM;
        }

        final ContentType contentType = ContentType.create(mimeType);

        final File file = pairWithFile.getFile();
        if (file != null) {
            String filename = pairWithFile.getFileName();
            if (filename == null) {
                filename = pairWithFile.getFile().getName();
            }
            builder.addBinaryBody(pairWithFile.getName(), file, contentType, filename);
            return;
        }

        final byte[] data = pairWithFile.getData();
        if (data != null) {
            String filename = pairWithFile.getFileName();
            if (filename == null) {
                filename = pairWithFile.getValue();
            }

            builder.addBinaryBody(pairWithFile.getName(), new ByteArrayInputStream(data),
                    contentType, filename);
            return;
        }

        builder.addPart(pairWithFile.getName(),
                // Overridden in order not to have a chunked response.
                new InputStreamBody(new ByteArrayInputStream(new byte[0]), contentType, pairWithFile.getValue()) {
                @Override
                public long getContentLength() {
                    return 0;
                }
            });
    }

    /**
     * Creates and returns a new HttpClient HTTP method based on the specified parameters.
     * @param submitMethod the submit method being used
     * @param uri the uri being used
     * @return a new HttpClient HTTP method based on the specified parameters
     */
    protected HttpRequestBase buildHttpMethod(final HttpMethod submitMethod, final URI uri) {
        final HttpRequestBase method;
        switch (submitMethod) {
            case GET:
                method = new HttpGet(uri);
                break;

            case POST:
                method = new HttpPost(uri);
                break;

            case PUT:
                method = new HttpPut(uri);
                break;

            case DELETE:
                method = new org.htmlunit.httpclient.HttpDelete(uri);
                break;

            case OPTIONS:
                method = new org.htmlunit.httpclient.HttpOptions(uri);
                break;

            case HEAD:
                method = new HttpHead(uri);
                break;

            case TRACE:
                method = new HttpTrace(uri);
                break;

            case PATCH:
                method = new HttpPatch(uri);
                break;

            default:
                throw new IllegalStateException("Submit method not yet supported: " + submitMethod);
        }
        return method;
    }

    /**
     * Lazily initializes the internal HTTP client.
     *
     * @return the initialized HTTP client
     */
    protected HttpClientBuilder getHttpClientBuilder() {
        final Thread currentThread = Thread.currentThread();
        HttpClientBuilder builder = httpClientBuilder_.get(currentThread);
        if (builder == null) {
            builder = createHttpClientBuilder();

            // this factory is required later
            // to be sure this is done, we do it outside the createHttpClient() call
            final RegistryBuilder<CookieSpecProvider> registeryBuilder
                = RegistryBuilder.<CookieSpecProvider>create()
                            .register(HACKED_COOKIE_POLICY, htmlUnitCookieSpecProvider_);
            builder.setDefaultCookieSpecRegistry(registeryBuilder.build());

            builder.setDefaultCookieStore(new HtmlUnitCookieStore(webClient_.getCookieManager()));
            builder.setUserAgent(webClient_.getBrowserVersion().getUserAgent());
            httpClientBuilder_.put(currentThread, builder);
        }

        return builder;
    }

    /**
     * Returns the timeout to use for socket and connection timeouts for HttpConnectionManager.
     * Is overridden to 0 by StreamingWebConnection which keeps reading after a timeout and
     * must have long running connections explicitly terminated.
     * @param webRequest the request might have his own timeout
     * @return the WebClient's timeout
     */
    protected int getTimeout(final WebRequest webRequest) {
        if (webRequest == null || webRequest.getTimeout() < 0) {
            return webClient_.getOptions().getTimeout();
        }

        return webRequest.getTimeout();
    }

    /**
     * Creates the <code>HttpClientBuilder</code> that will be used by this WebClient.
     * Extensions may override this method in order to create a customized
     * <code>HttpClientBuilder</code> instance (e.g. with a custom
     * {@link org.apache.http.conn.ClientConnectionManager} to perform
     * some tracking; see feature request 1438216).
     * @return the <code>HttpClientBuilder</code> that will be used by this WebConnection
     */
    protected HttpClientBuilder createHttpClientBuilder() {
        final HttpClientBuilder builder = HttpClientBuilder.create();
        builder.setRedirectStrategy(new HtmlUnitRedirectStrategie());
        configureTimeout(builder, getTimeout(null));
        configureHttpsScheme(builder);
        builder.setMaxConnPerRoute(6);

        builder.setConnectionManagerShared(true);
        return builder;
    }

    private void configureTimeout(final HttpClientBuilder builder, final int timeout) {
        final InetAddress localAddress = webClient_.getOptions().getLocalAddress();
        final RequestConfig.Builder requestBuilder = createRequestConfigBuilder(timeout, localAddress);
        builder.setDefaultRequestConfig(requestBuilder.build());

        builder.setDefaultSocketConfig(createSocketConfigBuilder(timeout).build());

        getHttpContext().removeAttribute(HttpClientContext.REQUEST_CONFIG);
        usedOptions_.setTimeout(timeout);
    }

    private static RequestConfig.Builder createRequestConfigBuilder(final int timeout, final InetAddress localAddress) {
        return RequestConfig.custom()
                .setCookieSpec(HACKED_COOKIE_POLICY)
                .setRedirectsEnabled(false)
                .setLocalAddress(localAddress)

                // timeout
                .setConnectTimeout(timeout)
                .setConnectionRequestTimeout(timeout)
                .setSocketTimeout(timeout);
    }

    private static SocketConfig.Builder createSocketConfigBuilder(final int timeout) {
        return SocketConfig.custom()
                // timeout
                .setSoTimeout(timeout);
    }

    /**
     * React on changes that may have occurred on the WebClient settings.
     * Registering as a listener would be probably better.
     */
    private HttpClientBuilder reconfigureHttpClientIfNeeded(final HttpClientBuilder httpClientBuilder,
            final WebRequest webRequest) {
        final WebClientOptions options = webClient_.getOptions();

        // register new SSL factory only if settings have changed
        if (options.isUseInsecureSSL() != usedOptions_.isUseInsecureSSL()
                || options.getSSLClientCertificateStore() != usedOptions_.getSSLClientCertificateStore()
                || options.getSSLTrustStore() != usedOptions_.getSSLTrustStore()
                || options.getSSLClientCipherSuites() != usedOptions_.getSSLClientCipherSuites()
                || options.getSSLClientProtocols() != usedOptions_.getSSLClientProtocols()
                || options.getProxyConfig() != usedOptions_.getProxyConfig()) {
            configureHttpsScheme(httpClientBuilder);

            if (connectionManager_ != null) {
                connectionManager_.shutdown();
                connectionManager_ = null;
            }
        }

        final int timeout = getTimeout(webRequest);
        if (timeout != usedOptions_.getTimeout()) {
            configureTimeout(httpClientBuilder, timeout);
        }

        final long connectionTimeToLive = webClient_.getOptions().getConnectionTimeToLive();
        if (connectionTimeToLive != usedOptions_.getConnectionTimeToLive()) {
            httpClientBuilder.setConnectionTimeToLive(connectionTimeToLive, TimeUnit.MILLISECONDS);
            usedOptions_.setConnectionTimeToLive(connectionTimeToLive);
        }

        if (connectionManager_ == null) {
            connectionManager_ = createConnectionManager(httpClientBuilder);
        }
        httpClientBuilder.setConnectionManager(connectionManager_);

        return httpClientBuilder;
    }

    private void configureHttpsScheme(final HttpClientBuilder builder) {
        final WebClientOptions options = webClient_.getOptions();

        final SSLConnectionSocketFactory socketFactory =
                HtmlUnitSSLConnectionSocketFactory.buildSSLSocketFactory(options);

        builder.setSSLSocketFactory(socketFactory);

        usedOptions_.setUseInsecureSSL(options.isUseInsecureSSL());
        usedOptions_.setSSLClientCertificateKeyStore(options.getSSLClientCertificateStore(),
                        options.getSSLClientCertificatePassword());
        usedOptions_.setSSLTrustStore(options.getSSLTrustStore());
        usedOptions_.setSSLClientCipherSuites(options.getSSLClientCipherSuites());
        usedOptions_.setSSLClientProtocols(options.getSSLClientProtocols());
        usedOptions_.setProxyConfig(options.getProxyConfig());
    }

    protected void configureHttpProcessorBuilder(final HttpClientBuilder builder, final WebRequest webRequest) {
        final HttpProcessorBuilder b = HttpProcessorBuilder.create();
        for (final HttpRequestInterceptor i : getHttpRequestInterceptors(webRequest)) {
            b.add(i);
        }

        // These are the headers used in HttpClientBuilder, excluding the already added ones
        // (RequestClientConnControl and RequestAddCookies)
        b.addAll(new RequestDefaultHeaders(null),
                new RequestContent(),
                new RequestTargetHost(),
                new RequestExpectContinue());
        b.add(new RequestAcceptEncoding());
        b.add(new RequestAuthCache());

        if (!webRequest.hasHint(HttpHint.BlockCookies)) {
            b.add(new ResponseProcessCookies());
        }
        builder.setHttpProcessor(b.build());
    }

    /**
     * Sets the virtual host.
     * @param virtualHost the virtualHost to set
     */
    public void setVirtualHost(final String virtualHost) {
        virtualHost_ = virtualHost;
    }

    /**
     * Gets the virtual host.
     * @return virtualHost The current virtualHost
     */
    public String getVirtualHost() {
        return virtualHost_;
    }

    /**
     * Converts an HttpMethod into a {@link WebResponse}.
     * @param httpResponse the web server's response
     * @param webRequest the {@link WebRequest}
     * @param responseBody the {@link DownloadedContent}
     * @param loadTime the download time
     * @return a wrapper for the downloaded body.
     */
    protected WebResponse makeWebResponse(final HttpResponse httpResponse,
            final WebRequest webRequest, final DownloadedContent responseBody, final long loadTime) {

        String statusMessage = httpResponse.getStatusLine().getReasonPhrase();
        if (statusMessage == null) {
            statusMessage = "Unknown status message";
        }
        final int statusCode = httpResponse.getStatusLine().getStatusCode();
        final List<NameValuePair> headers = new ArrayList<>();
        for (final Header header : httpResponse.getAllHeaders()) {
            headers.add(new NameValuePair(header.getName(), header.getValue()));
        }
        final WebResponseData responseData = new WebResponseData(responseBody, statusCode, statusMessage, headers);
        return newWebResponseInstance(responseData, loadTime, webRequest);
    }

    /**
     * Downloads the response.
     * This calls {@link #downloadResponseBody(HttpResponse)} and constructs the {@link WebResponse}.
     * @param httpMethod the HttpUriRequest
     * @param webRequest the {@link WebRequest}
     * @param httpResponse the web server's response
     * @param startTime the download start time
     * @return a wrapper for the downloaded body.
     * @throws IOException in case of problem reading/saving the body
     */
    protected WebResponse downloadResponse(final HttpUriRequest httpMethod,
            final WebRequest webRequest, final HttpResponse httpResponse,
            final long startTime) throws IOException {

        final DownloadedContent downloadedBody = downloadResponseBody(httpResponse);
        final long endTime = System.currentTimeMillis();

        return makeWebResponse(httpResponse, webRequest, downloadedBody, endTime - startTime);
    }

    /**
     * Downloads the response body.
     * @param httpResponse the web server's response
     * @return a wrapper for the downloaded body.
     * @throws IOException in case of problem reading/saving the body
     */
    protected DownloadedContent downloadResponseBody(final HttpResponse httpResponse) throws IOException {
        final HttpEntity httpEntity = httpResponse.getEntity();
        if (httpEntity == null) {
            return new DownloadedContent.InMemory(null);
        }

        try (InputStream is = httpEntity.getContent()) {
            return downloadContent(is, webClient_.getOptions().getMaxInMemory(),
                        webClient_.getOptions().getTempFileDirectory());
        }
    }

    /**
     * Reads the content of the stream and saves it in memory or on the file system.
     * @param is the stream to read
     * @param maxInMemory the maximumBytes to store in memory, after which save to a local file
     * @param tempFileDirectory the directory to be used or null for the system default
     * @return a wrapper around the downloaded content
     * @throws IOException in case of read issues
     */
    public static DownloadedContent downloadContent(final InputStream is, final int maxInMemory,
            final File tempFileDirectory) throws IOException {
        if (is == null) {
            return new DownloadedContent.InMemory(null);
        }

        try (ByteArrayOutputStream bos = new ByteArrayOutputStream()) {
            final byte[] buffer = new byte[1024];
            int nbRead;
            try {
                while ((nbRead = is.read(buffer)) != -1) {
                    bos.write(buffer, 0, nbRead);
                    if (maxInMemory > 0 && bos.size() > maxInMemory) {
                        // we have exceeded the max for memory, let's write everything to a temporary file
                        final File file = File.createTempFile("htmlunit", ".tmp", tempFileDirectory);
                        file.deleteOnExit();
                        try (OutputStream fos = Files.newOutputStream(file.toPath())) {
                            bos.writeTo(fos); // what we have already read
                            IOUtils.copyLarge(is, fos); // what remains from the server response
                        }
                        return new DownloadedContent.OnFile(file, true);
                    }
                }
            }
            catch (final ConnectionClosedException e) {
                LOG.warn("Connection was closed while reading from stream.", e);
                return new DownloadedContent.InMemory(bos.toByteArray());
            }
            catch (final EOFException e) {
                // this might happen with broken gzip content
                LOG.warn("EOFException while reading from stream.", e);
                return new DownloadedContent.InMemory(bos.toByteArray());
            }

            return new DownloadedContent.InMemory(bos.toByteArray());
        }
    }

    /**
     * Constructs an appropriate WebResponse.
     * May be overridden by subclasses to return a specialized WebResponse.
     * @param responseData Data that was send back
     * @param webRequest the request used to get this response
     * @param loadTime How long the response took to be sent
     * @return the new WebResponse
     */
    protected WebResponse newWebResponseInstance(
            final WebResponseData responseData,
            final long loadTime,
            final WebRequest webRequest) {
        return new WebResponse(responseData, webRequest, loadTime);
    }

    protected List<HttpRequestInterceptor> getHttpRequestInterceptors(final WebRequest webRequest) {
        final List<HttpRequestInterceptor> list = new ArrayList<>();
        final Map<String, String> requestHeaders = webRequest.getAdditionalHeaders();
        final URL url = webRequest.getUrl();
        final StringBuilder host = new StringBuilder(url.getHost());

        final int port = url.getPort();
        if (port > 0 && port != url.getDefaultPort()) {
            host.append(':').append(port);
        }

        // make sure the headers are added in the right order
        final String[] headerNames = webClient_.getBrowserVersion().getHeaderNamesOrdered();
        for (final String header : headerNames) {
            if (HttpHeader.HOST.equals(header)) {
                list.add(new HostHeaderHttpRequestInterceptor(host.toString()));
            }
            else if (HttpHeader.USER_AGENT.equals(header)) {
                String headerValue = webRequest.getAdditionalHeader(HttpHeader.USER_AGENT);
                if (headerValue == null) {
                    headerValue = webClient_.getBrowserVersion().getUserAgent();
                }
                list.add(new UserAgentHeaderHttpRequestInterceptor(headerValue));
            }
            else if (HttpHeader.ACCEPT.equals(header)) {
                final String headerValue = webRequest.getAdditionalHeader(HttpHeader.ACCEPT);
                if (headerValue != null) {
                    list.add(new AcceptHeaderHttpRequestInterceptor(headerValue));
                }
            }
            else if (HttpHeader.ACCEPT_LANGUAGE.equals(header)) {
                final String headerValue = webRequest.getAdditionalHeader(HttpHeader.ACCEPT_LANGUAGE);
                if (headerValue != null) {
                    list.add(new AcceptLanguageHeaderHttpRequestInterceptor(headerValue));
                }
            }
            else if (HttpHeader.ACCEPT_ENCODING.equals(header)) {
                final String headerValue = webRequest.getAdditionalHeader(HttpHeader.ACCEPT_ENCODING);
                if (headerValue != null) {
                    list.add(new AcceptEncodingHeaderHttpRequestInterceptor(headerValue));
                }
            }
            else if (HttpHeader.SEC_FETCH_DEST.equals(header)) {
                final String headerValue = webRequest.getAdditionalHeader(HttpHeader.SEC_FETCH_DEST);
                if (headerValue != null) {
                    list.add(new SecFetchDestHeaderHttpRequestInterceptor(headerValue));
                }
            }
            else if (HttpHeader.SEC_FETCH_MODE.equals(header)) {
                final String headerValue = webRequest.getAdditionalHeader(HttpHeader.SEC_FETCH_MODE);
                if (headerValue != null) {
                    list.add(new SecFetchModeHeaderHttpRequestInterceptor(headerValue));
                }
            }
            else if (HttpHeader.SEC_FETCH_SITE.equals(header)) {
                final String headerValue = webRequest.getAdditionalHeader(HttpHeader.SEC_FETCH_SITE);
                if (headerValue != null) {
                    list.add(new SecFetchSiteHeaderHttpRequestInterceptor(headerValue));
                }
            }
            else if (HttpHeader.SEC_FETCH_USER.equals(header)) {
                final String headerValue = webRequest.getAdditionalHeader(HttpHeader.SEC_FETCH_USER);
                if (headerValue != null) {
                    list.add(new SecFetchUserHeaderHttpRequestInterceptor(headerValue));
                }
            }
            else if (HttpHeader.SEC_CH_UA.equals(header)) {
                final String headerValue = webRequest.getAdditionalHeader(HttpHeader.SEC_CH_UA);
                if (headerValue != null) {
                    list.add(new SecClientHintUserAgentHeaderHttpRequestInterceptor(headerValue));
                }
            }
            else if (HttpHeader.SEC_CH_UA_MOBILE.equals(header)) {
                final String headerValue = webRequest.getAdditionalHeader(HttpHeader.SEC_CH_UA_MOBILE);
                if (headerValue != null) {
                    list.add(new SecClientHintUserAgentMobileHeaderHttpRequestInterceptor(headerValue));
                }
            }
            else if (HttpHeader.SEC_CH_UA_PLATFORM.equals(header)) {
                final String headerValue = webRequest.getAdditionalHeader(HttpHeader.SEC_CH_UA_PLATFORM);
                if (headerValue != null) {
                    list.add(new SecClientHintUserAgentPlatformHeaderHttpRequestInterceptor(headerValue));
                }
            }
            else if (HttpHeader.PRIORITY.equals(header)) {
                final String headerValue = webRequest.getAdditionalHeader(HttpHeader.PRIORITY);
                if (headerValue != null) {
                    list.add(new PriorityHeaderHttpRequestInterceptor(headerValue));
                }
            }
            else if (HttpHeader.UPGRADE_INSECURE_REQUESTS.equals(header)) {
                final String headerValue = webRequest.getAdditionalHeader(HttpHeader.UPGRADE_INSECURE_REQUESTS);
                if (headerValue != null) {
                    list.add(new UpgradeInsecureRequestHeaderHttpRequestInterceptor(headerValue));
                }
            }
            else if (HttpHeader.REFERER.equals(header)) {
                final String headerValue = webRequest.getAdditionalHeader(HttpHeader.REFERER);
                if (headerValue != null) {
                    list.add(new RefererHeaderHttpRequestInterceptor(headerValue));
                }
            }
            else if (HttpHeader.CONNECTION.equals(header)) {
                list.add(new RequestClientConnControl());
            }
            else if (HttpHeader.COOKIE.equals(header)) {
                if (!webRequest.hasHint(HttpHint.BlockCookies)) {
                    list.add(new RequestAddCookies());
                }
            }
            else if (HttpHeader.DNT.equals(header) && webClient_.getOptions().isDoNotTrackEnabled()) {
                list.add(new DntHeaderHttpRequestInterceptor("1"));
            }
        }

        // not all browser versions have DNT by default as part of getHeaderNamesOrdered()
        // so we add it again, in case
        if (webClient_.getOptions().isDoNotTrackEnabled()) {
            list.add(new DntHeaderHttpRequestInterceptor("1"));
        }

        synchronized (requestHeaders) {
            list.add(new MultiHttpRequestInterceptor(new HashMap<>(requestHeaders)));
        }
        return list;
    }

    /** We must have a separate class per header, because of org.apache.http.protocol.ChainBuilder. */
    private static final class HostHeaderHttpRequestInterceptor implements HttpRequestInterceptor {
        private final String value_;

        HostHeaderHttpRequestInterceptor(final String value) {
            value_ = value;
        }

        @Override
        public void process(final HttpRequest request, final HttpContext context) throws HttpException, IOException {
            request.setHeader(HttpHeader.HOST, value_);
        }
    }

    private static final class UserAgentHeaderHttpRequestInterceptor implements HttpRequestInterceptor {
        private final String value_;

        UserAgentHeaderHttpRequestInterceptor(final String value) {
            value_ = value;
        }

        @Override
        public void process(final HttpRequest request, final HttpContext context) throws HttpException, IOException {
            request.setHeader(HttpHeader.USER_AGENT, value_);
        }
    }

    private static final class AcceptHeaderHttpRequestInterceptor implements HttpRequestInterceptor {
        private final String value_;

        AcceptHeaderHttpRequestInterceptor(final String value) {
            value_ = value;
        }

        @Override
        public void process(final HttpRequest request, final HttpContext context) throws HttpException, IOException {
            request.setHeader(HttpHeader.ACCEPT, value_);
        }
    }

    private static final class AcceptLanguageHeaderHttpRequestInterceptor implements HttpRequestInterceptor {
        private final String value_;

        AcceptLanguageHeaderHttpRequestInterceptor(final String value) {
            value_ = value;
        }

        @Override
        public void process(final HttpRequest request, final HttpContext context) throws HttpException, IOException {
            request.setHeader(HttpHeader.ACCEPT_LANGUAGE, value_);
        }
    }

    private static final class UpgradeInsecureRequestHeaderHttpRequestInterceptor implements HttpRequestInterceptor {
        private final String value_;

        UpgradeInsecureRequestHeaderHttpRequestInterceptor(final String value) {
            value_ = value;
        }

        @Override
        public void process(final HttpRequest request, final HttpContext context) throws HttpException, IOException {
            request.setHeader(HttpHeader.UPGRADE_INSECURE_REQUESTS, value_);
        }
    }

    private static final class AcceptEncodingHeaderHttpRequestInterceptor implements HttpRequestInterceptor {
        private final String value_;

        AcceptEncodingHeaderHttpRequestInterceptor(final String value) {
            value_ = value;
        }

        @Override
        public void process(final HttpRequest request, final HttpContext context) throws HttpException, IOException {
            request.setHeader("Accept-Encoding", value_);
        }
    }

    private static final class RefererHeaderHttpRequestInterceptor implements HttpRequestInterceptor {
        private final String value_;

        RefererHeaderHttpRequestInterceptor(final String value) {
            value_ = value;
        }

        @Override
        public void process(final HttpRequest request, final HttpContext context) throws HttpException, IOException {
            request.setHeader(HttpHeader.REFERER, value_);
        }
    }

    private static final class DntHeaderHttpRequestInterceptor implements HttpRequestInterceptor {
        private final String value_;

        DntHeaderHttpRequestInterceptor(final String value) {
            value_ = value;
        }

        @Override
        public void process(final HttpRequest request, final HttpContext context) throws HttpException, IOException {
            request.setHeader(HttpHeader.DNT, value_);
        }
    }

    private static final class SecFetchModeHeaderHttpRequestInterceptor implements HttpRequestInterceptor {
        private final String value_;

        SecFetchModeHeaderHttpRequestInterceptor(final String value) {
            value_ = value;
        }

        @Override
        public void process(final HttpRequest request, final HttpContext context) throws HttpException, IOException {
            request.setHeader(HttpHeader.SEC_FETCH_MODE, value_);
        }
    }

    private static final class SecFetchSiteHeaderHttpRequestInterceptor implements HttpRequestInterceptor {
        private final String value_;

        SecFetchSiteHeaderHttpRequestInterceptor(final String value) {
            value_ = value;
        }

        @Override
        public void process(final HttpRequest request, final HttpContext context) throws HttpException, IOException {
            request.setHeader(HttpHeader.SEC_FETCH_SITE, value_);
        }
    }

    private static final class SecFetchUserHeaderHttpRequestInterceptor implements HttpRequestInterceptor {
        private final String value_;

        SecFetchUserHeaderHttpRequestInterceptor(final String value) {
            value_ = value;
        }

        @Override
        public void process(final HttpRequest request, final HttpContext context) throws HttpException, IOException {
            request.setHeader(HttpHeader.SEC_FETCH_USER, value_);
        }
    }

    private static final class SecFetchDestHeaderHttpRequestInterceptor implements HttpRequestInterceptor {
        private final String value_;

        SecFetchDestHeaderHttpRequestInterceptor(final String value) {
            value_ = value;
        }

        @Override
        public void process(final HttpRequest request, final HttpContext context) throws HttpException, IOException {
            request.setHeader(HttpHeader.SEC_FETCH_DEST, value_);
        }
    }

    private static final class SecClientHintUserAgentHeaderHttpRequestInterceptor implements HttpRequestInterceptor {
        private final String value_;

        SecClientHintUserAgentHeaderHttpRequestInterceptor(final String value) {
            value_ = value;
        }

        @Override
        public void process(final HttpRequest request, final HttpContext context) throws HttpException, IOException {
            request.setHeader(HttpHeader.SEC_CH_UA, value_);
        }
    }

    private static final class SecClientHintUserAgentMobileHeaderHttpRequestInterceptor
            implements HttpRequestInterceptor {
        private final String value_;

        SecClientHintUserAgentMobileHeaderHttpRequestInterceptor(final String value) {
            value_ = value;
        }

        @Override
        public void process(final HttpRequest request, final HttpContext context) throws HttpException, IOException {
            request.setHeader(HttpHeader.SEC_CH_UA_MOBILE, value_);
        }
    }

    private static final class SecClientHintUserAgentPlatformHeaderHttpRequestInterceptor
            implements HttpRequestInterceptor {
        private final String value_;

        SecClientHintUserAgentPlatformHeaderHttpRequestInterceptor(final String value) {
            value_ = value;
        }

        @Override
        public void process(final HttpRequest request, final HttpContext context) throws HttpException, IOException {
            request.setHeader(HttpHeader.SEC_CH_UA_PLATFORM, value_);
        }
    }

    private static final class PriorityHeaderHttpRequestInterceptor
            implements HttpRequestInterceptor {
        private final String value_;

        PriorityHeaderHttpRequestInterceptor(final String value) {
            value_ = value;
        }

        @Override
        public void process(final HttpRequest request, final HttpContext context) throws HttpException, IOException {
            request.setHeader(HttpHeader.PRIORITY, value_);
        }
    }

    private static class MultiHttpRequestInterceptor implements HttpRequestInterceptor {
        private final Map<String, String> map_;

        MultiHttpRequestInterceptor(final Map<String, String> map) {
            map_ = map;
        }

        @Override
        public void process(final HttpRequest request, final HttpContext context)
            throws HttpException, IOException {
            for (final Map.Entry<String, String> entry : map_.entrySet()) {
                request.setHeader(entry.getKey(), entry.getValue());
            }
        }
    }

    private static class RequestClientConnControl implements HttpRequestInterceptor {

        private static final String PROXY_CONN_DIRECTIVE = "Proxy-Connection";
        private static final String CONN_DIRECTIVE = "Connection";
        private static final String CONN_KEEP_ALIVE = "keep-alive";

        /**
         * Ctor.
         */
        RequestClientConnControl() {
            super();
        }

        @Override
        public void process(final HttpRequest request, final HttpContext context)
            throws HttpException, IOException {
            final String method = request.getRequestLine().getMethod();
            if ("CONNECT".equalsIgnoreCase(method)) {
                request.setHeader(PROXY_CONN_DIRECTIVE, CONN_KEEP_ALIVE);
                return;
            }

            final HttpClientContext clientContext = HttpClientContext.adapt(context);

            // Obtain the client connection (required)
            final RouteInfo route = clientContext.getHttpRoute();
            if (route == null) {
                return;
            }

            if ((route.getHopCount() == 1 || route.isTunnelled())
                    && !request.containsHeader(CONN_DIRECTIVE)) {
                request.addHeader(CONN_DIRECTIVE, CONN_KEEP_ALIVE);
            }
            if (route.getHopCount() == 2
                    && !route.isTunnelled()
                    && !request.containsHeader(PROXY_CONN_DIRECTIVE)) {
                request.addHeader(PROXY_CONN_DIRECTIVE, CONN_KEEP_ALIVE);
            }
        }
    }

    /**
     * An authentication cache that is synchronized.
     */
    private static final class SynchronizedAuthCache extends BasicAuthCache {

        /**
         * Ctor.
         */
        SynchronizedAuthCache() {
            super();
        }

        /**
         * {@inheritDoc}
         */
        @Override
        public synchronized void put(final HttpHost host, final AuthScheme authScheme) {
            super.put(host, authScheme);
        }

        /**
         * {@inheritDoc}
         */
        @Override
        public synchronized AuthScheme get(final HttpHost host) {
            return super.get(host);
        }

        /**
         * {@inheritDoc}
         */
        @Override
        public synchronized void remove(final HttpHost host) {
            super.remove(host);
        }

        /**
         * {@inheritDoc}
         */
        @Override
        public synchronized void clear() {
            super.clear();
        }

        /**
         * {@inheritDoc}
         */
        @Override
        public synchronized String toString() {
            return super.toString();
        }
    }

    /**
     * {@inheritDoc}
     */
    @Override
    public void close() {
        httpClientBuilder_.clear();

        if (connectionManager_ != null) {
            connectionManager_.shutdown();
            connectionManager_ = null;
        }
    }

    /**
     * Has the exact logic in {@link HttpClientBuilder#build()} which sets the {@code connManager} part,
     * but with the ability to configure {@code socketFactory}.
     */
    private static PoolingHttpClientConnectionManager createConnectionManager(final HttpClientBuilder builder) {
        try {
            PublicSuffixMatcher publicSuffixMatcher = getField(builder, "publicSuffixMatcher");
            if (publicSuffixMatcher == null) {
                publicSuffixMatcher = PublicSuffixMatcherLoader.getDefault();
            }

            LayeredConnectionSocketFactory sslSocketFactory = getField(builder, "sslSocketFactory");
            final SocketConfig defaultSocketConfig = getField(builder, "defaultSocketConfig");
            final ConnectionConfig defaultConnectionConfig = getField(builder, "defaultConnectionConfig");
            final boolean systemProperties = getField(builder, "systemProperties");
            final int maxConnTotal = getField(builder, "maxConnTotal");
            final int maxConnPerRoute = getField(builder, "maxConnPerRoute");
            HostnameVerifier hostnameVerifier = getField(builder, "hostnameVerifier");
            final SSLContext sslcontext = getField(builder, "sslContext");
            final DnsResolver dnsResolver = getField(builder, "dnsResolver");
            final long connTimeToLive = getField(builder, "connTimeToLive");
            final TimeUnit connTimeToLiveTimeUnit = getField(builder, "connTimeToLiveTimeUnit");

            if (sslSocketFactory == null) {
                final String[] supportedProtocols = systemProperties
                        ? split(System.getProperty("https.protocols")) : null;
                final String[] supportedCipherSuites = systemProperties
                        ? split(System.getProperty("https.cipherSuites")) : null;
                if (hostnameVerifier == null) {
                    hostnameVerifier = new DefaultHostnameVerifier(publicSuffixMatcher);
                }
                if (sslcontext == null) {
                    if (systemProperties) {
                        sslSocketFactory = new SSLConnectionSocketFactory(
                                (SSLSocketFactory) SSLSocketFactory.getDefault(),
                                supportedProtocols, supportedCipherSuites, hostnameVerifier);
                    }
                    else {
                        sslSocketFactory = new SSLConnectionSocketFactory(
                                SSLContexts.createDefault(),
                                hostnameVerifier);
                    }
                }
                else {
                    sslSocketFactory = new SSLConnectionSocketFactory(
                            sslcontext, supportedProtocols, supportedCipherSuites, hostnameVerifier);
                }
            }

            final PoolingHttpClientConnectionManager poolingmgr = new PoolingHttpClientConnectionManager(
                    RegistryBuilder.<ConnectionSocketFactory>create()
                        .register("http", new SocksConnectionSocketFactory())
                        .register("https", sslSocketFactory)
                        .build(),
                        null,
                        null,
                        dnsResolver,
                        connTimeToLive,
                        connTimeToLiveTimeUnit != null ? connTimeToLiveTimeUnit : TimeUnit.MILLISECONDS);
            if (defaultSocketConfig != null) {
                poolingmgr.setDefaultSocketConfig(defaultSocketConfig);
            }
            if (defaultConnectionConfig != null) {
                poolingmgr.setDefaultConnectionConfig(defaultConnectionConfig);
            }
            if (systemProperties) {
                String s = System.getProperty("http.keepAlive", "true");
                if ("true".equalsIgnoreCase(s)) {
                    s = System.getProperty("http.maxConnections", "5");
                    final int max = Integer.parseInt(s);
                    poolingmgr.setDefaultMaxPerRoute(max);
                    poolingmgr.setMaxTotal(2 * max);
                }
            }
            if (maxConnTotal > 0) {
                poolingmgr.setMaxTotal(maxConnTotal);
            }
            if (maxConnPerRoute > 0) {
                poolingmgr.setDefaultMaxPerRoute(maxConnPerRoute);
            }
            return poolingmgr;
        }
        catch (final IllegalAccessException e) {
            throw new RuntimeException(e);
        }
    }

    private static String[] split(final String s) {
        if (TextUtils.isBlank(s)) {
            return null;
        }
        return s.split(" *, *");
    }

    @SuppressWarnings("unchecked")
    private static <T> T getField(final Object target, final String fieldName) throws IllegalAccessException {
        return (T) FieldUtils.readDeclaredField(target, fieldName, true);
    }
}<|MERGE_RESOLUTION|>--- conflicted
+++ resolved
@@ -294,17 +294,6 @@
         final HttpRequestBase httpMethod = buildHttpMethod(webRequest.getHttpMethod(), uri);
         setProxy(httpMethod, webRequest);
 
-<<<<<<< HEAD
-        // start XC: GH#211
-        /*
-        // POST, PUT and PATCH
-        */
-        // POST, PUT, PATCH, and DELETE
-        // end XC: GH#211
-        if (httpMethod instanceof HttpEntityEnclosingRequest) {
-            // developer note:
-            // this has to be in sync with org.htmlunit.WebRequest.getRequestParameters()
-=======
         // developer note:
         // this has to be in sync with org.htmlunit.WebRequest.getRequestParameters()
 
@@ -315,7 +304,6 @@
                         || httpMethod instanceof HttpPatch
                         || httpMethod instanceof org.htmlunit.httpclient.HttpDelete
                         || httpMethod instanceof org.htmlunit.httpclient.HttpOptions)) {
->>>>>>> f2d9ef76
 
             final HttpEntityEnclosingRequest method = (HttpEntityEnclosingRequest) httpMethod;
 
@@ -379,17 +367,8 @@
                 }
                 method.setEntity(builder.build());
             }
-<<<<<<< HEAD
-            // start XC: GH#211
-            /*
-            else { // for instance a PUT or PATCH request
-            */
-            else { // PUT, PATCH, DELETE
-            // end XC: GH#211
-=======
             else {
                 // for instance a PATCH request
->>>>>>> f2d9ef76
                 final String body = webRequest.getRequestBody();
                 if (body != null) {
                     method.setEntity(new StringEntity(body, charset));
@@ -397,20 +376,9 @@
             }
         }
         else {
-<<<<<<< HEAD
-            // start XC: GH#211
-            /*
-            // this is the case for GET as well as TRACE, DELETE, OPTIONS and HEAD
-            */
-            // GET, HEAD, OPTIONS, TRACE
-            // end XC: GH#211
-            if (!webRequest.getRequestParameters().isEmpty()) {
-                final List<NameValuePair> pairs = webRequest.getRequestParameters();
-=======
             // GET, TRACE, HEAD
             final List<NameValuePair> pairs = webRequest.getRequestParameters();
             if (!pairs.isEmpty()) {
->>>>>>> f2d9ef76
                 final String query = HttpUtils.toQueryFormFields(pairs, charset);
                 uri = UrlUtils.toURI(url, query);
                 httpMethod.setURI(uri);
@@ -500,14 +468,14 @@
             return;
         }
 
-        builder.addPart(pairWithFile.getName(),
-                // Overridden in order not to have a chunked response.
-                new InputStreamBody(new ByteArrayInputStream(new byte[0]), contentType, pairWithFile.getValue()) {
-                @Override
-                public long getContentLength() {
-                    return 0;
-                }
-            });
+            builder.addPart(pairWithFile.getName(),
+                    // Overridden in order not to have a chunked response.
+                    new InputStreamBody(new ByteArrayInputStream(new byte[0]), contentType, pairWithFile.getValue()) {
+                    @Override
+                    public long getContentLength() {
+                        return 0;
+                    }
+                });
     }
 
     /**
