<!DOCTYPE html PUBLIC "-//W3C//DTD XHTML 1.0 Strict//EN" "http://www.w3.org/TR/xhtml1/DTD/xhtml1-strict.dtd">
<html lang="en" xmlns="http://www.w3.org/1999/xhtml">

<head>
    <meta http-equiv="Content-Type" content="text/html; charset=utf-8" />
    <title>XLT Result Browser</title>
    <link href="https://xlt.xceptance.com/static/highlightjs/7.5/styles/xc.min.css" rel="stylesheet" type="text/css" />
    <link href="css/default.css" rel="stylesheet" type="text/css" inline />
    <link href="css/jsonview.css" rel="stylesheet" type="text/css" inline />

    <script type="text/javascript" src="https://xlt.xceptance.com/static/highlightjs/7.5/highlight.min.js" defer></script>
    <script type="text/javascript" src="https://xlt.xceptance.com/static/beautify/20140610-bdf3c2e743/beautify-min.js" defer></script>
    <script type="text/javascript" src="https://xlt.xceptance.com/static/beautify/20140610-bdf3c2e743/beautify-html-min.js" defer></script>
    <script type="text/javascript" src="https://xlt.xceptance.com/static/beautify/20140610-bdf3c2e743/beautify-css-min.js" defer></script>
    <script type="text/javascript" src="data.js"></script>
    <script type="text/javascript" src="js/resultbrowser.js" inline></script>
    <script type="text/javascript" src="js/split.min.js" inline></script>
    <script type="text/javascript" src="js/jsonview.js" inline></script>
</head>

<body class="visibilityHidden">
    <div id="container">
<<<<<<< HEAD
      <div id="progressmeter" class="loader">
        <p>Loading...</p>
      </div>
      <div id="wrapper">
        <!-- frame the whole left menu side for splitting with vertical split bar-->
        <div id="leftSideMenu">

            <div id="header">
                <div class="logo">
                    <img alt="xlt logo" border="0" src="data-url:images/xlt-logo.svg" halign="left" width="85" height="20" />
                    <h1>Result Browser <span id="menu-icon">&#9776;</span></h1>
                </div>
            </div>
=======
        <div id="wrapper" class="flexContainer flexFlowColumn">
            <div id="mainContent" class="flexContainer heightFull">
                <!-- frame the whole left menu side for splitting with vertical split bar-->
                <div id="leftSideMenu">
                    <div id="header" class="flexContainer">
                        <div class="logo flexContainer">
                            <img alt="xlt logo" border="0" src="data-url:images/xlt-logo.png" halign="left" />
                            <h1>Result Browser <span id="menu-icon">&#9776;</span></h1>
                        </div>

                        <div id="progressmeter" class="hide">
                            <p>Loading...</p>
                        </div>
                    </div>
>>>>>>> be82d409

                    <div id="navigation">
                        <!-- transaction will come here dynamically -->
                        <div id="transaction" class="unselectable" unselectable="on">
                            <span class="name"></span>
                            <a class="har" href="harviewer.html" target="_blank">View as HAR</a>
                        </div>
                        <!-- actions and requests will come here dynamically -->
                        <div id="actionlist" class="unselectable" unselectable="on">
                        </div>
                    </div>
                </div>

                <div id="content" class="flexContainer flexFlowColumn">
                    <!-- the action's page goes here -->
                    <iframe id="actioncontent"></iframe>

                    <!-- Container necessary to prevent overlap with left menu on resize -->
                    <div id="errorcontent" class="errorContent heightFull">
                        <!-- error message to display when action's page is absent -->
                        <div id="errorNoPage" class="error">
                            <p>No result page has been set for this action.</p>
                            <p>This usually happens for one of the following reasons:</p>
                            <ul>
                                <li>
                                    You neither set the result page explicitly via <code>setHtmlPage()</code> nor called one
                                    of the <code>loadPage</code> methods.
                                </li>
                                <li>
                                    This action is the last action and XLT received the response of an asynchronous request
                                    triggered by JavaScript after this action has finished. In this case you might either
                                    <ul>
                                        <li>
                                            increase the time that XLT waits for background JavaScript jobs to complete via
                                            property <em>com.xceptance.xlt.js.backgroundActivity.waitingTime</em> and/or
                                        </li>
                                        <li>
                                            configure XLT to execute AJAX calls synchronously via property
                                            <em>com.xceptance.xlt.js.ajax.executionMode</em>.
                                        </li>
                                    </ul>
                                </li>
                            </ul>
                        </div>
                    </div>

                    <!-- the request information goes here -->
                    <div id="requestcontent" class="flexContainer flexFlowColumn tabs">
                        <ul class="tabs-nav widthFull">
                            <li>Request/Response Information</li>
                            <li>Request Body (Raw)</li>
                            <li>Response Content</li>
                            <li>JSON</li>
                        </ul>
                        <div class="tabs-panel">
                            <h1>Request</h1>
                            <h2>General Request Information</h2>
                            <table class="key-value-table">
                                <tr>
                                    <td class="key">URL</td>
                                    <td id="url" class="value"></td>
                                </tr>
                                <tr>
                                    <td class="key">Request Method</td>
                                    <td id="requestmethod" class="value"></td>
                                </tr>
                                <tr>
                                    <td class="key">Start Time</td>
                                    <td class="value">
                                        <span id="time-start-gmt"></span><br>
                                        <span id="time-start-local"></span>
                                    </td>
                                </tr>
                            </table>
                            <h2>Request Headers</h2>
                            <table id="requestheaders" class="key-value-table">
                                <!-- filled dynamically -->
                            </table>
                            <h2>URL Query Parameters</h2>
                            <table id="queryparameters" class="key-value-table">
                                <!-- filled dynamically -->
                            </table>
                            <div id="postrequestparameters">
                                <h2>POST Parameters</h2>
                                <table id="requestparameters" class="key-value-table">
                                    <!-- filled dynamically -->
                                </table>
                            </div>
                            <div id="requestBodySmall">
                                <h2>Request Body (Raw)</h2>
                                <textarea readonly="readonly">
                            </textarea>
                            </div>
                            <h1>Response</h1>
                            <h2>General Response Information</h2>
                            <table class="key-value-table">
                                <tr>
                                    <td class="key">Protocol</td>
                                    <td id="protocol" class="value"></td>
                                </tr>
                                <tr>
                                    <td class="key">Status</td>
                                    <td id="status" class="value"></td>
                                </tr>
                                <tr>
                                    <td class="key">Load Time</td>
                                    <td id="loadtime" class="value"></td>
                                </tr>
                            </table>
                            <h2>Response Headers</h2>
                            <table id="responseheaders" class="key-value-table">
                                <!-- filled dynamically -->
                            </table>
                        </div>
                        <div class="tabs-panel">
                            <pre id="requestbody"></pre>
                        </div>
                        <div class="tabs-panel heightFull">
                            <div id="responseContentActions">
                                <button id="beautify" disabled>Beautify</button>
                                <button id="highlightSyntax" disabled>Highlight</button>
                                <button id="selectResponseContent">Select All</button>
                            </div>
                            <img id="requestimage" />
                            <pre><code id="requesttext"></code></pre>
                            <div class="errorContent heightFull">
                                <div id="errorMessage" class="error">
                                    <p>Failed to load '<span class="filename"></span>'.</p>
                                    <p>You see this message for one of the following reasons:</p>
                                    <ul>
                                        <li>The file mentioned above does not exist or is not readable.</li>
                                        <li>
                                            Your browser forbids to load local files via AJAX. For example, this is the case for
                                            <em>Chrome</em>, <em>Safari</em> and <em>Opera</em>.
                                        </li>
                                    </ul>
                                </div>
                            </div>
                        </div>
                        <div class="tabs-panel no-padding heightFull">
                            <div id="jsonViewer" class="flexContainer flexFlowColumn heightFull">
                                <div id="jsonViewerContent"></div>
                                <div id="jsonViewerActions">
                                    <button class="expandAll">Expand All</button>
                                    <button class="collapseAll">Collapse All</button>&emsp;|&emsp;Search:
                                    <input class="search" type="text"><button class="previous">&bigtriangleup;</button><button class="next">&bigtriangledown;</button>
                                    &ensp;<input id="ignoreCase" class="ignoreCase" type="checkbox" checked="checked">&nbsp;<label for="ignoreCase">Ignore Case</label>
                                    &ensp;<input id="filter" class="filter" type="checkbox" checked="checked">&nbsp;<label for="filter">Filter</label>
                                    &emsp;|&emsp;<span id="matches">0</span> Match(es)&emsp;|&emsp;JSON Path: <span id="jsonPath"></span>
                                </div>
                            </div>
                        </div>
                    </div>

                    <!-- the transaction infos go here -->
                    <div id="transactionContent">
                        <div class="scroller">
                            <h1>Stored Test Parameters and Result Data</h1>
                            <table id="valueLog" class="key-value-table">
                                <!-- filled dynamically -->
                            </table>
                            <p>
                                <small>
                                    Hint: Copied table rows can simply be pasted to properties files. No need to
                                    explicitly insert a '=' between key and value to make it work.
                                </small>
                            </p>
                        </div>
                    </div>
                </div>
            </div>
        </div>

        <div id="menu" class="hide">
            <ul>
                <li id="contentTypeFilter">
                    <div class="menu-group">
                        <div class="menu-group-head filter-all">
                            <label>
                                <span class="selectable"><input type="checkbox" name="all" checked="checked" title="ALL"></span>
                                <span class="menu-group-headline">Content Type Filter</span>
                            </label>
                        </div>
                        <ul>
                            <li class="filter-contentTypeOther">
                                <label>
                                    <span class="selectable"><input type="checkbox" name="contentTypeOther" checked="checked" title="HTML/Other"></span>
                                    <span class="name">HTML / Other</span>
                                </label>
                            </li>
                            <li class="filter-contentTypeJS">
                                <label>
                                    <span class="selectable"><input type="checkbox" name="contentTypeJS" checked="checked" title="JavaScript"></span>
                                    <span class="name">JavaScript</span>
                                </label>
                            </li>
                            <li class="filter-contentTypeImage">
                                <label>
                                    <span class="selectable"><input type="checkbox" name="contentTypeImage" checked="checked" title="Image"></span>
                                    <span class="name">Images</span>
                                </label>
                            </li>
                            <li class="filter-contentTypeCSS">
                                <label>
                                    <span class="selectable"><input type="checkbox" name="contentTypeCSS" checked="checked" title="CSS"></span>
                                    <span class="name">CSS</span>
                                </label>
                            </li>
                            <li class="filter-httpRedirect">
                                <label>
                                    <span class="selectable"><input type="checkbox" name="httpRedirect" checked="checked" title="Redirect"></span>
                                    <span class="name">Redirects</span>
                                </label>
                            </li>
                            <li class="filter-httpError">
                                <label>
                                    <span class="selectable"><input type="checkbox" name="httpError" checked="checked" title="Error"></span>
                                    <span class="name">Errors</span>
                                </label>
                            </li>
                        </ul>
                    </div>
                </li>
                <li id="requestMethodFilter">
                    <div class="menu-group">
                        <div class="menu-group-head filter-all">
                            <label>
                                <span class="selectable"><input type="checkbox" name="all" checked="checked" title="ALL"></span>
                                <span class="menu-group-headline">Request Method Filter</span>
                            </label>
                        </div>
                        <ul>
                            <li class="filter-GET">
                                <label>
                                    <span class="selectable"><input type="checkbox" name="GET" checked="checked" title="GET"></span>
                                    <span class="name">GET</span>
                                </label>
                            </li>
                            <li class="filter-POST">
                                <label>
                                    <span class="selectable"><input type="checkbox" name="POST" checked="checked" title="POST"></span>
                                    <span class="name">POST</span>
                                </label>
                            </li>
                            <li class="filter-PUT">
                                <label>
                                    <span class="selectable"><input type="checkbox" name="PUT" checked="checked" title="PUT"></span>
                                    <span class="name">PUT</span>
                                </label>
                            </li>
                            <li class="filter-PATCH">
                                <label>
                                    <span class="selectable"><input type="checkbox" name="PATCH" checked="checked" title="PATCH"></span>
                                    <span class="name">PATCH</span>
                                </label>
                            </li>
                            <li class="filter-DELETE">
                                <label>
                                    <span class="selectable"><input type="checkbox" name="DELETE" checked="checked" title="DELETE"></span>
                                    <span class="name">DELETE</span>
                                </label>
                            </li>
                            <li class="filter-HEAD">
                                <label>
                                    <span class="selectable"><input type="checkbox" name="HEAD" checked="checked" title="HEAD"></span>
                                    <span class="name">HEAD</span>
                                </label>
                            </li>
                            <li class="filter-TRACE">
                                <label>
                                    <span class="selectable"><input type="checkbox" name="TRACE" checked="checked" title="TRACE"></span>
                                    <span class="name">TRACE</span>
                                </label>
                            </li>
                            <li class="filter-OPTIONS">
                                <label>
                                    <span class="selectable"><input type="checkbox" name="OPTIONS" checked="checked" title="OPTIONS"></span>
                                    <span class="name">OPTIONS</span>
                                </label>
                            </li>
                            <li class="filter-CONNECT">
                                <label>
                                    <span class="selectable"><input type="checkbox" name="CONNECT" checked="checked" title="CONNECT"></span>
                                    <span class="name">CONNECT</span>
                                </label>
                            </li>
                        </ul>
                    </div>
                </li>
                <li id="protocolFilter">
                    <div class="menu-group">
                        <div class="menu-group-head filter-all">
                            <label>
                                <span class="selectable"><input type="checkbox" name="all" checked="checked" title="ALL"></span>
                                <span class="menu-group-headline">Protocol Filter</span>
                            </label>
                        </div>
                        <ul>
                            <li class="filter-HTTP">
                                <label>
                                    <span class="selectable"><input type="checkbox" name="HTTP" checked="checked" title="HTTP"></span>
                                    <span class="name">HTTP</span>
                                </label>
                            </li>
                            <li class="filter-HTTPS">
                                <label>
                                    <span class="selectable"><input type="checkbox" name="HTTPS" checked="checked" title="HTTPS"></span>
                                    <span class="name">HTTPS</span>
                                </label>
                            </li>
                        </ul>
                    </div>
                </li>
            </ul>
        </div>
    </div>
</body>

</html><|MERGE_RESOLUTION|>--- conflicted
+++ resolved
@@ -18,38 +18,22 @@
     <script type="text/javascript" src="js/jsonview.js" inline></script>
 </head>
 
-<body class="visibilityHidden">
-    <div id="container">
-<<<<<<< HEAD
-      <div id="progressmeter" class="loader">
+<body>
+    <div id="progressmeter">
         <p>Loading...</p>
-      </div>
-      <div id="wrapper">
-        <!-- frame the whole left menu side for splitting with vertical split bar-->
-        <div id="leftSideMenu">
-
-            <div id="header">
-                <div class="logo">
-                    <img alt="xlt logo" border="0" src="data-url:images/xlt-logo.svg" halign="left" width="85" height="20" />
-                    <h1>Result Browser <span id="menu-icon">&#9776;</span></h1>
-                </div>
-            </div>
-=======
+        <div class="loader"></div>
+    </div>
+    <div id="container" class="visibilityHidden">
         <div id="wrapper" class="flexContainer flexFlowColumn">
             <div id="mainContent" class="flexContainer heightFull">
                 <!-- frame the whole left menu side for splitting with vertical split bar-->
                 <div id="leftSideMenu">
                     <div id="header" class="flexContainer">
                         <div class="logo flexContainer">
-                            <img alt="xlt logo" border="0" src="data-url:images/xlt-logo.png" halign="left" />
+                            <img alt="xlt logo" border="0" src="data-url:images/xlt-logo.svg" halign="left" width="85" height="20" />
                             <h1>Result Browser <span id="menu-icon">&#9776;</span></h1>
                         </div>
-
-                        <div id="progressmeter" class="hide">
-                            <p>Loading...</p>
-                        </div>
-                    </div>
->>>>>>> be82d409
+                    </div>
 
                     <div id="navigation">
                         <!-- transaction will come here dynamically -->
