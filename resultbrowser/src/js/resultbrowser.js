--- conflicted
+++ resolved
@@ -1,4 +1,3 @@
-<<<<<<< HEAD
 (function () {
 
     let transaction = null,
@@ -16,31 +15,6 @@
                 js: false,
                 css: false,
                 html: false
-=======
-(function ($) {
-
-    var $navigation = null,
-        $transaction = null;
-    $actionlist = null,
-        $header = null,
-        $content = null,
-        $requestContent = null,
-        $requestText = null,
-        $actionContent = null,
-        $errorContent = null,
-        $postRequestParam = null,
-        $requestBodySmall = null,
-        $window = null,
-        $leftSideMenu = null,
-        navTopOffset = 0,
-        localTimeZone = null,
-        extras = {
-            highlight: true,
-            beautify: {
-                js: true,
-                css: true,
-                html: true
->>>>>>> 60239ecd
             }
         },
         menu = null,
@@ -48,30 +22,16 @@
         transactionContent = null,
         valueLog = null;
 
-<<<<<<< HEAD
-=======
-    $transactionContent = null,
-        $valueLog = null;
->>>>>>> 60239ecd
 
     function ajax(url, options) {
         return fetch(url, options || {})
     }
 
-<<<<<<< HEAD
     function show(element) {
         if (element) {
             element.classList.remove("hide");
         }
     }
-=======
-        function cachedScript(url, options) {
-            options = $.extend(options || {}, {
-                dataType: 'script',
-                cache: true,
-                url: url
-            });
->>>>>>> 60239ecd
 
     function hide(element) {
         if (element) {
@@ -117,7 +77,6 @@
         return document.getElementById(id);
     }
 
-<<<<<<< HEAD
     function getFirstElementByQuery(query) {
         return document.querySelector(query);
     }
@@ -212,27 +171,6 @@
 
         localTimeZone = (function () {
             let dateString = new Date().toString(),
-=======
-        navTopOffset = parseInt($navigation.css('top').replace(/px/, '')) + 2;
-
-        var protocol = /^https?/.test(location.protocol) ? location.protocol : 'http:';
-        $('<link href="' + protocol + '//xlt.xceptance.com/static/highlightjs/7.5/styles/xc.min.css" rel="stylesheet" type="text/css" />').appendTo('head');
-        cachedScript(protocol + '//xlt.xceptance.com/static/highlightjs/7.5/highlight.min.js').fail(function () {
-            extras.highlight = false;
-        });
-        cachedScript(protocol + '//xlt.xceptance.com/static/beautify/20140610-bdf3c2e743/beautify-min.js').fail(function () {
-            extras.beautify.js = false;
-        });
-        cachedScript(protocol + '//xlt.xceptance.com/static/beautify/20140610-bdf3c2e743/beautify-html-min.js').fail(function () {
-            extras.beautify.html = false;
-        });
-        cachedScript(protocol + '//xlt.xceptance.com/static/beautify/20140610-bdf3c2e743/beautify-css-min.js').fail(function () {
-            extras.beautify.css = false;
-        });
-
-        localTimeZone = (function () {
-            var dateString = new Date().toString(),
->>>>>>> 60239ecd
                 zone = dateString.match(/\(([^\(]+)\)$/) || dateString.match(/(GMT[-+0-9]*)/);
 
             if (zone && zone.length > 1) {
@@ -245,22 +183,16 @@
         // Check for presence of HAR file by simply loading it via AJAX
         // -> In case AJAX call fails, HAR file is assumed to be missing
         //    and 'View as HAR' link will be visually hidden
-<<<<<<< HEAD
         ajax("data.har", { dataType: 'json' }).then((response) => {
             if (!response.ok) {
                 transaction.querySelectorAll(":scope .har").forEach(hide);
             }
-=======
-        $.ajax({ url: 'data.har', dataType: 'json' }).fail(function () {
-            $('.har', $transaction).hide();
->>>>>>> 60239ecd
         });
 
         initEvents();
     }
 
     function initEvents() {
-<<<<<<< HEAD
         const highlight = getElementById("highlightSyntax");
         const beautify = getElementById("beautify");
 
@@ -297,52 +229,6 @@
                 catch (e) { }
             }
             setText(requestText, s);
-=======
-        var $highlight = $('#highlightSyntax'),
-            $beautify = $('#beautify');
-
-        if (extras.highlight) {
-            $highlight.click(function () {
-                $requestText.each(function (i, e) {
-                    hljs.highlightBlock(e)
-                });
-            }).removeAttr('disabled');
-        }
-
-        if (extras.beautify.js || extras.beautify.css || extras.beautify.html) {
-            $beautify.click(function () {
-                var s = $requestText.text();
-                // CSS
-                if ($requestText.hasClass('css')) {
-                    try {
-                        s = css_beautify(s);
-                    }
-                    catch (e) { }
-                }
-                // Javascript / JSON
-                else if ($requestText.hasClass('javascript')) {
-                    try {
-                        s = js_beautify(s);
-                    }
-                    catch (e) { }
-                }
-                // HTML
-                else if ($requestText.hasClass('html') || $requestText.hasClass('xml')) {
-                    try {
-                        s = html_beautify(s, {
-                            preserve_newlines: false,
-                            wrap_line_length: 0
-                        });
-                    }
-                    catch (e) { }
-                }
-                $requestText.text(s);
-            }).removeAttr('disabled');
-        }
-
-        $('#selectResponseContent').unbind("click").click(function () {
-            document.getSelection().selectAllChildren($requestText.get(0));
->>>>>>> 60239ecd
         });
 
         const selectResponseContent = getElementById("selectResponseContent");
@@ -355,57 +241,31 @@
         selectResponseContent.addEventListener("click", listener);
 
         // menu button
-<<<<<<< HEAD
         menuIcon.addEventListener("click", showMenu);
         document.addEventListener("click", function (e) {
             const x = e.target;
             if (getParents(x).filter(parent => parent.id == "menu").length === 0 && x.id != "menu-icon") {
                 if (menu.classList.contains("open")) {
-=======
-        $menuIcon.click(showMenu);
-        $(document).click(function (e) {
-            var x = e.target;
-            if ($(x).parents('#menu').length === 0 && x.id != "menu-icon") {
-                if ($menu.hasClass("open")) {
->>>>>>> 60239ecd
                     showMenu();
                 }
             }
         });
 
-<<<<<<< HEAD
         getAllElementsByQuery("#contentTypeFilter input").forEach((el) => el.addEventListener("change", function (event) {
             const checkbox = event.target;
             const type = checkbox.getAttribute('name');
-=======
-        $('#contentTypeFilter input').change(function (event, handler) {
-            var checkbox = event.target;
-            var type = checkbox.getAttribute('name');
->>>>>>> 60239ecd
             filterRequestsByContentType(type);
         }))
 
-<<<<<<< HEAD
         getAllElementsByQuery("#requestMethodFilter input").forEach((el) => el.addEventListener("change", function (event) {
             const checkbox = event.target;
             const type = checkbox.getAttribute('name');
-=======
-        $('#requestMethodFilter input').change(function (event, handler) {
-            var checkbox = event.target;
-            var type = checkbox.getAttribute('name');
->>>>>>> 60239ecd
             filterRequestsByMethod(type);
         }))
 
-<<<<<<< HEAD
         getAllElementsByQuery("#protocolFilter input").forEach((el) => el.addEventListener("change", function (event) {
             const checkbox = event.target;
             const type = checkbox.getAttribute('name');
-=======
-        $('#protocolFilter input').change(function (event, handler) {
-            var checkbox = event.target;
-            var type = checkbox.getAttribute('name');
->>>>>>> 60239ecd
             filterRequestsByProtocol(type);
         }))
 
@@ -413,7 +273,6 @@
         transaction.addEventListener("click", showTransaction);
 
         // JSON viewer
-<<<<<<< HEAD
         getFirstElementByQuery("#jsonViewerActions .expandAll").addEventListener("click", function () { jsonView.expandAll(); });
         getFirstElementByQuery("#jsonViewerActions .collapseAll").addEventListener("click", function () { jsonView.collapseAll(); });
         getFirstElementByQuery("#jsonViewerActions .search").addEventListener("keyup", search);
@@ -421,15 +280,6 @@
         getFirstElementByQuery("#jsonViewerActions .filter").addEventListener("click", search);
         getFirstElementByQuery("#jsonViewerActions .previous").addEventListener("click", function () { jsonView.highlightNextMatch(false); });
         getFirstElementByQuery("#jsonViewerActions .next").addEventListener("click", function () { jsonView.highlightNextMatch(true); });
-=======
-        $('#jsonViewerActions .expandAll').click(function (event, handler) { jsonView.expandAll(); });
-        $('#jsonViewerActions .collapseAll').click(function (event, handler) { jsonView.collapseAll(); });
-        $('#jsonViewerActions .search').keyup(search);
-        $('#jsonViewerActions .ignoreCase').click(search);
-        $('#jsonViewerActions .filter').click(search);
-        $('#jsonViewerActions .previous').click(function (event, handler) { jsonView.highlightNextMatch(false); });
-        $('#jsonViewerActions .next').click(function (event, handler) { jsonView.highlightNextMatch(true); });
->>>>>>> 60239ecd
     }
 
     function search() {
@@ -478,34 +328,20 @@
             element.classList.add("active");
 
             // update and show action content iframe
-<<<<<<< HEAD
             const data = dataStore.fetchData(element),
                 actionFile = data.fileName;
             if (actionFile) {
                 actionContent.src = actionFile
                 toggleContent(actionContent);
-=======
-            var data = $element.data("json"),
-                actionFile = data.fileName;
-            if (actionFile) {
-                $actionContent.attr('src', actionFile);
-                toggleContent($actionContent);
->>>>>>> 60239ecd
             }
             else {
                 toggleContent(errorContent);
             }
         }
 
-<<<<<<< HEAD
         if (!element.classList.contains("current")) {
             actionlist.querySelectorAll(":scope .current").forEach((el) => el.classList.remove("current"))
             element.classList.add("current");
-=======
-        if (!$element.hasClass("current")) {
-            $(".current", $actionlist).removeClass("current");
-            $element.addClass("current");
->>>>>>> 60239ecd
         }
     }
 
@@ -524,17 +360,10 @@
 
     function createRequestsForAction(actionElement) {
         // build requests element
-<<<<<<< HEAD
         let requests = document.createElement("ul");
         requests.classList.add("requests");
         let action = dataStore.fetchData(actionElement);
         let actionRequests = action && action.requests || [];
-=======
-        var requests = $('<ul class="requests"></ul>'),
-            $actionElement = $(actionElement),
-            action = $actionElement.data('json'),
-            actionRequests = action && action.requests || [];
->>>>>>> 60239ecd
 
         actionElement.appendChild(requests)
 
@@ -542,7 +371,6 @@
         hide(requests);
 
         // ok, we have to add the data from the json object to it
-<<<<<<< HEAD
         for (const request of actionRequests) {
             let name = request.name;
             let contentTypeClass = determineContentTypeClass(request.mimeType, request.responseCode);
@@ -579,31 +407,6 @@
 
             // store the json object for later
             dataStore.storeData(requestElement, request);
-=======
-        for (var i = 0, l = actionRequests.length; i < l; i++) {
-            var request = actionRequests[i];
-            var name = request.name;
-            var contentTypeClass = determineContentTypeClass(request.mimeType, request.responseCode);
-            var protocolClass = determineProtocolClass(request.url);
-            var title = "[" + request.responseCode + "] " + request.url;
-
-            var requestElement = $('<li class="request" title="' + htmlEncode(title) + '"><span class="name ' + htmlEncode(contentTypeClass)
-                + ' ' + htmlEncode(request.requestMethod) + ' ' + htmlEncode(protocolClass) + '">' + htmlEncode(name) + '</span></li>');
-
-            // store the json object for later
-            requestElement.data("json", request)
-                // attach listeners at action's name
-                .children('.name')
-                // setup onclick to show request content
-                .click(function (event) {
-                    showRequest(this.parentNode);
-                    event.stopPropagation();
-                })
-                // setup ondblclick to do nothing
-                .dblclick(function (event) {
-                    event.stopPropagation();
-                });
->>>>>>> 60239ecd
 
             // insert into DOM
             requests.appendChild(requestElement);
@@ -666,22 +469,13 @@
             table.appendChild(tableRow);
         }
         else {
-<<<<<<< HEAD
             for (let i = 0; i < kvLength; i++) {
                 let kv = keyValueArray[i],
-=======
-            for (var i = 0; i < kvLength; i++) {
-                var kv = keyValueArray[i],
->>>>>>> 60239ecd
                     name = htmlEncode(kv.name_),
                     value = kv.value_ || '';
                 if (isRequestHeaderTable && name.toLowerCase() === "cookie") {
                     value = value.split(";").map(function (e) {
-<<<<<<< HEAD
                         let idx = e.indexOf('='),
-=======
-                        var idx = e.indexOf('='),
->>>>>>> 60239ecd
                             cname = idx < 0 ? e : e.substring(0, idx),
                             cvalue = idx < 0 || idx > e.length - 1 ? '' : e.substring(idx + 1);
                         return [cname, cvalue].map(trim).map(htmlEncode);
@@ -770,7 +564,6 @@
 
                 // check if we have no response or it was empty
                 if (requestData._noContent) {
-<<<<<<< HEAD
                     setText(requestText);
                     show(requestText);
                 }
@@ -799,51 +592,21 @@
                             requestText.classList.remove(...requestText.classList);
                             requestText.classList.add(...(lang ? [`language-${lang}`, lang] : ['text']));
                             show(requestText);
-=======
-                    $requestText.text('').show();
-                }
-                else {
-                    // update the text, load it from file
-                    $.ajax({
-                        url: requestData.fileName,
-                        dataType: 'text',
-                        success: function (data) {
-                            var subMime = requestData.mimeType.substring(requestData.mimeType.indexOf('/') + 1),
-                                lang = /x?html/.test(subMime) ? 'html' : /xml/.test(subMime) ? 'xml' : /(javascript|json)$/.test(subMime) ? 'javascript' : /^css$/.test(subMime) ? 'css' : undefined,
-                                canBeautify = lang && ((/(ht|x)ml/.test(lang) && extras.beautify.html) || ('javascript' === lang && extras.beautify.js) || ('css' === lang && extras.beautify.css));
-
-                            $('#beautify').prop('disabled', !canBeautify);
-                            $('#selectResponseContent').prop('disabled', false);
-                            $('#highlightSyntax').prop('disabled', !extras.highlight);
-                            $requestText.text(data).removeClass().addClass(lang ? ('language-' + lang + ' ' + lang) : 'text').show();
->>>>>>> 60239ecd
 
                             // feed the json viewer if the mime type indicates json-ish content (e.g. "application/json" or "application/<...>+json")
                             if (/^application\/(.+\+)?json$/.test(requestData.mimeType)) {
                                 jsonView.format(data, '#jsonViewerContent');
                             }
-<<<<<<< HEAD
                         }).catch(() => {
                             hide(requestText);
                             getFirstElementByQuery("#errorMessage .filename").disabled = true;
                             setText(getFirstElementByQuery("#errorMessage .filename"), requestData.fileName);
                             show(getElementById("errorMessage"));
                         });
-=======
-                        },
-                        error: function (xhr, textStatus, errorThrown) {
-                            $requestText.hide();
-                            $('#errorMessage .filename').text(requestData.fileName);
-                            $('#errorMessage').show();
-                            centerErrorMessage();
-                        }
-                    });
->>>>>>> 60239ecd
                 }
             }
 
             // update the request information tab
-<<<<<<< HEAD
             let urlElement = getElementById("url");
             empty(urlElement);
 
@@ -855,10 +618,6 @@
             urlElement.appendChild(linkElement);
 
             setText(getElementById("requestmethod"), requestData.requestMethod);
-=======
-            $("#url").empty().append($('<a>').attr('href', requestData.url).attr('target', '_blank').text(requestData.url));
-            $("#requestmethod").text(requestData.requestMethod);
->>>>>>> 60239ecd
 
             // start time
             let startDate = new Date(requestData.startTime);
@@ -871,11 +630,7 @@
             populateKeyValueTable(getElementById("queryparameters"), requestData.queryParameters);
 
             // show either the request body or the POST parameters
-<<<<<<< HEAD
             let bodyRaw = requestData.requestBodyRaw || '';
-=======
-            var bodyRaw = requestData.requestBodyRaw || '';
->>>>>>> 60239ecd
             if (bodyRaw.length > 0) {
                 // request body
                 setText(requestBodySmall.querySelector("textarea"), bodyRaw);
@@ -884,17 +639,11 @@
             }
             else {
                 // POST parameters  
-<<<<<<< HEAD
                 let isPost = requestData.requestMethod === "POST";
 
                 isPost ? show(postRequestParam) : hide(postRequestParam);
 
                 hide(requestBodySmall);
-=======
-                var isPost = requestData.requestMethod === "POST";
-                $postRequestParam.toggle(isPost);
-                $requestBodySmall.hide();
->>>>>>> 60239ecd
             }
 
             // update the request content tab
@@ -911,30 +660,17 @@
             toggleContent(requestContent);
         }
 
-<<<<<<< HEAD
         if (!action.classList.contains("current")) {
             actionlist.querySelectorAll(":scope .current").forEach((el) => el.classList.remove("current"))
             action.classList.add("current");
-=======
-        if (!$action.hasClass("current")) {
-            $(".current", $actionlist).removeClass("current");
-            $action.addClass("current");
->>>>>>> 60239ecd
         }
     }
 
     function parseStatusLine(status) {
-<<<<<<< HEAD
         let statusMessage = "n/a";
 
         if (status) {
             let match = status.match(/(\d{3})[- ]+(.+)/);
-=======
-        var statusMessage = "n/a";
-
-        if (status) {
-            var match = status.match(/(\d{3})[- ]+(.+)/);
->>>>>>> 60239ecd
 
             if (match) {
                 statusMessage = (match.length > 1 ? match[1] : "n/a");
@@ -946,7 +682,6 @@
     }
 
     function formatDate(date, toGmt) {
-<<<<<<< HEAD
         let d = moment(date),
             tz = toGmt ? "UTC" : localTimeZone;
 
@@ -961,72 +696,14 @@
 
         if (tz) {
             result = result + " [" + tz + "]";
-=======
-        let year, month, day, hours, minutes, seconds, appendix;
-
-        if (toGmt) {
-            year = date.getUTCFullYear();
-            month = String(date.getUTCMonth() + 1).padStart(2, 0);
-            day = String(date.getUTCDate()).padStart(2, 0);
-            hours = String(date.getUTCHours()).padStart(2, 0);
-            minutes = String(date.getUTCMinutes()).padStart(2, 0);
-            seconds = String(date.getUTCSeconds()).padStart(2, 0);
-            appendix = `.${date.getUTCMilliseconds()} [GMT]`;
-        }
-        else {
-            year = date.getFullYear();
-            month = String(date.getMonth() + 1).padStart(2, 0);
-            day = String(date.getDate()).padStart(2, 0);
-            hours = String(date.getHours()).padStart(2, 0);
-            minutes = String(date.getMinutes()).padStart(2, 0);
-            seconds = String(date.getSeconds()).padStart(2, 0);
-            appendix = `.${date.getMilliseconds()} [${localTimeZone}]`;
->>>>>>> 60239ecd
         }
 
         return `${year}-${month}-${day} ${hours}:${minutes}:${seconds}${appendix}`;
     }
 
-<<<<<<< HEAD
     function preprocessRequests(requests) {
         function kvSort(a, b) {
             let aName = a.name_, bName = b.name_;
-=======
-    function centerErrorMessage() {
-        var content = $content,
-            height = Math.floor(0.333 * content.height()),
-            width = content.width() - 700;
-
-        $('#errorMessage, #errorNoPage').css({ position: 'absolute', left: width / 2 + 'px', top: height / 2 + 'px' });
-    }
-
-    /*
-     * Resize the action content area
-     */
-    function resizeContent() {
-        var height = $window.height(), // get the current viewport size
-            leftPos = parseInt($content.css('left').replace(/px/, '')); // and left position of content area
-
-        // resize navigation
-        resizeNav(height);
-        // .. and content area
-        $content.height(height).width($window.width() - leftPos);
-
-        // finally, center error message
-        centerErrorMessage();
-    }
-
-    function resizeNav(winHeight) {
-        winHeight = winHeight || $window.height();
-        $actionlist.height(winHeight - navTopOffset - 15 - $transaction.height());
-        $leftSideMenu.height(winHeight);
-        $('.vsplitbar').height(winHeight);
-    }
-
-    function preprocessRequests(requests) {
-        function kvSort(a, b) {
-            var aName = a.name_, bName = b.name_;
->>>>>>> 60239ecd
             if (aName < bName) return -1;
             if (aName > bName) return 1;
             return 0;
@@ -1035,11 +712,7 @@
         function checkHasNoContent(rqData) {
             rqData = rqData || {};
 
-<<<<<<< HEAD
             let headers = rqData.responseHeaders || [],
-=======
-            var headers = rqData.responseHeaders || [],
->>>>>>> 60239ecd
                 respCode = rqData.responseCode || 0;
 
             // check for redirect (response file is empty and will cause an error when trying to be read in)
@@ -1048,11 +721,7 @@
                 return true;
             }
 
-<<<<<<< HEAD
             for (let i = 0, l = headers.length, h; i < l; i++) {
-=======
-            for (var i = 0, l = headers.length, h; i < l; i++) {
->>>>>>> 60239ecd
                 h = headers[i];
                 if (h.name_ === "Content-Length") {
                     return h.value_ === "0";
@@ -1065,11 +734,7 @@
         function decodeQueryParam(param) {
             param = param || '';
 
-<<<<<<< HEAD
             let kv = param.split('=').map(decodeQPNameOrValue),
-=======
-            var kv = param.split('=').map(decodeQPNameOrValue),
->>>>>>> 60239ecd
                 r = null;
             if (kv && kv.length > 0) {
                 r = {
@@ -1100,11 +765,7 @@
         function parseParams(str) {
             str = str || '';
 
-<<<<<<< HEAD
             let params = [];
-=======
-            var params = [];
->>>>>>> 60239ecd
             if (str.length > 0) {
                 params = str.split('&')
                     // transform into decoded name/value pairs
@@ -1126,11 +787,7 @@
                 method = rqData.requestMethod,
                 params = rqData.requestParameters,
                 isUrlEncoded = rqData.requestHeaders.some(function (e) {
-<<<<<<< HEAD
                     let n = e.name_.toLowerCase(),
-=======
-                    var n = e.name_.toLowerCase(),
->>>>>>> 60239ecd
                         v = (e.value_ || '').toLowerCase();
                     return n === 'content-type' && v === 'application/x-www-form-urlencoded';
                 });
@@ -1144,13 +801,8 @@
             }
         }
 
-<<<<<<< HEAD
         let l = requests && requests.length;
         for (let i = 0, r; i < l; i++) {
-=======
-        var l = requests && requests.length;
-        for (var i = 0, r; i < l; i++) {
->>>>>>> 60239ecd
             r = requests[i];
             r._noContent = checkHasNoContent(r);
             parsePostBodyIfNecessary(r);
@@ -1161,19 +813,12 @@
             // parse request query string
             const url = r.url || '',
                 idx = url.indexOf('?'),
-<<<<<<< HEAD
                 hIdx = url.indexOf('#');
 
             let params = [];
 
             if (idx > 0 && (hIdx < 0 || idx < hIdx)) {
                 let qs = url.substring(idx + 1, (hIdx < 0 ? url.length : hIdx));
-=======
-                hIdx = url.indexOf('#'),
-                params = [];
-            if (idx > 0 && (hIdx < 0 || idx < hIdx)) {
-                var qs = url.substring(idx + 1, (hIdx < 0 ? url.length : hIdx));
->>>>>>> 60239ecd
                 params = parseParams(qs);
             }
 
@@ -1182,11 +827,7 @@
         }
     }
 
-<<<<<<< HEAD
     let filters = {
-=======
-    var filters = {
->>>>>>> 60239ecd
         type: {
             variants: ["contentTypeCSS", "contentTypeImage", "httpError", "contentTypeJS", "httpRedirect", "contentTypeOther"],
             category: "#contentTypeFilter",
@@ -1226,36 +867,22 @@
             });
         }
         else {
-<<<<<<< HEAD
             const checked = !!getFirstElementByQuery(`${filter.category} .filter-${selection} input`).checked
             if (filter.all && selection == filter.all) {
                 filter.variants.forEach(function (type) {
                     // set all other checkboxes accordingly
                     getAllElementsByQuery(`${filter.category} .filter-${type} input`).forEach((el) => el.checked = checked);
-=======
-            var checked = $(filter.category + " .filter-" + selection + " input").prop('checked');
-            if (filter.all && selection == filter.all) {
-                filter.variants.forEach(function (type) {
-                    // set all other checkboxes accordingly
-                    $(filter.category + " .filter-" + type + " input").prop('checked', checked);
->>>>>>> 60239ecd
 
                     // update requests
                     filterRequests(type, filter);
                 });
             }
             else {
-<<<<<<< HEAD
                 const requests = getParents(getFirstElementByQuery(`#actionlist .requests .request .${selection}`))[0];
                 if (checked) {
                     if (requests) {
                         requests.classList.remove(filter.requestMarker);
                     }
-=======
-                var requests = $("#actionlist .requests .request ." + selection).parent();
-                if (checked) {
-                    requests.removeClass(filter.requestMarker);
->>>>>>> 60239ecd
                 }
                 else {
                     if (requests) {
@@ -1265,17 +892,10 @@
             }
 
             if (filter.all) {
-<<<<<<< HEAD
                 const checkALL = checked && !filter.variants.some(function (variant) {
                     return !getFirstElementByQuery(`${filter.category} .filter-${variant} input`).checked;
                 });
                 getFirstElementByQuery(`${filter.category} .filter-${filter.all} input`).checked = checkALL;
-=======
-                var checkALL = checked && !filter.variants.some(function (variant) {
-                    return !$(filter.category + " .filter-" + variant + " input").prop('checked');
-                });
-                $(filter.category + " .filter-" + filter.all + " input").prop('checked', checkALL);
->>>>>>> 60239ecd
             }
         }
     }
@@ -1283,7 +903,6 @@
     function showMenu() {
         const open = "open";
 
-<<<<<<< HEAD
         if (menu.classList.contains(open)) {
             hide(menu);
         }
@@ -1294,20 +913,6 @@
             menu.style.zIndex = "200001";
 
             show(menu);
-=======
-        if ($menu.hasClass(open)) {
-            $menu.hide();
-        }
-        else {
-            var menuIconPos = $menuIcon.position();
-            $menu.css({
-                position: "absolute",
-                top: (menuIconPos.top + $menuIcon.outerHeight()) + "px",
-                left: (menuIconPos.left + 7) + "px",
-                "z-index": 200001,
-            })
-                .show();
->>>>>>> 60239ecd
         }
 
         menu.classList.toggle(open);
@@ -1315,7 +920,6 @@
 
     function loadJSON() {
         // get the json data from the external file
-<<<<<<< HEAD
         const transactionData = jsonData,
             actions = transactionData.actions;
 
@@ -1377,44 +981,6 @@
                     event.stopPropagation();
                 }
             );
-=======
-        var transaction = jsonData,
-            actions = transaction.actions;
-
-        document.title = transaction.user + " - XLT Result Browser";
-
-        $('#transaction > .name').text(transaction.user);
-
-        var $actions = $('<ul class="actions"></ul>');
-        $actions.hide();
-
-        for (var i = 0, l = actions.length; i < l; i++) {
-            var action = actions[i];
-            var $actionElement = $('<li class="action" title="Double-click to show/hide this action\'s requests."><span class="expander" title="Single-click to show/hide this action\'s requests."/><span class="name">' + htmlEncode(action.name) + '</span></li>');
-
-            // store the json object for later
-            $actionElement.data("json", action)
-                // attach listeners at action's name
-                .children('.name')
-                // setup onclick to show action content
-                .click(function (event) {
-                    showAction(this.parentNode);
-                })
-                // setup ondblclick to show/hide requests
-                .dblclick(function (event) {
-                    expandCollapseAction(this.parentNode);
-                });
-
-            // setup click to show/hide requests
-            $('.expander', $actionElement).click(function (event) {
-                expandCollapseAction(this.parentNode);
-            })
-                // setup ondblclick to do nothing since a dblclick causes the following event sequence to be dispatched:
-                // dblclick ::= click -> click -> dblclick
-                .dblclick(function (event) {
-                    event.stopPropagation();
-                });
->>>>>>> 60239ecd
 
             // insert into DOM
             $actions.appendChild($actionElement)
@@ -1433,12 +999,7 @@
         populateKeyValueTable(valueLog, transactionData.valueLog);
     }
 
-<<<<<<< HEAD
     window.addEventListener("DOMContentLoaded", function () {
-=======
-    // the on load setup
-    $(document).ready(function () {
->>>>>>> 60239ecd
         init();
 
         const progress = getElementById("progressmeter");
@@ -1448,7 +1009,6 @@
 
             loadJSON();
 
-<<<<<<< HEAD
             // setup onclick for the tabbed panel in the request content
             // area
             requestContent.querySelectorAll(".tabs-nav li")
@@ -1461,24 +1021,6 @@
                 minSize: [300, 600],
                 gutterSize: 4
             })
-=======
-            // take care of the size of the content display area to
-            // adjust it to the window size
-            $(window).bind("resize", function (event) {
-                resizeContent();
-            });
-
-            // setup onclick for the tabbed panel in the request content
-            // area
-            $('.tabs-nav li', $requestContent).click(function (event) {
-                activateTab(this);
-            });
-
-            $('#wrapper').splitter({ orientation: 'horizontal', limit: 150 });
-
-            // resize in the beginning already
-            resizeContent();
->>>>>>> 60239ecd
 
             // activate first request-tab
             activateTab(requestContent.querySelector(".tabs-nav li"));
@@ -1487,11 +1029,7 @@
             actionlist.querySelector(":scope li.action > span.name").click();
         }
         finally {
-<<<<<<< HEAD
             hide(progress);
-=======
-            $progress.hide(200);
->>>>>>> 60239ecd
         }
     });
 
