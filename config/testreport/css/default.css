/*! normalize.css v8.0.1 | MIT License | github.com/necolas/normalize.css */

/* Document
   ========================================================================== */

/**
 * 1. Correct the line height in all browsers.
 * 2. Prevent adjustments of font size after orientation changes in iOS.
 */

html {
  line-height: 1.15; /* 1 */
  -webkit-text-size-adjust: 100%; /* 2 */
}

/* Sections
   ========================================================================== */

/**
 * Remove the margin in all browsers.
 */

body {
  margin: 0;
}

/**
 * Render the `main` element consistently in IE.
 */

main {
  display: block;
}

/**
 * Correct the font size and margin on `h1` elements within `section` and
 * `article` contexts in Chrome, Firefox, and Safari.
 */

h1 {
  font-size: 2em;
  margin: 0.67em 0;
}

/* Grouping content
   ========================================================================== */

/**
 * 1. Add the correct box sizing in Firefox.
 * 2. Show the overflow in Edge and IE.
 */

hr {
  box-sizing: content-box; /* 1 */
  height: 0; /* 1 */
  overflow: visible; /* 2 */
}

/**
 * 1. Correct the inheritance and scaling of font size in all browsers.
 * 2. Correct the odd `em` font sizing in all browsers.
 */

pre {
  font-family: monospace, monospace; /* 1 */
  font-size: 1em; /* 2 */
}

/* Text-level semantics
   ========================================================================== */

/**
 * Remove the gray background on active links in IE 10.
 */

a {
  background-color: transparent;
}

/**
 * 1. Remove the bottom border in Chrome 57-
 * 2. Add the correct text decoration in Chrome, Edge, IE, Opera, and Safari.
 */

abbr[title] {
  border-bottom: none; /* 1 */
  text-decoration: underline; /* 2 */
  text-decoration: underline dotted; /* 2 */
}

/**
 * Add the correct font weight in Chrome, Edge, and Safari.
 */

b,
strong {
  font-weight: bolder;
}

/**
 * 1. Correct the inheritance and scaling of font size in all browsers.
 * 2. Correct the odd `em` font sizing in all browsers.
 */

code,
kbd,
samp {
  font-family: monospace, monospace; /* 1 */
  font-size: 1em; /* 2 */
}

/**
 * Add the correct font size in all browsers.
 */

small {
  font-size: 80%;
}

/**
 * Prevent `sub` and `sup` elements from affecting the line height in
 * all browsers.
 */

sub,
sup {
  font-size: 75%;
  line-height: 0;
  position: relative;
  vertical-align: baseline;
}

sub {
  bottom: -0.25em;
}

sup {
  top: -0.5em;
}

/* Embedded content
   ========================================================================== */

/**
 * Remove the border on images inside links in IE 10.
 */

img {
  border-style: none;
}

/* Forms
   ========================================================================== */

/**
 * 1. Change the font styles in all browsers.
 * 2. Remove the margin in Firefox and Safari.
 */

button,
input,
optgroup,
select,
textarea {
  font-family: inherit; /* 1 */
  font-size: 100%; /* 1 */
  line-height: 1.15; /* 1 */
  margin: 0; /* 2 */
}

/**
 * Show the overflow in IE.
 * 1. Show the overflow in Edge.
 */

button,
input { /* 1 */
  overflow: visible;
}

/**
 * Remove the inheritance of text transform in Edge, Firefox, and IE.
 * 1. Remove the inheritance of text transform in Firefox.
 */

button,
select { /* 1 */
  text-transform: none;
}

/**
 * Correct the inability to style clickable types in iOS and Safari.
 */

button,
[type="button"],
[type="reset"],
[type="submit"] {
  -webkit-appearance: button;
}

/**
 * Remove the inner border and padding in Firefox.
 */

button::-moz-focus-inner,
[type="button"]::-moz-focus-inner,
[type="reset"]::-moz-focus-inner,
[type="submit"]::-moz-focus-inner {
  border-style: none;
  padding: 0;
}

/**
 * Restore the focus styles unset by the previous rule.
 */

button:-moz-focusring,
[type="button"]:-moz-focusring,
[type="reset"]:-moz-focusring,
[type="submit"]:-moz-focusring {
  outline: 1px dotted ButtonText;
}

/**
 * Correct the padding in Firefox.
 */

fieldset {
  padding: 0.35em 0.75em 0.625em;
}

/**
 * 1. Correct the text wrapping in Edge and IE.
 * 2. Correct the color inheritance from `fieldset` elements in IE.
 * 3. Remove the padding so developers are not caught out when they zero out
 *    `fieldset` elements in all browsers.
 */

legend {
  box-sizing: border-box; /* 1 */
  color: inherit; /* 2 */
  display: table; /* 1 */
  max-width: 100%; /* 1 */
  padding: 0; /* 3 */
  white-space: normal; /* 1 */
}

/**
 * Add the correct vertical alignment in Chrome, Firefox, and Opera.
 */

progress {
  vertical-align: baseline;
}

/**
 * Remove the default vertical scrollbar in IE 10+.
 */

textarea {
  overflow: auto;
}

/**
 * 1. Add the correct box sizing in IE 10.
 * 2. Remove the padding in IE 10.
 */

[type="checkbox"],
[type="radio"] {
  box-sizing: border-box; /* 1 */
  padding: 0; /* 2 */
}

/**
 * Correct the cursor style of increment and decrement buttons in Chrome.
 */

[type="number"]::-webkit-inner-spin-button,
[type="number"]::-webkit-outer-spin-button {
  height: auto;
}

/**
 * 1. Correct the odd appearance in Chrome and Safari.
 * 2. Correct the outline style in Safari.
 */

[type="search"] {
  -webkit-appearance: textfield; /* 1 */
  outline-offset: -2px; /* 2 */
}

/**
 * Remove the inner padding in Chrome and Safari on macOS.
 */

[type="search"]::-webkit-search-decoration {
  -webkit-appearance: none;
}

/**
 * 1. Correct the inability to style clickable types in iOS and Safari.
 * 2. Change font properties to `inherit` in Safari.
 */

::-webkit-file-upload-button {
  -webkit-appearance: button; /* 1 */
  font: inherit; /* 2 */
}

/* Interactive
   ========================================================================== */

/*
 * Add the correct display in Edge, IE 10+, and Firefox.
 */

details {
  display: block;
}

/*
 * Add the correct display in all browsers.
 */

summary {
  display: list-item;
}

/* Misc
   ========================================================================== */

/**
 * Add the correct display in IE 10+.
 */

template {
  display: none;
}

/**
 * Add the correct display in IE 10.
 */

[hidden] {
  display: none;
}

/* ========================================================================== */
/**
 * Report Generator CSS Starts Here
 */
:root {
    --general-font: Trebuchet,"Bitstream Vera Sans" ,arial,helvetica,sans-serif;

    /* our custom colors */
    --link-color: #3d5376;
    --description-color: #333;

    /* the reddish parts */
    --main-color:#a50000;

    --main-border-color: #d7d7d7;

    --navigation-bg-color: #333;
    --navigation-bg-hover-color: #fff;
    --navigation-color: #fff;
    --navigation-hover-color: #333;
    --navigation-hover-shadow-color: rgba(0,0,0,0.5);
    --navigation-border-color: #555;
    --navigation-shadow-color: rgba(0, 0, 0, 0.5);

    --navigation-dropdown-color: #000;
    --navigation-dropdown-bg-color: #fff;
    --navigation-dropdown-hover-bg-color: #e0e0e0;

    --navigation-line-height: 2;
    --table-head-sticky-position: calc(1rem * 2 * var(--navigation-line-height));
    --header-sticky-position: calc(1rem * var(--navigation-line-height) - 4px);

    --header-color: #f9f9f9;
    --footer-color: var(--header-color);

    --section-headline-color: #2F4782;
    --section-border-color: var(--main-border-color);

    --tab-inactive-color: #fff;
    --tab-active-color: #fafafa;

    --chart-bg-color: var(--tab-active-color);
    --chart-border-color: #ccc;

    --url-hover-border-color: var(--main-border-color);
    --url-hover-shadow-color: var(--navigation-hover-shadow-color);
}

@media screen and (max-width:1000px) {
    :root {
        --table-head-sticky-position: calc(1rem * 3 * var(--navigation-line-height));
        --header-sticky-position: calc(1rem * 2 * var(--navigation-line-height) - 8px);
    }
}

/*
    Breakpoints used when needed
    https://getbootstrap.com/docs/5.0/layout/breakpoints/

    Breakpoint	Class infix	Dimensions
    X-Small	None	<576px
    Small	sm	≥576px
    Medium	md	≥768px
    Large	lg	≥992px
    Extra large	xl	≥1200px
    Extra extra large	xxl	≥1400px
*/

*, *:before, *:after {
  box-sizing: border-box;
}

body
{
    margin: 0px;
    padding: 0px;

    font-family: var(--general-font);

    background-color: #fff;
}

@media screen and (max-width:1399px) {
    html {
        font-size: 14px;
    }
}
@media screen and (min-width:1400px) {
    html {
        font-size: 16px;
    }
}

button.clear-input
{
  background-color: transparent;
  border-color: transparent;
  margin-left: -16px;
  margin-top: 4px;
}

/*
 * ----------------------------------------------------
 * Avoid scrolling problems for scroll-to by
 * using local scroll bars for wide content, applied
 * when needed.
 * ----------------------------------------------------
 */
pre
{
    overflow: auto;
    font-family: var(--font);
}

/*
 * ----------------------------------------------------
 * Headlines
 * ----------------------------------------------------
 */
h1
{
    font-size: 1.8rem;
    font-weight: bold;
}
h2
{
    font-size: 1.25rem;
    font-weight: bold;
}
h3
{
    font-size: 1.1rem;
    font-weight: bold;
}

/*
 * ----------------------------------------------------
 * The global anchor definitions
 * ----------------------------------------------------
 */
a
{
    color: var(--link-color);
    text-decoration: none;
}
    a:hover
    {
        color: var(--link-color);
        text-decoration: underline;
    }
    a:visited
    {
        color: inherit;
    }

/*
 * We use elements that look like links but do not need the original anchor behavior. These are
 * mostly JavaScript powered elements. But we want to format them like links.
 */
.link
{
    color: var(--link-color);
    text-decoration: none;
}
    .link:hover
    {
        cursor: pointer;
        color: var(--link-color);
        text-decoration: underline;
    }

/*
 * Global container for the page
 */
#container
{
}

/*
 * ----------------------------------------------------
 * The content section. Holds header, navigation, data, footer.
 * No direct need at the moment, maybe for future use.
 * ----------------------------------------------------
 */
#content
{
}

/*
 * ----------------------------------------------------
 * The navigation that is places right upper corner.
 * ----------------------------------------------------
 */
nav
{
<<<<<<< HEAD
    background-color: #a50000;
    height: 70px;
    border: 1px solid #d7d7d7;

    margin: 26px 1px 0px 1px;
    border-radius: 2px;

    /* to force the headlines not to break into next line */
    min-width: 750px;
}
    #header .logo
    {
        margin-right: 20px;
        margin-left: 20px;
        margin-top: -2px;
        float: left;
        background-color: White;
        padding: 10px;
        box-shadow: 2px 2px 6px -1px #420000;
    }
    #header h1
    {
        padding: 10px 10px 0px 15px;
=======
    position: sticky;
    top: 0px;
    z-index: 100;
>>>>>>> a4b76056

    margin: 0;
    padding: 0;

    color: var(--navigation-color);
    background-color: var(--navigation-bg-color);

    box-shadow: 0px 1px 5px 0px var(--navigation-shadow-color);

    font-size: 0.875rem;
}
    nav a, nav a:visited, nav a:hover {
        /* links in the menu should not use the global style */
        color: inherit;
        text-decoration: none;
    }
    nav ul li ul a, nav ul li ul a:hover {
        color: Black;
    }
    nav ul {
      list-style: none;
      margin: 0;
      padding: 0;
      display: inline-flex;
      flex-wrap: wrap;
      white-space: nowrap;
    }
    nav > ul {
      line-height: var(--navigation-line-height);
      margin: 0 0.5rem;
    }
        nav > ul a {
            display: block;
            white-space: nowrap;
        }
        nav > ul > li > a {
            padding: 0 0.5rem;
        }
        nav > ul > li {
        }
            nav > ul > li > ul {
                display: none;
                position: absolute;
                box-shadow: 3px 3px 3px rgba(0, 0, 0, 0.25);
                background-color: var(--navigation-dropdown-bg-color);
            }
                nav ul > li > ul > li a {
                    background: var(--navigation-dropdown-bg-color);
                    color: var(--navigation-dropdown-color);
                    padding: 0 0.5rem;
                }
            nav > ul > li:hover {
                background-color: var(--navigation-bg-hover-color);
                color: var(--navigation-hover-color);
            }
                nav > ul > li:hover > ul {
                    display: block;

                }
            nav > ul > li > ul > li:hover, nav > ul > li > ul > li:hover a {
                background-color: var(--navigation-dropdown-hover-bg-color);
            }

/*
 * ----------------------------------------------------
 * Headers
 * ----------------------------------------------------
 */
#header
{
    background-color: var(--main-color);
    display: flex;
    align-items: center;
    padding: 0 0.5rem;
    color: var(--header-color);
}
    #header .brand {
        background-color: White;
        padding: 0.35rem;
        box-shadow: 0 2px 5px rgba(0,0,0,0.5);
    }
        #header .brand .logo {
            filter:
                drop-shadow(2px 2px 2px rgb(100 100 100 / 0.7));
            padding: 0;
            width: 200px;
        }
    #header .title {
        margin-left: 1rem;
    }
        #header h1
        {
            margin: 0;
            padding: 0;
            font-weight: bold;
        }
        #header h2
        {
            font-size: 0.875rem;
            font-weight: normal;
            margin: 0;
            padding: 0;
            text-align: left;
        }
            #header h2 a, #header h2 a:hover,  #header h2 a:visited {
                color: inherit;
                text-decoration: none;
            }
            #header h2 a:hover {
                /* avoids that the underline is ínterrupted on hover */
                border-bottom: 1px solid;
            }
        #header .productversion, footer .productversion {
            padding-left: 0.25rem;
        }
        
        #header .ltinfo {
        	display: inline; 
        	margin-right: 2ch;
        	font-size: 0.875rem;
        }
        
        #header .ltinfo .key {
        	margin-right: 1ch;
        }
        
        #header .ltinfo .value {
        	font-weight: bolder;
        }

/*
 * ----------------------------------------------------
 * Additions for sticky header functionality
 * ----------------------------------------------------
 */
 
@media screen 
{
<<<<<<< HEAD
    position: fixed;
    top: 0px;
    left: 0px;
    width: 98dvw;

    margin: 0 auto;
    text-align: center;

    height: 22px;

    border-bottom: 1px solid #555;
    padding: 0px 2px;
	  padding-left: 18px;
    color: White;
    background-color: #333;
=======
    #header.sticky
    {
        position: fixed;        
        top: 0px;
        z-index: 50;
        width: 100%;
        margin: var(--header-sticky-position) 0px 0px 0px;
    }

    #header.sticky .logo {
        width: 80px;
        height: auto;
    }

    #header.sticky h1 {
        display:none;
    }

    #header.sticky h2 {
        padding: 0px 10px 0px 15px;
    }
    
    #header.sticky .show-on-scroll {
    	display: block;
    }
    
    #header.sticky .hide-on-scroll {
    	display: none;
    }
}

#header .show-on-scroll {
   	display: none;
}
    
#header .hide-on-scroll {
    display: block;
}
>>>>>>> a4b76056

#header .logo {
    display:block;
}
#header .logo_small {
    display:none;
}

/*
 * ----------------------------------------------------
 * Hamburger Menu
 * ----------------------------------------------------
 */

.hamburger-btn
{
    display: none;
}

.hamburger-nav .hamburger-icon
{
  cursor: pointer;
  float: left;
  padding: 10px;
  position: relative;
  user-select: none;
}

.sf-menu
{
   display: none;
}

.hamburger-nav .hamburger-btn:checked ~ .sf-menu
{
  display: block;
  list-style: none;
  float: left;
}

.hamburger-nav .hamburger-icon .navicon
{
  background: #fff;
  display: block;
  height: 2px;
  position: relative;
  transition: background .2s ease-out;
  -webkit-transition: background .2s ease-out;
  width: 18px;
}

.hamburger-nav .hamburger-icon .navicon:before,
.hamburger-nav .hamburger-icon .navicon:after
{
  background: #fff;
  content: '';
  display: block;
  height: 100%;
  position: absolute;
  transition: all .2s ease-out;
  -webkit-transition: all .2s ease-out;
  width: 100%;
}

.hamburger-nav .hamburger-icon .navicon:before
{
  top: 5px;
}

.hamburger-nav .hamburger-icon .navicon:after
{
  top: -5px;
}

.hamburger-nav .hamburger-btn:checked ~ .hamburger-icon .navicon
{
  background: transparent;
}

.hamburger-nav .hamburger-btn:checked ~ .hamburger-icon .navicon:before
{
  transform: rotate(-45deg);
}

.hamburger-nav .hamburger-btn:checked ~ .hamburger-icon .navicon:after
{
  transform: rotate(45deg);
}

.hamburger-nav .hamburger-btn:checked ~ .hamburger-icon:not(.steps) .navicon:before,
.hamburger-nav .hamburger-btn:checked ~ .hamburger-icon:not(.steps) .navicon:after
{
  top: 0;
}

/* phone screens with 600px and down */
@media only screen and (max-width: 600px)
{
  .sf-menu li,
  .sf-menu li ul li
  {
    float: left;
    display: block;
    width: 98dvw;
    text-align: center;
    font-size: 18px;
  }
}

/* portrait screens with 600px and up to 767px */
@media only screen and (min-width: 600px) and (max-width: 767px)
{
   .sf-menu li,
   .sf-menu li ul li
   {
     float: left;
     display: block;
     width: 98dvw;
     text-align: center;
     font-size: 16px;
   }
}

/* landscape screens with 768px and up to 991px */
@media only screen and (min-width: 768px) and (max-width: 991px)
{
  .sf-menu li,
  .sf-menu li ul li
  {
    float: left;
    display: block;
    width: 98dvw;
    text-align: center;
    font-size: 14px;
  }
}

/* screens with 992px and up to 1199px */
@media only screen and (min-width: 992px) and (max-width: 1199px)
{
  .sf-menu li,
  .sf-menu li ul li
  {
    float: left;
    display: block;
    width: 98dvw;
    text-align: center;
  }
}

/* screen with 1200px and higher */
@media only screen and (min-width: 1200px)
{
  .hamburger-icon
  {
    display: none;
  }

  .sf-menu
  {
     display: inline-block;
     list-style: none;
     float: left;
  }
}

/*
 * ----------------------------------------------------
 * Data Content section to hold all the reports and
 * data tables.
 * ----------------------------------------------------
 */
#data-content
{
    padding: 0.5rem;
}

/*
 * ----------------------------------------------------
 * The footer.
 * ----------------------------------------------------
 */
footer
{
    padding: 0 0.5rem;
    text-align: center;
    font-size: 0.8rem;

    background-color: var(--main-color);
    color: var(--footer-color);
    border-radius: 2px;
    line-height: var(--navigation-line-height);
}
    footer a
    {
        color: var(--footer-color);
    }
        footer a:hover, footer a:visited
        {
            color: inherit;
        }

.forcewordbreak
{
    word-break: break-word;
}

/*
 * ----------------------------------------------------
 * The most important data container, the table
 * with all these beautiful numbers.
 * ----------------------------------------------------
 */
table
{
    margin: 0;
    padding: 0;
    width: 100%;
    border-spacing: 1px;

    font-size: 0.8rem;

    /* get wide tables displayed nicely */
    overflow: scroll;

    empty-cells: show;

<<<<<<< HEAD
}
table.fixed
{
  top:22px;
  position:fixed;
  width:auto;
  display:none;
  background-color: #FFFFFF;
}
    table thead td, th
    {
        padding: 4px;
    }
    table tfoot td
    {
        background-color: #BCCBDC;
        padding: 3px 4px;
=======
    --padding: 4px 3px 3px 5px;
    --head-padding: 8px 5px 6px 5px;
    --footer-padding: 8px 3px 6px 4px;
}

table * {
    /* reset table */
    line-height: 1;
    padding: 0;
    vertical-align: middle;
}

    /*
    * ----------------------------------------------------
    * sticky table headers
    * ----------------------------------------------------
    */
    table > thead {
        position: sticky;
        top: var(--table-head-sticky-position);
>>>>>>> a4b76056
    }
    table th
    {
        background-color: #BCCBDC;
        white-space: nowrap;
<<<<<<< HEAD
        padding-left: 5px;
        padding-right: 6px;
=======
        padding: var(--head-padding);
>>>>>>> a4b76056
    }
    table th.colgroup1
    {
        background-color: #CED9E5;
    }
        table th.table-sortable
        {
            cursor: pointer;
        }

        table th.table-sorted-asc,
        table th.table-sorted-desc
        {
            background-repeat: no-repeat;
            background-size: 12px 12px;
            background-position: right center;
        }
            table th.table-sorted-asc
            {
                background-image: url('../images/caret-down-fill.svg');
            }
            table th.table-sorted-desc
            {
                background-image: url('../images/caret-up-fill.svg');
            }
    table tfoot td.colgroup1
    {
        background-color: #CED9E5;
    }
    table tfoot {
    }
        table tfoot td, table tfoot td.key
        {
            background-color: #BCCBDC;
            padding: var(--footer-padding);
        }

    table td
    {
        background-color: #e8e8e8;
<<<<<<< HEAD

        padding: 2px 4px;
        vertical-align: top;

        border: 1px solid transparent; /* we need more space for the hover effect */
    }
		/* we do a background color hover thingy */
		#loadtestreport table td
		{
			border: none;
		}
    #loadtestreport table td
    {
      border: none;
    }
=======
        padding: var(--padding);
        letter-spacing: 0.04em;
    }
        table td.no-data
        {
            text-align: center;
        }
        table td.key
        {
            background-color: #e8e8e8;
            padding: var(--padding);
            letter-spacing: normal;
        }
        table td.wrap
        {
            white-space: normal;
            word-wrap: break-word;
            overflow-wrap: anywhere;
        }
        table.properties td.key
        {
            vertical-align: text-top;

        }
>>>>>>> a4b76056
    table td.colgroup1
    {
        background-color: #f0f0f0;
    }

      table td.trace .charts,
      table td.trace .charts .chart {
        text-align: left;
        margin-bottom: 0;
     }

<<<<<<< HEAD

		/*
			When hovering, use a change in the background color to make the effect clear.
		*/
        table tbody tr:hover td
        {
			border-top: 1px solid #cecede;
			border-bottom: 1px solid #cecede;
        }
	        table tbody tr:hover td:first-child
	        {
				border-left: 1px solid #cecede;
	        }
	        table tbody tr:hover td:last-child
	        {
				border-right: 1px solid #cecede;
	        }

    	/*
    		Hover effect for tables. Clean lines. It uses CSS 3 for the left and right border effect.
    		This is for diff and trend only, because it uses colors in the background.
    	 */
        #loadtestreport table tr td
        {
			border-top: 1px solid transparent;
			border-bottom: 1px solid transparent;
        }
	        #loadtestreport table tr td:first-child
	        {
				border-left: 1px solid transparent;
	        }
	        #loadtestreport table tr td:last-child
	        {
				border-right: 1px solid transparent;
	        }

		/*
			When hovering, change background and color
		*/
		#loadtestreport table tbody tr:hover td:not(.colorized)
    {
     		background-color: #BCCBDC !important;
     		color: Black !important;
		}
    #loadtestreport table tbody tr:hover td a.cluetip
    {
 				color: Black !important;
    }
=======
        /*
            When hovering, use a change in the background color to make the effect clear.
        */
        table tbody tr:hover td
        {
        }
            table tbody tr:hover td:first-child
            {
            }
            table tbody tr:hover td:last-child
            {
            }

        /*
            Hover effect for tables. Clean lines. It uses CSS 3 for the left and right border effect.
            This is for diff and trend only, because it uses colors in the background.
         */
        #loadtestreport table tr td
        {
        }
            #loadtestreport table tr td:first-child
            {
            }
            #loadtestreport table tr td:last-child
            {
            }

        /*
            When hovering, change background and color
        */
        #loadtestreport table tbody tr:hover td:not(.colorized)
        {
            background-color: #BCCBDC !important;
            color: Black !important;
        }
>>>>>>> a4b76056

        /* format total rows in bold */
        table tr.totals
        {
            font-weight: bold;
        }
        table tr.totals td.key
        {
            text-align: right;
        }
        table tbody tr:nth-child(odd) td
        {
            background-color: #f9f9fc;
        }
        table tbody tr:nth-child(odd) td.colgroup1
        {
            background-color: #f9f9fc;
        }

        table td.key
        {
            text-align: left;
            white-space: nowrap;
        }
        table.error-table {
        }
            table.error-table td {
                overflow: hidden;
            }
                table.error-table td:first-child {
                    max-width: 10em;
                }
                table.error-table td:nth-child(2) {
                    max-width: 10em;
                }
                table.error-table td:nth-child(3) {
                    max-width: 10em;
                }
                table.error-table td:nth-child(4) {
                    max-width: 30em;
                }
                table.error-table td:last-child {
                    width: fit-content;
                    padding-left: 5px;
                    padding-right: 5px;
                }
            table.error-table td {
                vertical-align: top;
                word-wrap: break-word;
            }
            table.error-table td.trace {
            }
                table.text-table td.trace .charts {
                    text-align: left;
                    margin: 0.25rem 0;
                }

        table td.value
        {
            text-align: right;
        }
        table td.text
        {
            text-align: left;
        }
        table td.centeredtext
        {
            text-align: center;
        }
        table td.number
        {
            text-align: right;
        }
        table td.link
        {
            text-align: center;
        }
        table td.error
        {
            color: #f00000;
        }
        table td.event
        {
            color: #cc6600;
        }
        /* Style the directory entry in the error table */
        table td.directory
        {
            white-space: nowrap;
        }
        /* Style the trace entry in the error table */
        table td.trace
        {
            /* let the trace column consume all the remaining space */
            width: 100%;
        }
        table td.trace pre
        {
            display: none;
            padding-top: 10px;
            padding-left: 25px;
        }

    table th input.filter
    {
        margin-top: 4px;
        padding: 2px;
        width: 80%;
        font-size: 100%;
        background-color: #FFF;
        color: #000;
        border: 0 solid #000;
    }

@media screen and (max-width:1399px) {
    table {
        --padding: 4px 2px 3px 2px;
        --head-padding: 8px 5px 6px 5px;
        --footer-padding: 8px 2px 6px 2px;
    }
        table th
        {
        }
        table td
        {
        }
        table td.key
        {
            padding-left: 5px;
        }
        table tfoot {
        }
            table tfoot td
            {
                padding: var(--footer-padding);
            }
}

/*
 there are some table which display mainly text, they get a different
 formatting */

.collapsible
{
}
    .collapsible-expanded
    {
        background-repeat: no-repeat;
        background-position: left;
        padding-left: 0.75rem;
        cursor: pointer;
        background-image: url('../images/caret-down-se-fill.svg');
        background-size: 12px 12px;
    }
    .collapsible-collapsed
    {
        background-repeat: no-repeat;
        background-position: left;
        padding-left: 0.75rem;
        cursor: pointer;
        background-image: url('../images/caret-right-fill.svg');
        background-size: 12px 12px;
    }

/*
 * ----------------------------------------------------
 * The data within a specific reporting topic
 * ----------------------------------------------------
 */
.section
{
    margin: 0.5rem 0;
    background-color: White;
    border: 1px solid var(--section-border-color);

    padding: 0.75rem;
    border-radius: 5px;
}
    .section + .section {
    }

    .section h2
    {
        background-color: White;
        border-bottom: 2px solid var(--section-headline-color);
        margin: 0;
        color: var(--section-headline-color);
    }
    .section h3
    {
        border-bottom: 1px dotted var(--section-headline-color);
        color: var(--section-headline-color);
        margin: 1rem 0 0.5rem 0;
    }
    .section .description
    {
    }
        .section .description h3
        {
            display: block;
            margin-top: 1em;
        }
        .section .description p
<<<<<<< HEAD
		{
			text-align: justify;
			line-height: 1.3em;
			font-size: 110%;
			margin: 8px 0px;
		}
		.section .description ul
		{
			margin: 1em 10em 1em 4em;
			line-height: 1.3em;
			font-size: 110%;
		}
			.section .description ul li
			{
				list-style-position:outside;
			}

        /* Hide the more text by default */
        .section .description .more
=======
>>>>>>> a4b76056
        {
            text-align: justify;
            line-height: 1.25;
            font-size: 1rem;
            margin: 0.5rem 0;
            padding: 0;

            color: var(--description-color);
        }
        .section p.no-data
        {
            /* in case we have text indicating no Data */
            text-align: center;
        }

        .section .description ul
        {
            margin: 1em 10em 1em 4em;
            line-height: 1.3em;
            font-size: 110%;
        }
            .section .description ul li
            {
                list-style-position:outside;
            }

        /* Hide the more text by default */
        .section .description .link
        {
        }
            .section .description .more
            {
                display: none;
            }
            .section .description .more-hide
            {
                display: none;
            }

    /* this covers default p's and custom paragraph's for comments */
    #comment p, #comment .paragraph
    {
        margin: 10px 0px 5px 0;
        padding: 0px;

        text-align: justify;
    }

    .section p.text-center{
        text-align: center;
    }
<<<<<<< HEAD
    	/* real p's inside the comment paragraph should not be indented again */
	    .section .paragraph p
	    {
	        margin: 5px 0px;
	    }
			.section .paragraph ul
			{
			     margin: 5px 20px;
			}
				.section .paragraph ul li
				{
					list-style-position: inside;
				}
=======
        /* real p's inside the comment paragraph should not be indented again */
        .section .paragraph p
        {
            margin: 5px 0px;
        }
            .section .paragraph ul
            {
                 margin: 5px 20px;
            }
                .section .paragraph ul li
                {
                    list-style-position: inside;
                }
>>>>>>> a4b76056

.subsection
{
    margin-top: 8px;
    margin-bottom: 8px;
}

/*
 * ----------------------------------------------------
 * The chart area, usually as tabs, but sometimes standalone.
 * You find the tab stuff below.
 * ----------------------------------------------------
 */
.charts
{
    text-align: center;
    margin: 15px auto;
    width: fit-content;
}
    .charts > .chart
    {
        margin: 10px 1px;
    }

.charts > a
{
    float: left;
}
    .charts a.backlink
    {
        float: right;
        display: block;
        margin: -1.5em 0 0 0;
        font-size: 0.7rem;
    }
    .charts .error
    {
        position: relative;
    }
        .charts .error .backlink
        {
            float: none;
            position: absolute;
            right: 2px;
            top: -8px;
            margin: 0;
            display: block;
            background-color: #fff;
            border: 1px solid var(--main-border-color);
            padding: 2px 4px;
        }
    .charts .chart
    {
        text-align: center;
    }
        .charts .chart img
        {
            border: 1px solid #bbb;
            max-width: 100%;
        }

.chart-group {

}
    .chart-group:not(:first-of-type) {
        margin-top: 1.2rem;
    }

/*
 * ----------------------------------------------------
 * The request tool tips and their styling
 * ----------------------------------------------------
*/
.cluetip-data
{
    position: absolute;
    z-index: 1000;
    /*top: 10px;*/
    left: 100px;
    width: auto !important;
    max-width: 200%;
    background-color: #f9f9fc;
    box-shadow: 2px 4px 6px 0px #555;
    border-radius: 2px;
    border: 1px solid #d7d7d7;
    display: none;

    padding: 2px;
    margin: 0;
}
    .cluetip-data.is-active{
       display: block;
    }
        .cluetip-data h4
        {
            font-size: 10px;
            background-color: #BCCBDC;
            padding: 5px;
            margin: 0;
        }
        .cluetip-data ul
        {
            margin: 0;
        }
        .cluetip-data li
        {
            padding: 2px 5px;
            list-style-type: none;
            color: #333;
        }
            .cluetip-data li:nth-child(even)
            {
                background-color: #e8e8e8;
            }

/*
 * ----------------------------------------------------
 * Tabs
 * ----------------------------------------------------
 */
.c-tabs {
    padding: 0px;
    font-size: 0.8rem;
}
    .c-tabs .c-tabs-nav {
        display: flex;
        list-style: none;
        margin: 0;
        padding: 0px;
    }
        .c-tabs .c-tabs-nav li.c-tabs-nav-link {
            cursor: pointer;
            position: relative;
            border: 1px solid var(--chart-border-color);
            margin: 0 5px -1px 0;
            padding: 5px 20px 0 20px;
            background-color: var(--tab-inactive-color);
            border-top-left-radius: 5px;
            border-top-right-radius: 5px;
        }
            .c-tabs .c-tabs-nav li.c-tabs-nav-link.c-is-active {
              background-color: var(--tab-active-color);
              padding-bottom: 1px;
              padding-top: 5px;
              border-bottom-width: 0px;
            }
            .c-tabs .c-tabs-nav .c-tabs-nav-link a{
                text-decoration: none;
                color: #999;
            }
            .c-tabs .c-tabs-nav .c-tabs-nav-link.c-is-active a{
                color: #000;
            }

    .c-tabs .c-tab {
        display: none;
        border: 1px solid var(--chart-border-color);
        background-color: White;
        border-radius: 2px;
    }

        .c-tabs .c-tab.c-is-active {
            display: block;
        }
        .c-tabs .c-tab .c-tab-content.chart {
            background-color: var(--chart-bg-color);
        }
            .c-tabs .c-tab .c-tab-content.chart img{
                border: none;
            }

/*
 * ----------------------------------------------------
 * Diff report color coding
 * ----------------------------------------------------
 */
.p0                                                        { background-color: rgb(245,245,245) !important; }
.p1, .p2, .p3, .p4, .p5, .p6, .p7, .p8, .p9                { background-color: rgb(248,250,248) !important; }
.p10, .p11, .p12, .p13, .p14, .p15, .p16, .p17, .p18, .p19 { background-color: rgb(241,246,241) !important; }
.p20, .p21, .p22, .p23, .p24, .p25, .p26, .p27, .p28, .p29 { background-color: rgb(226,236,226) !important; }
.p30, .p31, .p32, .p33, .p34, .p35, .p36, .p37, .p38, .p39 { background-color: rgb(212,227,212) !important; }
.p40, .p41, .p42, .p43, .p44, .p45, .p46, .p47, .p48, .p49 { background-color: rgb(197,217,197) !important; }
.p50, .p51, .p52, .p53, .p54, .p55, .p56, .p57, .p58, .p59 { background-color: rgb(183,208,183) !important; }
.p60, .p61, .p62, .p63, .p64, .p65, .p66, .p67, .p68, .p69 { background-color: rgb(168,198,168) !important; }
.p70, .p71, .p72, .p73, .p74, .p75, .p76, .p77, .p78, .p79 { background-color: rgb(154,189,154) !important; }
.p80, .p81, .p82, .p83, .p84, .p85, .p86, .p87, .p88, .p89 { background-color: rgb(139,179,139) !important; }
.p90, .p91, .p92, .p93, .p94, .p95, .p96, .p97, .p98, .p99 { background-color: rgb(125,170,125) !important; }
.p100                                                      { background-color: rgb(110,160,110) !important; }

.n0                                                        { background-color: rgb(245,245,245) !important; }
.n1, .n2, .n3, .n4, .n5, .n6, .n7, .n8, .n9                { background-color: rgb(253,248,248) !important; }
.n10, .n11, .n12, .n13, .n14, .n15, .n16, .n17, .n18, .n19 { background-color: rgb(250,242,242) !important; }
.n20, .n21, .n22, .n23, .n24, .n25, .n26, .n27, .n28, .n29 { background-color: rgb(244,228,228) !important; }
.n30, .n31, .n32, .n33, .n34, .n35, .n36, .n37, .n38, .n39 { background-color: rgb(239,215,215) !important; }
.n40, .n41, .n42, .n43, .n44, .n45, .n46, .n47, .n48, .n49 { background-color: rgb(233,201,201) !important; }
.n50, .n51, .n52, .n53, .n54, .n55, .n56, .n57, .n58, .n59 { background-color: rgb(228,188,188) !important; }
.n60, .n61, .n62, .n63, .n64, .n65, .n66, .n67, .n68, .n69 { background-color: rgb(222,174,174) !important; }
.n70, .n71, .n72, .n73, .n74, .n75, .n76, .n77, .n78, .n79 { background-color: rgb(217,161,161) !important; }
.n80, .n81, .n82, .n83, .n84, .n85, .n86, .n87, .n88, .n89 { background-color: rgb(211,147,147) !important; }
.n90, .n91, .n92, .n93, .n94, .n95, .n96, .n97, .n98, .n99 { background-color: rgb(206,134,134) !important; }
.n100                                                      { background-color: rgb(200,120,120) !important; }

tr:hover td.p0, tr:hover td.n0 { background: linear-gradient(rgb(188, 203, 220), rgba(0,0,0,0), rgb(188, 203, 220)) !important; }

tr:hover td.p1, tr:hover td.p2, tr:hover td.p3, tr:hover td.p4, tr:hover td.p5, tr:hover td.p6, tr:hover td.p7, tr:hover td.p8, tr:hover td.p9                           { background: linear-gradient(rgb(235,250,235), rgba(0,0,0,0), rgb(235,250,235)) !important; }
tr:hover td.p10, tr:hover td.p11, tr:hover td.p12, tr:hover td.p13, tr:hover td.p14, tr:hover td.p15, tr:hover td.p16, tr:hover td.p17, tr:hover td.p18, tr:hover td.p19 { background: linear-gradient(rgb(229,246,229), rgba(0,0,0,0), rgb(229,246,229)) !important; }
tr:hover td.p20, tr:hover td.p21, tr:hover td.p22, tr:hover td.p23, tr:hover td.p24, tr:hover td.p25, tr:hover td.p26, tr:hover td.p27, tr:hover td.p28, tr:hover td.p29 { background: linear-gradient(rgb(215,236,215), rgba(0,0,0,0), rgb(215,236,215)) !important; }
tr:hover td.p30, tr:hover td.p31, tr:hover td.p32, tr:hover td.p33, tr:hover td.p34, tr:hover td.p35, tr:hover td.p36, tr:hover td.p37, tr:hover td.p38, tr:hover td.p39 { background: linear-gradient(rgb(212,227,212), rgba(0,0,0,0), rgb(212,227,212)) !important; }
tr:hover td.p40, tr:hover td.p41, tr:hover td.p42, tr:hover td.p43, tr:hover td.p44, tr:hover td.p45, tr:hover td.p46, tr:hover td.p47, tr:hover td.p48, tr:hover td.p49 { background: linear-gradient(rgb(197,217,197), rgba(0,0,0,0), rgb(197,217,197)) !important; }
tr:hover td.p50, tr:hover td.p51, tr:hover td.p52, tr:hover td.p53, tr:hover td.p54, tr:hover td.p55, tr:hover td.p56, tr:hover td.p57, tr:hover td.p58, tr:hover td.p59 { background: linear-gradient(rgb(183,208,183), rgba(0,0,0,0), rgb(183,208,183)) !important; }
tr:hover td.p60, tr:hover td.p61, tr:hover td.p62, tr:hover td.p63, tr:hover td.p64, tr:hover td.p65, tr:hover td.p66, tr:hover td.p67, tr:hover td.p68, tr:hover td.p69 { background: linear-gradient(rgb(168,198,168), rgba(0,0,0,0), rgb(168,198,168)) !important; }
tr:hover td.p70, tr:hover td.p71, tr:hover td.p72, tr:hover td.p73, tr:hover td.p74, tr:hover td.p75, tr:hover td.p76, tr:hover td.p77, tr:hover td.p78, tr:hover td.p79 { background: linear-gradient(rgb(154,189,154), rgba(0,0,0,0), rgb(154,189,154)) !important; }
tr:hover td.p80, tr:hover td.p81, tr:hover td.p82, tr:hover td.p83, tr:hover td.p84, tr:hover td.p85, tr:hover td.p86, tr:hover td.p87, tr:hover td.p88, tr:hover td.p89 { background: linear-gradient(rgb(139,179,139), rgba(0,0,0,0), rgb(139,179,139)) !important; }
tr:hover td.p90, tr:hover td.p91, tr:hover td.p92, tr:hover td.p93, tr:hover td.p94, tr:hover td.p95, tr:hover td.p96, tr:hover td.p97, tr:hover td.p98, tr:hover td.p99 { background: linear-gradient(rgb(125,170,125), rgba(0,0,0,0), rgb(125,170,125)) !important; }
tr:hover td.p100                                                                                                                                                         { background: linear-gradient(rgb(110,160,110), rgba(0,0,0,0), rgb(110,160,110)) !important; }

tr:hover td.n1 , tr:hover td.n2 , tr:hover td.n3 , tr:hover td.n4 , tr:hover td.n5 , tr:hover td.n6 , tr:hover td.n7 , tr:hover td.n8 , tr:hover td.n9                             { background: linear-gradient(rgb(253,248,248), rgba(0,0,0,0), rgb(253,248,248)) !important; }
tr:hover td.n10 , tr:hover td.n11 , tr:hover td.n12 , tr:hover td.n13 , tr:hover td.n14 , tr:hover td.n15 , tr:hover td.n16 , tr:hover td.n17 , tr:hover td.n18 , tr:hover td.n19  { background: linear-gradient(rgb(250,242,242), rgba(0,0,0,0), rgb(250,242,242)) !important; }
tr:hover td.n20 , tr:hover td.n21 , tr:hover td.n22 , tr:hover td.n23 , tr:hover td.n24 , tr:hover td.n25 , tr:hover td.n26 , tr:hover td.n27 , tr:hover td.n28 , tr:hover td.n29  { background: linear-gradient(rgb(244,228,228), rgba(0,0,0,0), rgb(244,228,228)) !important; }
tr:hover td.n30 , tr:hover td.n31 , tr:hover td.n32 , tr:hover td.n33 , tr:hover td.n34 , tr:hover td.n35 , tr:hover td.n36 , tr:hover td.n37 , tr:hover td.n38 , tr:hover td.n39  { background: linear-gradient(rgb(239,215,215), rgba(0,0,0,0), rgb(239,215,215)) !important; }
tr:hover td.n40 , tr:hover td.n41 , tr:hover td.n42 , tr:hover td.n43 , tr:hover td.n44 , tr:hover td.n45 , tr:hover td.n46 , tr:hover td.n47 , tr:hover td.n48 , tr:hover td.n49  { background: linear-gradient(rgb(233,201,201), rgba(0,0,0,0), rgb(233,201,201)) !important; }
tr:hover td.n50 , tr:hover td.n51 , tr:hover td.n52 , tr:hover td.n53 , tr:hover td.n54 , tr:hover td.n55 , tr:hover td.n56 , tr:hover td.n57 , tr:hover td.n58 , tr:hover td.n59  { background: linear-gradient(rgb(228,188,188), rgba(0,0,0,0), rgb(228,188,188)) !important; }
tr:hover td.n60 , tr:hover td.n61 , tr:hover td.n62 , tr:hover td.n63 , tr:hover td.n64 , tr:hover td.n65 , tr:hover td.n66 , tr:hover td.n67 , tr:hover td.n68 , tr:hover td.n69  { background: linear-gradient(rgb(222,174,174), rgba(0,0,0,0), rgb(222,174,174)) !important; }
tr:hover td.n70 , tr:hover td.n71 , tr:hover td.n72 , tr:hover td.n73 , tr:hover td.n74 , tr:hover td.n75 , tr:hover td.n76 , tr:hover td.n77 , tr:hover td.n78 , tr:hover td.n79  { background: linear-gradient(rgb(217,161,161), rgba(0,0,0,0), rgb(217,161,161)) !important; }
tr:hover td.n80 , tr:hover td.n81 , tr:hover td.n82 , tr:hover td.n83 , tr:hover td.n84 , tr:hover td.n85 , tr:hover td.n86 , tr:hover td.n87 , tr:hover td.n88 , tr:hover td.n89  { background: linear-gradient(rgb(211,147,147), rgba(0,0,0,0), rgb(211,147,147)) !important; }
tr:hover td.n90 , tr:hover td.n91 , tr:hover td.n92 , tr:hover td.n93 , tr:hover td.n94 , tr:hover td.n95 , tr:hover td.n96 , tr:hover td.n97 , tr:hover td.n98 , tr:hover td.n99  { background: linear-gradient(rgb(206,134,134), rgba(0,0,0,0), rgb(206,134,134)) !important; }
tr:hover td.n100                                                                                                                                                                   { background: linear-gradient(rgb(200,120,120), rgba(0,0,0,0), rgb(200,120,120)) !important; }


.added    { color: #888 !important;}
.removed  { color: #888 !important;}
.infinity { background-color: rgb(200,120,120) !important;}


/*
 * ----------------------------------------------------
 * Apdex color coding
 * ----------------------------------------------------
 */
.apdex              { white-space: nowrap; }
.apdex-excellent    { background-color: rgb(110,160,110) !important; }
.apdex-good         { background-color: rgb(154,189,154) !important; }
.apdex-fair         { background-color: #e0b669          !important; }
.apdex-poor         { background-color: rgb(217,161,161) !important; }
.apdex-unacceptable { background-color: rgb(200,120,120) !important; }

/*
 * ----------------------------------------------------
 * Printing
 * ----------------------------------------------------
 */
/* Hide any stuff intended only for printing. */
.print {
    display: none;
}

/* Show any stuff not intended for printing. */
.no-print {
}

.hidden {
    display: none;
}

/********************************************************************************************
 *
 * Spinner
 *
 ********************************************************************************************/

/*
 * The progress meter look and feel
 */
#progressmeter {
    display: flex;
    flex-direction: column;
    align-items: center;
}

#progressmeter p {
    padding: 9px;
}

#progressmeter.hidden {
    display: none;
}

.loader {
    border: 8px solid #f3f3f3;
    border-radius: 50%;
    border-top: 8px solid #3498db;
    width: 24px;
    height: 24px;
    -webkit-animation: spin 2s linear infinite;
    /* Safari */
    animation: spin 2s linear infinite;
}

/* Safari */
@-webkit-keyframes spin {
    0% {
        -webkit-transform: rotate(0deg);
    }

    100% {
        -webkit-transform: rotate(360deg);
    }
}

@keyframes spin {
    0% {
        transform: rotate(0deg);
    }

    100% {
        transform: rotate(360deg);
    }
}
<|MERGE_RESOLUTION|>--- conflicted
+++ resolved
@@ -543,35 +543,9 @@
  */
 nav
 {
-<<<<<<< HEAD
-    background-color: #a50000;
-    height: 70px;
-    border: 1px solid #d7d7d7;
-
-    margin: 26px 1px 0px 1px;
-    border-radius: 2px;
-
-    /* to force the headlines not to break into next line */
-    min-width: 750px;
-}
-    #header .logo
-    {
-        margin-right: 20px;
-        margin-left: 20px;
-        margin-top: -2px;
-        float: left;
-        background-color: White;
-        padding: 10px;
-        box-shadow: 2px 2px 6px -1px #420000;
-    }
-    #header h1
-    {
-        padding: 10px 10px 0px 15px;
-=======
     position: sticky;
     top: 0px;
     z-index: 100;
->>>>>>> a4b76056
 
     margin: 0;
     padding: 0;
@@ -710,23 +684,6 @@
  
 @media screen 
 {
-<<<<<<< HEAD
-    position: fixed;
-    top: 0px;
-    left: 0px;
-    width: 98dvw;
-
-    margin: 0 auto;
-    text-align: center;
-
-    height: 22px;
-
-    border-bottom: 1px solid #555;
-    padding: 0px 2px;
-	  padding-left: 18px;
-    color: White;
-    background-color: #333;
-=======
     #header.sticky
     {
         position: fixed;        
@@ -765,7 +722,6 @@
 #header .hide-on-scroll {
     display: block;
 }
->>>>>>> a4b76056
 
 #header .logo {
     display:block;
@@ -993,25 +949,6 @@
 
     empty-cells: show;
 
-<<<<<<< HEAD
-}
-table.fixed
-{
-  top:22px;
-  position:fixed;
-  width:auto;
-  display:none;
-  background-color: #FFFFFF;
-}
-    table thead td, th
-    {
-        padding: 4px;
-    }
-    table tfoot td
-    {
-        background-color: #BCCBDC;
-        padding: 3px 4px;
-=======
     --padding: 4px 3px 3px 5px;
     --head-padding: 8px 5px 6px 5px;
     --footer-padding: 8px 3px 6px 4px;
@@ -1032,18 +969,12 @@
     table > thead {
         position: sticky;
         top: var(--table-head-sticky-position);
->>>>>>> a4b76056
     }
     table th
     {
         background-color: #BCCBDC;
         white-space: nowrap;
-<<<<<<< HEAD
-        padding-left: 5px;
-        padding-right: 6px;
-=======
         padding: var(--head-padding);
->>>>>>> a4b76056
     }
     table th.colgroup1
     {
@@ -1084,23 +1015,6 @@
     table td
     {
         background-color: #e8e8e8;
-<<<<<<< HEAD
-
-        padding: 2px 4px;
-        vertical-align: top;
-
-        border: 1px solid transparent; /* we need more space for the hover effect */
-    }
-		/* we do a background color hover thingy */
-		#loadtestreport table td
-		{
-			border: none;
-		}
-    #loadtestreport table td
-    {
-      border: none;
-    }
-=======
         padding: var(--padding);
         letter-spacing: 0.04em;
     }
@@ -1125,7 +1039,6 @@
             vertical-align: text-top;
 
         }
->>>>>>> a4b76056
     table td.colgroup1
     {
         background-color: #f0f0f0;
@@ -1137,56 +1050,6 @@
         margin-bottom: 0;
      }
 
-<<<<<<< HEAD
-
-		/*
-			When hovering, use a change in the background color to make the effect clear.
-		*/
-        table tbody tr:hover td
-        {
-			border-top: 1px solid #cecede;
-			border-bottom: 1px solid #cecede;
-        }
-	        table tbody tr:hover td:first-child
-	        {
-				border-left: 1px solid #cecede;
-	        }
-	        table tbody tr:hover td:last-child
-	        {
-				border-right: 1px solid #cecede;
-	        }
-
-    	/*
-    		Hover effect for tables. Clean lines. It uses CSS 3 for the left and right border effect.
-    		This is for diff and trend only, because it uses colors in the background.
-    	 */
-        #loadtestreport table tr td
-        {
-			border-top: 1px solid transparent;
-			border-bottom: 1px solid transparent;
-        }
-	        #loadtestreport table tr td:first-child
-	        {
-				border-left: 1px solid transparent;
-	        }
-	        #loadtestreport table tr td:last-child
-	        {
-				border-right: 1px solid transparent;
-	        }
-
-		/*
-			When hovering, change background and color
-		*/
-		#loadtestreport table tbody tr:hover td:not(.colorized)
-    {
-     		background-color: #BCCBDC !important;
-     		color: Black !important;
-		}
-    #loadtestreport table tbody tr:hover td a.cluetip
-    {
- 				color: Black !important;
-    }
-=======
         /*
             When hovering, use a change in the background color to make the effect clear.
         */
@@ -1222,7 +1085,6 @@
             background-color: #BCCBDC !important;
             color: Black !important;
         }
->>>>>>> a4b76056
 
         /* format total rows in bold */
         table tr.totals
@@ -1426,28 +1288,6 @@
             margin-top: 1em;
         }
         .section .description p
-<<<<<<< HEAD
-		{
-			text-align: justify;
-			line-height: 1.3em;
-			font-size: 110%;
-			margin: 8px 0px;
-		}
-		.section .description ul
-		{
-			margin: 1em 10em 1em 4em;
-			line-height: 1.3em;
-			font-size: 110%;
-		}
-			.section .description ul li
-			{
-				list-style-position:outside;
-			}
-
-        /* Hide the more text by default */
-        .section .description .more
-=======
->>>>>>> a4b76056
         {
             text-align: justify;
             line-height: 1.25;
@@ -1499,21 +1339,6 @@
     .section p.text-center{
         text-align: center;
     }
-<<<<<<< HEAD
-    	/* real p's inside the comment paragraph should not be indented again */
-	    .section .paragraph p
-	    {
-	        margin: 5px 0px;
-	    }
-			.section .paragraph ul
-			{
-			     margin: 5px 20px;
-			}
-				.section .paragraph ul li
-				{
-					list-style-position: inside;
-				}
-=======
         /* real p's inside the comment paragraph should not be indented again */
         .section .paragraph p
         {
@@ -1527,7 +1352,7 @@
                 {
                     list-style-position: inside;
                 }
->>>>>>> a4b76056
+
 
 .subsection
 {
