<?xml version="1.0"?>
<xsl:stylesheet xmlns:xsl="http://www.w3.org/1999/XSL/Transform" version="1.0">

<xsl:template name="navigation">
    <xsl:param name="current" />

	<xsl:text disable-output-escaping="yes">
	<![CDATA[
<<<<<<< HEAD
		<div id="navigation">
			<header class="hamburger-nav">
				<input class="hamburger-btn" type="checkbox" id="hamburger-btn" />
				<label class="hamburger-icon" for="hamburger-btn"><span class="navicon"></span></label>
				<ul id="superfish" class="sf-menu">
					<li><a href="index.html">Overview</a>
						<ul>
							<li><a href="index.html#load-profile">Load Profile</a></li>
							<li><a href="index.html#comment">Test Comment</a></li>
							<li><a href="index.html#general">General Information</a></li>
							<li><a href="index.html#summary">Performance Summary</a></li>
							<li><a href="index.html#network">Network</a></li>
						</ul>
					</li>
					<li><a href="transactions.html">Transactions</a></li>
					<li><a href="actions.html">Actions</a></li>
					<li><a href="requests.html">Requests</a></li>
					<li><a href="network.html">Network</a>
						<ul>
							<li><a href="network.html#network">Network</a></li>
							<li><a href="network.html#hosts">Hosts</a></li>
							<li><a href="network.html#http-response-codes">HTTP Response Codes</a></li>
							<li><a href="network.html#content-types">Content Types</a></li>
						</ul>
					</li>
					<li><a href="page-load-timings.html">Page Load Timings</a></li>
					<li><a href="custom-timers.html">Custom Timers</a></li>
					<li><a href="custom-values.html">Custom Values</a></li>
					<li><a href="external.html">External Data</a></li>
					<li><a href="errors.html">Errors</a>
						<ul>
							<li><a href="errors.html#request-errors">Request Errors</a></li>
							<li><a href="errors.html#transaction-error-overview">Transaction Error Overview</a></li>
							<li><a href="errors.html#transaction-error-details">Transaction Error Details</a></li>
						</ul>
					</li>
					<li><a href="events.html">Events</a>
						<ul>
							<li><a href="events.html#event-overview">Overview</a></li>
							<li><a href="events.html#event-details">Details</a></li>
						</ul>
					</li>
					<li><a href="agents.html">Agents</a></li>
					<li><a href="configuration.html">Configuration</a>
						<ul>
							<li><a href="configuration.html#load-profile">Load Profile</a></li>
							<li><a href="configuration.html#configuration">Settings</a></li>
						</ul>
					</li>
				</ul>
			</header>
		</div>
	]]>	
=======

		<nav>
			<ul>
				<li><a href="index.html">Overview</a>
					<ul>
						<li><a href="index.html#load-profile">Load Profile</a></li>
						<li><a href="index.html#comment">Test Comment</a></li>
						<li><a href="index.html#general">General Information</a></li>
                        <li><a href="index.html#summary">Performance Summary</a></li>
						<li><a href="index.html#network">Network</a></li>
					</ul>
				</li>
				<li><a href="transactions.html">Transactions</a></li>
				<li><a href="actions.html">Actions</a></li>
				<li><a href="requests.html">Requests</a></li>
                <li><a href="network.html">Network</a>
                    <ul>
                        <li><a href="network.html#network">Network</a></li>
                        <li><a href="network.html#hosts">Hosts</a></li>
                        <li><a href="network.html#http-request-methods">HTTP Request Methods</a></li>
                        <li><a href="network.html#http-response-codes">HTTP Response Codes</a></li>
                        <li><a href="network.html#content-types">Content Types</a></li>
                    </ul>
                </li>
				<li><a href="page-load-timings.html">Page Load Timings</a></li>
                <li><a href="custom-timers.html">Custom Timers</a></li>
                <li><a href="custom-values.html">Custom Values</a></li>
				<li><a href="external.html">External Data</a></li>
				<li><a href="errors.html">Errors</a>
					<ul>
						<li><a href="errors.html#request-errors">Request Errors</a></li>
                        <li><a href="errors.html#transaction-error-overview">Transaction Error Overview</a></li>
						<li><a href="errors.html#transaction-error-details">Transaction Error Details</a></li>
					</ul>
				</li>
                <li><a href="events.html">Events</a>
                    <ul>
                        <li><a href="events.html#event-overview">Overview</a></li>
                        <li><a href="events.html#event-details">Details</a></li>
                    </ul>
                </li>
                <li><a href="agents.html">Agents</a></li>
				<li><a href="configuration.html">Configuration</a>
					<ul>
						<li><a href="configuration.html#load-profile">Load Profile</a></li>
						<li><a href="configuration.html#configuration">Settings</a></li>
					</ul>
				</li>
			</ul>
		</nav>
	]]>
>>>>>>> a4b76056
	</xsl:text>
</xsl:template>

</xsl:stylesheet><|MERGE_RESOLUTION|>--- conflicted
+++ resolved
@@ -6,61 +6,6 @@
 
 	<xsl:text disable-output-escaping="yes">
 	<![CDATA[
-<<<<<<< HEAD
-		<div id="navigation">
-			<header class="hamburger-nav">
-				<input class="hamburger-btn" type="checkbox" id="hamburger-btn" />
-				<label class="hamburger-icon" for="hamburger-btn"><span class="navicon"></span></label>
-				<ul id="superfish" class="sf-menu">
-					<li><a href="index.html">Overview</a>
-						<ul>
-							<li><a href="index.html#load-profile">Load Profile</a></li>
-							<li><a href="index.html#comment">Test Comment</a></li>
-							<li><a href="index.html#general">General Information</a></li>
-							<li><a href="index.html#summary">Performance Summary</a></li>
-							<li><a href="index.html#network">Network</a></li>
-						</ul>
-					</li>
-					<li><a href="transactions.html">Transactions</a></li>
-					<li><a href="actions.html">Actions</a></li>
-					<li><a href="requests.html">Requests</a></li>
-					<li><a href="network.html">Network</a>
-						<ul>
-							<li><a href="network.html#network">Network</a></li>
-							<li><a href="network.html#hosts">Hosts</a></li>
-							<li><a href="network.html#http-response-codes">HTTP Response Codes</a></li>
-							<li><a href="network.html#content-types">Content Types</a></li>
-						</ul>
-					</li>
-					<li><a href="page-load-timings.html">Page Load Timings</a></li>
-					<li><a href="custom-timers.html">Custom Timers</a></li>
-					<li><a href="custom-values.html">Custom Values</a></li>
-					<li><a href="external.html">External Data</a></li>
-					<li><a href="errors.html">Errors</a>
-						<ul>
-							<li><a href="errors.html#request-errors">Request Errors</a></li>
-							<li><a href="errors.html#transaction-error-overview">Transaction Error Overview</a></li>
-							<li><a href="errors.html#transaction-error-details">Transaction Error Details</a></li>
-						</ul>
-					</li>
-					<li><a href="events.html">Events</a>
-						<ul>
-							<li><a href="events.html#event-overview">Overview</a></li>
-							<li><a href="events.html#event-details">Details</a></li>
-						</ul>
-					</li>
-					<li><a href="agents.html">Agents</a></li>
-					<li><a href="configuration.html">Configuration</a>
-						<ul>
-							<li><a href="configuration.html#load-profile">Load Profile</a></li>
-							<li><a href="configuration.html#configuration">Settings</a></li>
-						</ul>
-					</li>
-				</ul>
-			</header>
-		</div>
-	]]>	
-=======
 
 		<nav>
 			<ul>
@@ -112,7 +57,6 @@
 			</ul>
 		</nav>
 	]]>
->>>>>>> a4b76056
 	</xsl:text>
 </xsl:template>
 
