--- conflicted
+++ resolved
@@ -26,24 +26,13 @@
 				<xsl:text></xsl:text>
 				<xsl:if test="count(urls) &gt; 0">
 					<div id="url-listing-{$gid}" class="cluetip-data">
-<<<<<<< HEAD
 						<h4>
 							<xsl:value-of select="format-number(urls/total, '#,##0')" />
 							<xsl:text> distinct URL(s)**</xsl:text>
 						</h4>
 						<ul class="urls">
 							<xsl:for-each select="urls/list/string">
-								<xsl:variable name="oddoreven">
-									<xsl:choose>
-										<xsl:when test="position() mod 2 = 0">
-											<xsl:text>even</xsl:text>
-										</xsl:when>
-										<xsl:otherwise>
-											<xsl:text>odd</xsl:text>
-										</xsl:otherwise>
-									</xsl:choose>
-								</xsl:variable>
-								<li class="{$oddoreven}">
+								<li>
 									<a href="{.}" target="_blank">
 										<xsl:value-of select="." />
 									</a>
@@ -52,19 +41,6 @@
 						</ul>
 					</div>
 				</xsl:if>
-=======
-							<h4>
-								<xsl:value-of select="urls/total" />
-								<xsl:text> unique URL(s)</xsl:text>
-							</h4>
-							<ul class="urls">
-								<xsl:for-each select="urls/list/string">
-								   <li><a href="{.}" target="_blank"><xsl:value-of select="." /></a></li>
-								</xsl:for-each>
-							</ul>
-						</div>
-					</xsl:if>
->>>>>>> bdc92943
 			</td>
 
 			<!-- count -->
